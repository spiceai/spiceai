/*
Copyright 2024 The Spice.ai OSS Authors

Licensed under the Apache License, Version 2.0 (the "License");
you may not use this file except in compliance with the License.
You may obtain a copy of the License at

     https://www.apache.org/licenses/LICENSE-2.0

Unless required by applicable law or agreed to in writing, software
distributed under the License is distributed on an "AS IS" BASIS,
WITHOUT WARRANTIES OR CONDITIONS OF ANY KIND, either express or implied.
See the License for the specific language governing permissions and
limitations under the License.
*/

use std::{collections::HashMap, fs, time::Duration};

use serde::{Deserialize, Serialize};

use super::WithDependsOn;
use snafu::prelude::*;

#[derive(Debug, Snafu)]
pub enum Error {
    #[snafu(display("Unable to load SQL file {file}: {source}"))]
    UnableToLoadSqlFile {
        file: String,
        source: std::io::Error,
    },
}

pub type Result<T, E = Error> = std::result::Result<T, E>;

#[derive(Debug, Clone, Serialize, Deserialize, PartialEq, Default)]
#[serde(rename_all = "snake_case")]
pub enum Mode {
    #[default]
    Read,
    ReadWrite,
}

#[derive(Debug, Clone, Serialize, Deserialize, PartialEq)]
pub struct Dataset {
    #[serde(default, skip_serializing_if = "String::is_empty")]
    pub from: String,

    pub name: String,

    #[serde(default)]
    mode: Mode,

    /// Inline SQL that describes a view.
    #[serde(default, skip_serializing_if = "Option::is_none")]
    sql: Option<String>,

    /// Reference to a SQL file that describes a view.
    #[serde(default, skip_serializing_if = "Option::is_none")]
    sql_ref: Option<String>,

    #[serde(default, skip_serializing_if = "Option::is_none")]
    pub params: Option<HashMap<String, String>>,

    #[serde(default, skip_serializing_if = "Option::is_none")]
    pub replication: Option<replication::Replication>,

    #[serde(default, skip_serializing_if = "Option::is_none")]
    pub acceleration: Option<acceleration::Acceleration>,

    #[serde(skip_serializing_if = "Vec::is_empty")]
    #[serde(rename = "dependsOn", default)]
    pub depends_on: Vec<String>,
}

impl Dataset {
    #[must_use]
    pub fn new(from: String, name: String) -> Self {
        Dataset {
            from,
            name,
            mode: Mode::default(),
            sql: None,
            sql_ref: None,
            params: None,
            replication: None,
            acceleration: None,
            depends_on: Vec::default(),
        }
    }

    /// Returns the dataset source - the first part of the `from` field before the first `:`.
    ///
    /// # Examples
    ///
    /// ```
    /// use spicepod::component::dataset::Dataset;
    ///
    /// let dataset = Dataset::new("foo:bar".to_string(), "bar".to_string());
    ///
    /// assert_eq!(dataset.source(), "foo".to_string());
    /// ```
    ///
    /// ```
    /// use spicepod::component::dataset::Dataset;
    ///
    /// let dataset = Dataset::new("foo".to_string(), "bar".to_string());
    ///
    /// assert_eq!(dataset.source(), "spiceai");
    /// ```
    #[must_use]
    pub fn source(&self) -> String {
        let parts: Vec<&str> = self.from.splitn(2, ':').collect();
        if parts.len() > 1 {
            parts[0].to_string()
        } else {
            if self.from == "localhost" || self.from.is_empty() {
                return "localhost".to_string();
            }
            "spiceai".to_string()
        }
    }

    /// Returns the dataset path - the remainder of the `from` field after the first `:` or the whole string if no `:`.
    ///
    /// # Examples
    ///
    /// ```
    /// use spicepod::component::dataset::Dataset;
    ///
    /// let dataset = Dataset::new("foo:bar".to_string(), "bar".to_string());
    ///
    /// assert_eq!(dataset.path(), "bar".to_string());
    /// ```
    ///
    /// ```
    /// use spicepod::component::dataset::Dataset;
    ///
    /// let dataset = Dataset::new("foo".to_string(), "bar".to_string());
    ///
    /// assert_eq!(dataset.path(), "foo".to_string());
    /// ```
    #[must_use]
    pub fn path(&self) -> String {
        match self.from.find(':') {
            Some(index) => self.from[index + 1..].to_string(),
            None => self.from.clone(),
        }
    }

    #[must_use]
    pub fn acceleration_params(&self) -> Option<HashMap<String, String>> {
        if let Some(acceleration) = &self.acceleration {
            return acceleration.params.clone();
        }

        None
    }

    #[must_use]
    pub fn engine_secret(&self) -> Option<String> {
        if let Some(acceleration) = &self.acceleration {
            return acceleration.engine_secret.clone();
        }

        None
    }

    #[must_use]
    pub fn refresh_interval(&self) -> Option<Duration> {
        if let Some(acceleration) = &self.acceleration {
            if let Some(refresh_interval) = &acceleration.refresh_interval {
                if let Ok(duration) = fundu::parse_duration(refresh_interval) {
                    return Some(duration);
                }
                tracing::warn!(
                    "Unable to parse refresh interval for dataset {}: {}",
                    self.name,
                    refresh_interval
                );
            }
        }

        None
    }

    #[must_use]
    pub fn refresh_sql(&self) -> Option<String> {
        if let Some(acceleration) = &self.acceleration {
            return acceleration.refresh_sql.clone();
        }

        None
    }

    #[must_use]
    pub fn is_view(&self) -> bool {
        self.sql.is_some() || self.sql_ref.is_some()
    }

    #[must_use]
    pub fn view_sql(&self) -> Option<Result<String>> {
        if let Some(sql) = &self.sql {
            return Some(Ok(sql.clone()));
        }

        if let Some(sql_ref) = &self.sql_ref {
            return Some(Self::load_sql_ref(sql_ref));
        }

        None
    }

    fn load_sql_ref(sql_ref: &str) -> Result<String> {
        let sql =
            fs::read_to_string(sql_ref).context(UnableToLoadSqlFileSnafu { file: sql_ref })?;
        Ok(sql)
    }

    #[must_use]
    pub fn mode(&self) -> Mode {
        self.mode.clone()
    }
}

impl WithDependsOn<Dataset> for Dataset {
    fn depends_on(&self, depends_on: &[String]) -> Dataset {
        Dataset {
            from: self.from.clone(),
            name: self.name.clone(),
            mode: self.mode.clone(),
            sql: self.sql.clone(),
            sql_ref: self.sql_ref.clone(),
            params: self.params.clone(),
            replication: self.replication.clone(),
            acceleration: self.acceleration.clone(),
            depends_on: depends_on.to_vec(),
        }
    }
}

pub mod acceleration {
    use serde::{Deserialize, Serialize};
    use std::{collections::HashMap, fmt::Display, sync::Arc};

    #[derive(Debug, Clone, Serialize, Deserialize, PartialEq, Default)]
    #[serde(rename_all = "lowercase")]
    pub enum RefreshMode {
        #[default]
        Full,
        Append,
    }

    #[derive(Debug, Clone, Serialize, Deserialize, PartialEq, Default)]
    #[serde(rename_all = "lowercase")]
    pub enum Mode {
        #[default]
        Memory,
        File,
    }

    #[derive(Debug, Clone, Serialize, Deserialize, PartialEq, Default)]
    #[serde(rename_all = "snake_case")]
    pub enum TimeFormat {
        #[default]
        UnixSeconds,
        UnixMillis,
        Iso8601,
    }

    impl Display for Mode {
        fn fmt(&self, f: &mut std::fmt::Formatter<'_>) -> std::fmt::Result {
            write!(f, "{self:?}")
        }
    }

    #[derive(Debug, Clone, Serialize, Deserialize, PartialEq)]
    pub struct Acceleration {
        #[serde(default = "default_true")]
        pub enabled: bool,

        #[serde(default)]
        pub mode: Mode,

        #[serde(default, skip_serializing_if = "Option::is_none")]
        pub engine: Option<String>,

        #[serde(default)]
        pub refresh_mode: RefreshMode,

        #[serde(default, skip_serializing_if = "Option::is_none")]
        pub refresh_interval: Option<String>,

        #[serde(default, skip_serializing_if = "Option::is_none")]
        pub refresh_sql: Option<String>,

        #[serde(default, skip_serializing_if = "Option::is_none")]
        pub retention: Option<String>,

        #[serde(default, skip_serializing_if = "Option::is_none")]
        pub params: Option<HashMap<String, String>>,

        #[serde(default, skip_serializing_if = "Option::is_none")]
        pub engine_secret: Option<String>,

        #[serde(default, skip_serializing_if = "Option::is_none")]
        pub time_column: Option<String>,

<<<<<<< HEAD
        #[serde(default)]
        pub time_format: TimeFormat,
=======
        #[serde(default, skip_serializing_if = "Option::is_none")]
        pub time_format: Option<TimeFormat>,
>>>>>>> b38bc952

        #[serde(default, skip_serializing_if = "Option::is_none")]
        pub retention_period: Option<String>,

        #[serde(default, skip_serializing_if = "Option::is_none")]
        pub retention_check_interval: Option<String>,

        #[serde(default)]
        pub retention_enabled: bool,
    }

    const fn default_true() -> bool {
        true
    }

    impl Acceleration {
        #[must_use]
        pub fn mode(&self) -> Mode {
            self.mode.clone()
        }

        #[must_use]
        pub fn engine(&self) -> Arc<str> {
            self.engine
                .as_ref()
                .map_or_else(|| "arrow", String::as_str)
                .into()
        }
    }
}

pub mod replication {
    use serde::{Deserialize, Serialize};

    #[derive(Debug, Clone, Serialize, Deserialize, PartialEq)]
    pub struct Replication {
        #[serde(default)]
        pub enabled: bool,
    }
}<|MERGE_RESOLUTION|>--- conflicted
+++ resolved
@@ -305,13 +305,8 @@
         #[serde(default, skip_serializing_if = "Option::is_none")]
         pub time_column: Option<String>,
 
-<<<<<<< HEAD
-        #[serde(default)]
-        pub time_format: TimeFormat,
-=======
         #[serde(default, skip_serializing_if = "Option::is_none")]
         pub time_format: Option<TimeFormat>,
->>>>>>> b38bc952
 
         #[serde(default, skip_serializing_if = "Option::is_none")]
         pub retention_period: Option<String>,
