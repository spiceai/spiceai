--- conflicted
+++ resolved
@@ -276,23 +276,15 @@
 
         #[serde(default, skip_serializing_if = "Option::is_none")]
         pub engine: Option<String>,
-<<<<<<< HEAD
 
         #[serde(default)]
         pub refresh_mode: RefreshMode,
-=======
->>>>>>> a72007b1
 
         #[serde(default, skip_serializing_if = "Option::is_none")]
         pub refresh_interval: Option<String>,
 
-<<<<<<< HEAD
         #[serde(default, skip_serializing_if = "Option::is_none")]
         pub refresh_sql: Option<String>,
-=======
-        #[serde(default)]
-        pub refresh_mode: RefreshMode,
->>>>>>> a72007b1
 
         #[serde(default, skip_serializing_if = "Option::is_none")]
         pub retention: Option<String>,
