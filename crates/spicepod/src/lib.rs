/*
Copyright 2024 The Spice.ai OSS Authors

Licensed under the Apache License, Version 2.0 (the "License");
you may not use this file except in compliance with the License.
You may obtain a copy of the License at

     https://www.apache.org/licenses/LICENSE-2.0

Unless required by applicable law or agreed to in writing, software
distributed under the License is distributed on an "AS IS" BASIS,
WITHOUT WARRANTIES OR CONDITIONS OF ANY KIND, either express or implied.
See the License for the specific language governing permissions and
limitations under the License.
*/

#![allow(clippy::missing_errors_doc)]
#![allow(clippy::module_name_repetitions)]

use serde::{Deserialize, Serialize};
use snafu::prelude::*;
use std::{fmt::Debug, path::PathBuf};

use component::dataset::Dataset;
use component::llms::Llm;
use component::model::Model;
use component::runtime::Runtime;
use component::secrets::Secrets;

use spec::{SpicepodDefinition, SpicepodVersion};

pub mod component;
pub mod reader;
mod spec;

#[derive(Debug, Snafu)]
pub enum Error {
    #[snafu(display("Unable to parse spicepod.yaml: {source}"))]
    UnableToParseSpicepod { source: serde_yaml::Error },
    #[snafu(display("Unable to resolve spicepod components {}: {source}", path.display()))]
    UnableToResolveSpicepodComponents {
        source: component::Error,
        path: PathBuf,
    },
    #[snafu(display("spicepod.yaml not found in {}, run `spice init <name>` to initialize spicepod.yaml", path.display()))]
    SpicepodNotFound { path: PathBuf },
}

pub type Result<T, E = Error> = std::result::Result<T, E>;

#[derive(Clone, Debug, PartialEq, Serialize, Deserialize)]
pub struct Spicepod {
    pub version: SpicepodVersion,

    pub name: String,

    pub secrets: Secrets,

    pub datasets: Vec<Dataset>,

    pub models: Vec<Model>,

    pub dependencies: Vec<String>,

<<<<<<< HEAD
    pub llms: Vec<Llm>,
=======
    pub runtime: Runtime,
>>>>>>> 67d034fd
}

impl Spicepod {
    pub fn load(path: impl Into<PathBuf>) -> Result<Self> {
        Self::load_from(&reader::StdFileSystem, path)
    }

    pub fn load_from<T>(
        fs: &impl reader::ReadableYaml<T>,
        path: impl Into<PathBuf>,
    ) -> Result<Spicepod> {
        let path = path.into();
        let path_str = path.to_string_lossy().to_string();

        let spicepod_rdr = fs
            .open_yaml(&path_str, "spicepod")
            .ok_or_else(|| Error::SpicepodNotFound { path: path.clone() })?;

        let spicepod_definition: SpicepodDefinition =
            serde_yaml::from_reader(spicepod_rdr).context(UnableToParseSpicepodSnafu)?;

        let resolved_datasets = component::resolve_component_references(
            fs,
            &path,
            &spicepod_definition.datasets,
            "dataset",
        )
        .context(UnableToResolveSpicepodComponentsSnafu { path: path.clone() })?;

        let resolved_models = component::resolve_component_references(
            fs,
            &path,
            &spicepod_definition.models,
            "model",
        )
        .context(UnableToResolveSpicepodComponentsSnafu { path: path.clone() })?;

        let resolved_llms =
            component::resolve_component_references(fs, &path, &spicepod_definition.llms, "llms")
                .context(UnableToResolveSpicepodComponentsSnafu { path: path.clone() })?;

        Ok(from_definition(
            spicepod_definition,
            resolved_datasets,
            resolved_models,
            resolved_llms,
        ))
    }

    pub fn load_definition(path: impl Into<PathBuf>) -> Result<SpicepodDefinition> {
        Self::load_definition_from(&reader::StdFileSystem, path)
    }

    pub fn load_definition_from<T>(
        fs: &impl reader::ReadableYaml<T>,
        path: impl Into<PathBuf>,
    ) -> Result<SpicepodDefinition> {
        let path = path.into();
        let path_str = path.to_string_lossy().to_string();

        let spicepod_rdr = fs
            .open_yaml(&path_str, "spicepod")
            .ok_or_else(|| Error::SpicepodNotFound { path: path.clone() })?;

        let spicepod_definition: SpicepodDefinition =
            serde_yaml::from_reader(spicepod_rdr).context(UnableToParseSpicepodSnafu)?;

        Ok(spicepod_definition)
    }
}

#[must_use]
fn from_definition(
    spicepod_definition: SpicepodDefinition,
    datasets: Vec<Dataset>,
    models: Vec<Model>,
    llms: Vec<Llm>,
) -> Spicepod {
    Spicepod {
        name: spicepod_definition.name,
        version: spicepod_definition.version,
        secrets: spicepod_definition.secrets,
        datasets,
        models,
        llms,
        dependencies: spicepod_definition.dependencies,
        runtime: spicepod_definition.runtime,
    }
}<|MERGE_RESOLUTION|>--- conflicted
+++ resolved
@@ -62,11 +62,9 @@
 
     pub dependencies: Vec<String>,
 
-<<<<<<< HEAD
     pub llms: Vec<Llm>,
-=======
+
     pub runtime: Runtime,
->>>>>>> 67d034fd
 }
 
 impl Spicepod {
