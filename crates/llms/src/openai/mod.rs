--- conflicted
+++ resolved
@@ -71,196 +71,4 @@
     fn supports_structured_output(&self) -> bool {
         self.client.config().api_base() == OPENAI_API_BASE && self.model.starts_with("gpt-4o")
     }
-<<<<<<< HEAD
-=======
-}
-
-#[async_trait]
-impl Chat for Openai {
-    fn as_sql(&self) -> Option<&dyn SqlGeneration> {
-        // Only use structured output schema for OpenAI, not openai compatible.
-        if self.supports_structured_output() {
-            Some(&StructuredOutputSqlGeneration {})
-        } else {
-            Some(&JsonSchemaSqlGeneration {})
-        }
-    }
-
-    async fn run(&self, prompt: String) -> ChatResult<Option<String>> {
-        let span = tracing::Span::current();
-
-        async move {
-            let req = CreateChatCompletionRequestArgs::default()
-                .model(self.model.clone())
-                .messages(vec![ChatCompletionRequestSystemMessageArgs::default()
-                    .content(prompt)
-                    .build()
-                    .boxed()
-                    .map_err(|source| ChatError::FailedToLoadTokenizer { source })?
-                    .into()])
-                .build()
-                .boxed()
-                .map_err(|source| ChatError::FailedToLoadModel { source })?;
-
-            let resp = self
-                .chat_request(req)
-                .await
-                .boxed()
-                .map_err(|source| ChatError::FailedToRunModel { source })?;
-
-            Ok(resp
-                .choices
-                .into_iter()
-                .next()
-                .and_then(|c| c.message.content))
-        }
-        .instrument(span)
-        .await
-    }
-
-    async fn stream<'a>(
-        &self,
-        prompt: String,
-    ) -> ChatResult<Pin<Box<dyn Stream<Item = ChatResult<Option<String>>> + Send>>> {
-        let req = CreateChatCompletionRequestArgs::default()
-            .model(self.model.clone())
-            .stream(true)
-            .messages(vec![ChatCompletionRequestSystemMessageArgs::default()
-                .content(prompt)
-                .build()
-                .boxed()
-                .map_err(|source| ChatError::FailedToLoadTokenizer { source })?
-                .into()])
-            .build()
-            .boxed()
-            .map_err(|source| ChatError::FailedToLoadModel { source })?;
-        let mut chat_stream = self
-            .chat_stream(req)
-            .await
-            .boxed()
-            .map_err(|source| ChatError::FailedToRunModel { source })?;
-        Ok(Box::pin(stream! {
-            while let Some(msg) = chat_stream.next().await {
-                match msg {
-                    Ok(resp) => {
-                        yield Ok(resp.choices.into_iter().next().and_then(|c| c.delta.content));
-                    }
-                    Err(e) => {
-                        yield Err(ChatError::FailedToRunModel { source: Box::new(e) });
-                    }
-                }
-            }
-        }))
-    }
-
-    async fn chat_stream(
-        &self,
-        req: CreateChatCompletionRequest,
-    ) -> Result<ChatCompletionResponseStream, OpenAIError> {
-        let mut inner_req = req.clone();
-        inner_req.model.clone_from(&self.model);
-        let stream = self.client.chat().create_stream(inner_req).await?;
-
-        Ok(Box::pin(stream))
-    }
-
-    /// An OpenAI-compatible interface for the `v1/chat/completion` `Chat` trait. If not implemented, the default
-    /// implementation will be constructed based on the trait's [`run`] method.
-    async fn chat_request(
-        &self,
-        req: CreateChatCompletionRequest,
-    ) -> Result<CreateChatCompletionResponse, OpenAIError> {
-        let mut inner_req = req.clone();
-        inner_req.model.clone_from(&self.model);
-        self.client.chat().create(inner_req).await
-    }
-}
-
-#[async_trait]
-impl Embed for Openai {
-    async fn embed_request(
-        &self,
-        req: CreateEmbeddingRequest,
-    ) -> Result<CreateEmbeddingResponse, OpenAIError> {
-        let mut inner_req = req.clone();
-        inner_req.model.clone_from(&self.model);
-        self.client.embeddings().create(inner_req).await
-    }
-
-    async fn embed(&self, input: EmbeddingInput) -> EmbedResult<Vec<Vec<f32>>> {
-        // Batch requests to OpenAI endpoint because "any array must be 2048 dimensions or less".
-        // https://platform.openai.com/docs/api-reference/embeddings/create#embeddings-create-input
-        let embed_batches = match input {
-            EmbeddingInput::StringArray(ref batch) => batch
-                .chunks(2048)
-                .map(|chunk| EmbeddingInput::StringArray(chunk.to_vec()))
-                .collect(),
-            EmbeddingInput::ArrayOfIntegerArray(ref batch) => batch
-                .chunks(2048)
-                .map(|chunk| EmbeddingInput::ArrayOfIntegerArray(chunk.to_vec()))
-                .collect(),
-            _ => vec![input],
-        };
-
-        let request_batches_result: EmbedResult<Vec<CreateEmbeddingRequest>> = embed_batches
-            .into_iter()
-            .map(|batch| {
-                CreateEmbeddingRequestArgs::default()
-                    .model(self.model.clone())
-                    .input(batch)
-                    .build()
-                    .boxed()
-                    .map_err(|source| EmbedError::FailedToPrepareInput { source })
-            })
-            .collect();
-
-        let embed_futures: Vec<_> = request_batches_result?
-            .into_iter()
-            .map(|req| {
-                let local_client = self.client.clone();
-                async move {
-                    let embedding: Vec<Vec<f32>> = local_client
-                        .embeddings()
-                        .create(req)
-                        .await
-                        .boxed()
-                        .map_err(|source| EmbedError::FailedToCreateEmbedding { source })?
-                        .data
-                        .iter()
-                        .map(|d| d.embedding.clone())
-                        .collect();
-                    Ok::<Vec<Vec<f32>>, EmbedError>(embedding)
-                }
-            })
-            .collect();
-
-        let combined_results: Vec<Vec<f32>> = try_join_all(embed_futures)
-            .await?
-            .into_iter()
-            .flatten()
-            .collect();
-
-        Ok(combined_results)
-    }
-
-    fn size(&self) -> i32 {
-        match self.model.as_str() {
-            "text-embedding-3-large" => 3_072,
-            "text-embedding-3-small" | "text-embedding-ada-002" => 1_536,
-            _ => -1, // unreachable. Will be inferred.
-        }
-    }
-
-    fn chunker(&self, cfg: &ChunkingConfig) -> Option<Arc<dyn Chunker>> {
-        match RecursiveSplittingChunker::for_openai_model(&self.model, cfg) {
-            None => {
-                tracing::warn!("Embedding model {} cannot use specialised chunk sizer, will use character sizer instead.", self.model);
-                Some(Arc::new(RecursiveSplittingChunker::with_character_sizer(
-                    cfg,
-                )))
-            }
-            Some(chunker) => Some(Arc::new(chunker)),
-        }
-    }
->>>>>>> 5e16d4ee
 }