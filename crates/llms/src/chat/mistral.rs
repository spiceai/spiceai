--- conflicted
+++ resolved
@@ -285,16 +285,12 @@
         })
     }
 
-<<<<<<< HEAD
     async fn run_internal(
         &mut self,
         message: RequestMessage,
         tools: Option<Vec<Tool>>,
         tool_choice: Option<ToolChoice>,
     ) -> Result<Option<ChatCompletionResponse>> {
-=======
-    async fn run_internal(&self, prompt: String) -> Result<Option<(String, Usage)>> {
->>>>>>> 95d35b1a
         let (snd, mut rcv) = channel::<MistralResponse>(10_000);
 
         tracing::trace!("Sending request to pipeline");
@@ -412,29 +408,9 @@
         })))
     }
 
-<<<<<<< HEAD
-    async fn run(&mut self, prompt: String) -> Result<Option<String>> {
-        match self
-            .run_internal(
-                RequestMessage::Completion {
-                    text: prompt,
-                    echo_prompt: false,
-                    best_of: 1,
-                },
-                None,
-                None,
-            )
-            .await?
-        {
-            Some(response) => Ok(response
-                .choices
-                .first()
-                .and_then(|c| c.message.content.clone())),
-=======
     async fn run(&self, prompt: String) -> Result<Option<String>> {
         match self.run_internal(prompt).await? {
             Some((response, _usage)) => Ok(Some(response)),
->>>>>>> 95d35b1a
             None => Ok(None),
         }
     }
@@ -445,46 +421,7 @@
         req: CreateChatCompletionRequest,
     ) -> Result<CreateChatCompletionResponse, OpenAIError> {
         let model_id = req.model.clone();
-<<<<<<< HEAD
-        let messages = messages_to_mistral(req.messages);
-        let tools = req.tools.map(|f| {
-            f.iter()
-                .map(|t| Tool {
-                    tp: ToolType::Function,
-                    function: Function {
-                        name: t.function.name.clone(),
-                        description: None,
-                        parameters: None,
-                    },
-                })
-                .collect()
-        });
-        let tool_choice = req.tool_choice.map(|c| {
-            match c {
-                async_openai::types::ChatCompletionToolChoiceOption::None => ToolChoice::None,
-                async_openai::types::ChatCompletionToolChoiceOption::Auto => ToolChoice::Auto,
-                async_openai::types::ChatCompletionToolChoiceOption::Required => {
-                    unimplemented!("Required tool choice is not supported in mistral.rs")
-                }
-                async_openai::types::ChatCompletionToolChoiceOption::Named(c) => {
-                    ToolChoice::Tool(Tool {
-                        tp: ToolType::Function,
-                        function: Function {
-                            name: c.function.name,
-                            // These are incorrectly needed by mistral.rs
-                            description: None,
-                            parameters: None,
-                        },
-                    })
-                }
-            }
-        });
-
-        let resp = self
-            .run_internal(messages, tools, tool_choice)
-            .await
-            .map_err(|e| {
-=======
+
         let prompt = req
             .messages
             .iter()
@@ -493,90 +430,12 @@
             .join("\n");
         let (choices, usage): (Vec<ChatChoice>, Option<Usage>) =
             match &self.run_internal(prompt).await.map_err(|e| {
->>>>>>> 95d35b1a
                 OpenAIError::ApiError(ApiError {
                     message: e.to_string(),
                     r#type: None,
                     param: None,
                     code: None,
                 })
-<<<<<<< HEAD
-            })?
-            .ok_or_else(|| {
-                OpenAIError::ApiError(ApiError {
-                    message: "No response from model".to_string(),
-                    r#type: None,
-                    param: None,
-                    code: None,
-                })
-            })?;
-
-        Ok(to_openai_response(resp))
-    }
-
-    #[allow(deprecated)]
-    async fn chat_stream(
-        &mut self,
-        req: CreateChatCompletionRequest,
-    ) -> Result<ChatCompletionResponseStream, OpenAIError> {
-        let model_id = req.model.clone();
-        let prompt = req
-            .messages
-            .iter()
-            .map(message_to_content)
-            .collect::<Vec<String>>()
-            .join("\n");
-
-        let mut stream = self.stream(prompt).await.map_err(|e| {
-            OpenAIError::ApiError(ApiError {
-                message: e.to_string(),
-                r#type: None,
-                param: None,
-                code: None,
-            })
-        })?;
-
-        let strm_id: String = thread_rng()
-            .sample_iter(&Alphanumeric)
-            .take(10)
-            .map(char::from)
-            .collect();
-        let strm = stream! {
-            let mut i  = 0;
-            while let Some(msg) = stream.next().await {
-                let choice = ChatChoiceStream {
-                    delta: ChatCompletionStreamResponseDelta {
-                        content: Some(msg?.unwrap_or_default()),
-                        tool_calls: None,
-                        role: Some(Role::System),
-                        function_call: None,
-                    },
-                    index: i,
-                    finish_reason: None,
-                    logprobs: None,
-                };
-
-            yield Ok(CreateChatCompletionStreamResponse {
-                id: format!("{}-{}-{i}", model_id.clone(), strm_id),
-                choices: vec![choice],
-                model: model_id.clone(),
-                created: 0,
-                system_fingerprint: None,
-                object: "list".to_string(),
-                usage: None,
-            });
-            i+=1;
-        }};
-
-        Ok(Box::pin(strm.map_err(|e: super::Error| {
-            OpenAIError::ApiError(ApiError {
-                message: e.to_string(),
-                r#type: None,
-                param: None,
-                code: None,
-            })
-        })))
-=======
             })? {
                 Some((resp, usage)) => {
                     let choice = vec![ChatChoice {
@@ -616,6 +475,5 @@
                 total_tokens: u.total_tokens as u32,
             }),
         })
->>>>>>> 95d35b1a
     }
 }