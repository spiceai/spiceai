--- conflicted
+++ resolved
@@ -18,12 +18,8 @@
 snafu.workspace = true
 tokio.workspace = true
 tracing.workspace = true
-<<<<<<< HEAD
-spicepod = { path = "../spicepod" }
 r2d2_postgres.workspace = true
 postgres.workspace = true
-=======
->>>>>>> c2876edb
 
 [dev-dependencies]
 tracing-subscriber = { version = "0.3.18", features = ["env-filter"] }