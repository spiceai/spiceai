[package]
name = "db_connection_pool"
version.workspace = true
edition.workspace = true
rust-version.workspace = true
license.workspace = true
homepage.workspace = true
repository.workspace = true
exclude.workspace = true

[dependencies]
duckdb = { workspace = true, features = ["bundled", "r2d2", "vtab", "vtab-arrow"], optional = true }
datafusion.workspace = true
async-trait.workspace = true
r2d2 = { workspace = true, optional = true }
snafu.workspace = true
tracing.workspace = true
futures.workspace = true
bb8 = { workspace = true, optional = true }
bb8-postgres = { workspace = true, optional = true }
arrow_sql_gen = { path = "../arrow_sql_gen", optional = true }
arrow.workspace = true
pem = { workspace = true, optional = true }
secrets = { path = "../secrets" }
spicepod = { path = "../spicepod" }
rusqlite = { workspace = true, optional = true }
tokio = { workspace = true, optional = true }
tokio-rusqlite = { workspace = true, optional = true }
mysql_async = { workspace = true, optional = true }
ns_lookup = { path = "../ns_lookup" }
native-tls = { version = "0.2.11", optional = true }
postgres-native-tls = { version = "0.5.0", optional = true }
odbc-api = { workspace = true, optional = true }
arrow-odbc = { workspace = true, optional = true }
lazy_static = "1.4.0"
clickhouse-rs = { workspace = true, optional = true }
<<<<<<< HEAD
tokio-postgres = "0.7.10"
=======
async-stream = { workspace = true, optional = true }

>>>>>>> 92b36def

[dev-dependencies]
tracing-subscriber = { version = "0.3.18", features = ["env-filter"] }

[features]
duckdb = ["dep:duckdb", "dep:r2d2", "spicepod/duckdb"]
postgres = [
    "dep:bb8",
    "dep:bb8-postgres",
    "dep:postgres-native-tls",
    "dep:native-tls",
    "dep:pem",
    "dep:tokio",
    "arrow_sql_gen/postgres",
    "spicepod/postgres",
]
sqlite = ["dep:rusqlite", "dep:tokio-rusqlite", "arrow_sql_gen/sqlite", "spicepod/sqlite"]
mysql = ["dep:mysql_async", "arrow_sql_gen/mysql", "spicepod/mysql"]
clickhouse = ["dep:clickhouse-rs", "arrow_sql_gen/clickhouse", "dep:async-stream"]
odbc = ["dep:odbc-api", "dep:arrow-odbc", "dep:tokio"]
<|MERGE_RESOLUTION|>--- conflicted
+++ resolved
@@ -34,12 +34,8 @@
 arrow-odbc = { workspace = true, optional = true }
 lazy_static = "1.4.0"
 clickhouse-rs = { workspace = true, optional = true }
-<<<<<<< HEAD
 tokio-postgres = "0.7.10"
-=======
 async-stream = { workspace = true, optional = true }
-
->>>>>>> 92b36def
 
 [dev-dependencies]
 tracing-subscriber = { version = "0.3.18", features = ["env-filter"] }
