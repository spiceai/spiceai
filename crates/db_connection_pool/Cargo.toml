--- conflicted
+++ resolved
@@ -22,14 +22,9 @@
 arrow.workspace = true
 secrets = { path = "../secrets" }
 spicepod = { path = "../spicepod" }
-<<<<<<< HEAD
-rusqlite.workspace = true
-tokio-rusqlite.workspace = true
-mysql_async.workspace = true
-=======
 rusqlite = { workspace = true, optional = true }
 tokio-rusqlite = { workspace = true, optional = true }
->>>>>>> ef859678
+mysql_async = { workspace = true, optional = true }
 ns_lookup = { path = "../ns_lookup" }
 native-tls = "0.2.11"
 postgres-native-tls = "0.5.0"
@@ -40,4 +35,5 @@
 [features]
 duckdb = ["dep:duckdb", "dep:r2d2", "spicepod/duckdb"]
 postgres = ["dep:bb8", "dep:bb8-postgres", "arrow_sql_gen/postgres", "spicepod/postgres"]
-sqlite = ["dep:rusqlite", "dep:tokio-rusqlite", "arrow_sql_gen/sqlite", "spicepod/sqlite"]+sqlite = ["dep:rusqlite", "dep:tokio-rusqlite", "arrow_sql_gen/sqlite", "spicepod/sqlite"]
+mysql = ["dep:mysql_async", "arrow_sql_gen/mysql", "spicepod/mysql"]