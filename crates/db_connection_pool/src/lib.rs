/*
Copyright 2024 The Spice.ai OSS Authors

Licensed under the Apache License, Version 2.0 (the "License");
you may not use this file except in compliance with the License.
You may obtain a copy of the License at

     https://www.apache.org/licenses/LICENSE-2.0

Unless required by applicable law or agreed to in writing, software
distributed under the License is distributed on an "AS IS" BASIS,
WITHOUT WARRANTIES OR CONDITIONS OF ANY KIND, either express or implied.
See the License for the specific language governing permissions and
limitations under the License.
*/

use crate::dbconnection::DbConnection;
use async_trait::async_trait;
use spicepod::component::dataset::acceleration;

pub mod dbconnection;
#[cfg(feature = "duckdb")]
pub mod duckdbpool;
<<<<<<< HEAD
pub mod mysqlpool;
=======
#[cfg(feature = "postgres")]
>>>>>>> ef859678
pub mod postgrespool;
#[cfg(feature = "sqlite")]
pub mod sqlitepool;

pub type Error = Box<dyn std::error::Error + Send + Sync>;
type Result<T, E = Error> = std::result::Result<T, E>;

#[async_trait]
pub trait DbConnectionPool<T, P: 'static> {
    async fn connect(&self) -> Result<Box<dyn DbConnection<T, P>>>;
}

pub enum Mode {
    Memory,
    File,
}

impl From<acceleration::Mode> for Mode {
    fn from(m: acceleration::Mode) -> Self {
        match m {
            acceleration::Mode::File => Mode::File,
            acceleration::Mode::Memory => Mode::Memory,
        }
    }
}<|MERGE_RESOLUTION|>--- conflicted
+++ resolved
@@ -21,11 +21,9 @@
 pub mod dbconnection;
 #[cfg(feature = "duckdb")]
 pub mod duckdbpool;
-<<<<<<< HEAD
+#[cfg(feature = "mysql")]
 pub mod mysqlpool;
-=======
 #[cfg(feature = "postgres")]
->>>>>>> ef859678
 pub mod postgrespool;
 #[cfg(feature = "sqlite")]
 pub mod sqlitepool;
