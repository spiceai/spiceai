--- conflicted
+++ resolved
@@ -23,11 +23,9 @@
 
 #[cfg(feature = "duckdb")]
 pub mod duckdbconn;
-<<<<<<< HEAD
+#[cfg(feature = "mysql")]
 pub mod mysqlconn;
-=======
 #[cfg(feature = "postgres")]
->>>>>>> ef859678
 pub mod postgresconn;
 #[cfg(feature = "sqlite")]
 pub mod sqliteconn;
