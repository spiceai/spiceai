/*
Copyright 2024 The Spice.ai OSS Authors

Licensed under the Apache License, Version 2.0 (the "License");
you may not use this file except in compliance with the License.
You may obtain a copy of the License at

     https://www.apache.org/licenses/LICENSE-2.0

Unless required by applicable law or agreed to in writing, software
distributed under the License is distributed on an "AS IS" BASIS,
WITHOUT WARRANTIES OR CONDITIONS OF ANY KIND, either express or implied.
See the License for the specific language governing permissions and
limitations under the License.
*/

#![allow(clippy::missing_errors_doc)]

use std::path::PathBuf;

use snafu::prelude::*;
use spicepod::{
<<<<<<< HEAD
    component::{dataset::Dataset, llms::Llm, model::Model, secrets::Secrets},
=======
    component::{
        dataset::Dataset,
        model::Model,
        runtime::Runtime,
        secrets::{Secrets, SpiceSecretStore},
    },
>>>>>>> 67d034fd
    Spicepod,
};

#[derive(Debug, PartialEq)]
pub struct App {
    pub name: String,

    pub secrets: Secrets,

    pub datasets: Vec<Dataset>,

    pub models: Vec<Model>,

    pub llms: Vec<Llm>,

    pub spicepods: Vec<Spicepod>,

    pub runtime: Runtime,
}

#[derive(Debug, Snafu)]
pub enum Error {
    #[snafu(display("Unable to load spicepod {}: {source}", path.display()))]
    UnableToLoadSpicepod {
        source: spicepod::Error,
        path: PathBuf,
    },
}

pub type Result<T, E = Error> = std::result::Result<T, E>;

pub struct AppBuilder {
    name: String,
    secrets: Secrets,
    datasets: Vec<Dataset>,
    models: Vec<Model>,
    pub llms: Vec<Llm>,
    spicepods: Vec<Spicepod>,
    runtime: Runtime,
}

impl AppBuilder {
    pub fn new(name: impl Into<String>) -> AppBuilder {
        AppBuilder {
            name: name.into(),
            secrets: Secrets::default(),
            datasets: vec![],
            models: vec![],
            llms: vec![],
            spicepods: vec![],
            runtime: Runtime::default(),
        }
    }

    #[must_use]
    pub fn with_spicepod(mut self, spicepod: Spicepod) -> AppBuilder {
        self.secrets = spicepod.secrets.clone();
        self.datasets.extend(spicepod.datasets.clone());
        self.models.extend(spicepod.models.clone());
        self.llms.extend(spicepod.llms.clone());
        self.spicepods.push(spicepod);
        self
    }

    #[must_use]
    pub fn with_secret_store(mut self, secret: SpiceSecretStore) -> AppBuilder {
        self.secrets = Secrets { store: secret };
        self
    }

    #[must_use]
    pub fn with_dataset(mut self, dataset: Dataset) -> AppBuilder {
        self.datasets.push(dataset);
        self
    }

    #[must_use]
    pub fn with_model(mut self, model: Model) -> AppBuilder {
        self.models.push(model);
        self
    }

    #[must_use]
    pub fn with_llm(mut self, llm: Llm) -> AppBuilder {
        self.llms.push(llm);
        self
    }

    #[must_use]
    pub fn build(self) -> App {
        App {
            name: self.name,
            secrets: self.secrets,
            datasets: self.datasets,
            models: self.models,
            llms: self.llms,
            spicepods: self.spicepods,
            runtime: self.runtime,
        }
    }

    pub fn build_from_filesystem_path(path: impl Into<PathBuf>) -> Result<App> {
        let path = path.into();
        let spicepod_root =
            Spicepod::load(&path).context(UnableToLoadSpicepodSnafu { path: path.clone() })?;
        let secrets = spicepod_root.secrets.clone();
        let runtime = spicepod_root.runtime.clone();
        let mut datasets: Vec<Dataset> = vec![];
        let mut models: Vec<Model> = vec![];
        let mut llms: Vec<Llm> = vec![];
        for dataset in &spicepod_root.datasets {
            datasets.push(dataset.clone());
        }

        for model in &spicepod_root.models {
            models.push(model.clone());
        }

        for llm in &spicepod_root.llms {
            llms.push(llm.clone());
        }

        let root_spicepod_name = spicepod_root.name.clone();
        let mut spicepods: Vec<Spicepod> = vec![];

        for dependency in &spicepod_root.dependencies {
            let dependency_path = path.join("spicepods").join(dependency);
            let dependent_spicepod =
                Spicepod::load(&dependency_path).context(UnableToLoadSpicepodSnafu {
                    path: &dependency_path,
                })?;
            for dataset in &dependent_spicepod.datasets {
                datasets.push(dataset.clone());
            }
            for model in &dependent_spicepod.models {
                models.push(model.clone());
            }
            for llm in &dependent_spicepod.llms {
                llms.push(llm.clone());
            }
            spicepods.push(dependent_spicepod);
        }

        spicepods.push(spicepod_root);

        Ok(App {
            name: root_spicepod_name,
            secrets,
            datasets,
            models,
            llms,
            spicepods,
            runtime,
        })
    }
}<|MERGE_RESOLUTION|>--- conflicted
+++ resolved
@@ -20,16 +20,13 @@
 
 use snafu::prelude::*;
 use spicepod::{
-<<<<<<< HEAD
-    component::{dataset::Dataset, llms::Llm, model::Model, secrets::Secrets},
-=======
     component::{
         dataset::Dataset,
+        llms::Llm,
         model::Model,
         runtime::Runtime,
         secrets::{Secrets, SpiceSecretStore},
     },
->>>>>>> 67d034fd
     Spicepod,
 };
 
