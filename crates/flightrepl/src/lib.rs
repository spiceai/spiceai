/*
<<<<<<< HEAD
Copyright 2021-2024 The Spice.ai OSS Authors
=======
Copyright 2021-2024 The Spice Authors
>>>>>>> a2b1e0bb

Licensed under the Apache License, Version 2.0 (the "License");
you may not use this file except in compliance with the License.
You may obtain a copy of the License at

     https://www.apache.org/licenses/LICENSE-2.0

Unless required by applicable law or agreed to in writing, software
distributed under the License is distributed on an "AS IS" BASIS,
WITHOUT WARRANTIES OR CONDITIONS OF ANY KIND, either express or implied.
See the License for the specific language governing permissions and
limitations under the License.
*/

use std::sync::Arc;
use std::time::Instant;

use ansi_term::Colour;
use arrow_flight::sql::{CommandStatementQuery, ProstMessageExt};
use arrow_flight::{
    decode::FlightRecordBatchStream, error::FlightError,
    flight_service_client::FlightServiceClient, FlightDescriptor,
};
use clap::Parser;
use datafusion::dataframe::DataFrame;
use datafusion::datasource::{provider_as_source, MemTable};
use datafusion::execution::context::SessionContext;
use datafusion::logical_expr::{LogicalPlanBuilder, UNNAMED_TABLE};
use futures::{StreamExt, TryStreamExt};
use prost::Message;
use rustyline::error::ReadlineError;
use rustyline::DefaultEditor;
use tonic::transport::Channel;
use tonic::{Code, IntoRequest, Status};

#[derive(Parser)]
#[clap(about = "Spice.ai Flight Query Utility")]
pub struct ReplConfig {
    #[arg(
        long,
        value_name = "FLIGHT_ENDPOINT",
        default_value = "http://localhost:50051",
        help_heading = "SQL REPL"
    )]
    pub repl_flight_endpoint: String,
}

#[allow(clippy::too_many_lines)]
#[allow(clippy::missing_errors_doc)]
pub async fn run(repl_config: ReplConfig) -> Result<(), Box<dyn std::error::Error>> {
    // Set up the Flight client
    let channel = Channel::from_shared(repl_config.repl_flight_endpoint)?
        .connect()
        .await?;

    // The encoder/decoder size is limited to 500MB.
    let mut client = FlightServiceClient::new(channel)
        .max_decoding_message_size(500 * 1024 * 1024)
        .max_encoding_message_size(500 * 1024 * 1024);

    let mut rl = DefaultEditor::new()?;

    println!("Welcome to the interactive Spice.ai SQL Query Utility! Type 'help' for help.\n");
    println!("show tables; -- list available tables");

    let mut last_error: Option<Status> = None;
    let prompt_color = Colour::Fixed(8);
    let prompt = prompt_color.paint("sql> ").to_string();

    loop {
        let line_result = rl.readline(&prompt);
        let line = match line_result {
            Ok(line) => line,
            Err(ReadlineError::Interrupted | ReadlineError::Eof) => {
                break;
            }
            Err(err) => {
                println!("Error reading line: {err}");
                continue;
            }
        };

        let line = line.trim();
        if line.is_empty() {
            continue;
        }
        let line = match line {
            ".exit" | "exit" | "quit" | "q" => break,
            ".error" => {
                match last_error {
                    Some(ref err) => println!("{err:?}"),
                    None => println!("No error to display"),
                }
                continue;
            }
            "help" => {
                println!("Available commands:\n");
                println!(
                    "{} Exit the REPL",
                    prompt_color.paint(".exit, exit, quit, q:")
                );
                println!(
                    "{} Show technical details from the last error",
                    prompt_color.paint(".error:")
                );
                println!("{} Show this help message", prompt_color.paint("help:"));
                println!("\nAny other line will be interpreted as a SQL query");
                continue;
            }
            "show tables" => {
                "select table_name from information_schema.tables where table_schema = 'public'"
            }
            _ => line,
        };

        let _ = rl.add_history_entry(line);

        let sql_command = CommandStatementQuery {
            query: line.to_string(),
            transaction_id: None,
        };
        let sql_command_bytes = sql_command.as_any().encode_to_vec();

        let request = FlightDescriptor::new_cmd(sql_command_bytes);

        let start_time = Instant::now();
        let mut flight_info = match client.get_flight_info(request).await {
            Ok(flight_info) => flight_info.into_inner(),
            Err(e) => {
                display_grpc_error(&e);
                last_error = Some(e);
                continue;
            }
        };
        let Some(endpoint) = flight_info.endpoint.pop() else {
            let internal_err = Status::internal("No endpoint");
            display_grpc_error(&internal_err);
            last_error = Some(internal_err);
            continue;
        };
        let Some(ticket) = endpoint.ticket else {
            let internal_err = Status::internal("No ticket");
            display_grpc_error(&internal_err);
            last_error = Some(internal_err);
            continue;
        };
        let request = ticket.into_request();

        let stream = match client.do_get(request).await {
            Ok(stream) => stream.into_inner(),
            Err(e) => {
                display_grpc_error(&e);
                last_error = Some(e);
                continue;
            }
        };
        let mut stream =
            FlightRecordBatchStream::new_from_flight_data(stream.map_err(FlightError::Tonic));
        let mut records = vec![];
        let mut total_rows = 0;
        while let Some(data) = stream.next().await {
            match data {
                Ok(data) => {
                    total_rows += data.num_rows();
                    records.push(data);
                }
                Err(e) => {
                    match e {
                        FlightError::Tonic(e) => {
                            display_grpc_error(&e);
                            last_error = Some(e);
                        }
                        _ => println!("Error receiving data: {e}"),
                    };
                    break;
                }
            }
        }

        if records.is_empty() {
            println!("No data returned for query");
            continue;
        }
        let schema = records[0].schema();

        let ctx = SessionContext::new();
        let provider = MemTable::try_new(schema, vec![records])?;
        let df = DataFrame::new(
            ctx.state(),
            LogicalPlanBuilder::scan(UNNAMED_TABLE, provider_as_source(Arc::new(provider)), None)?
                .limit(0, Some(500))?
                .build()?,
        );

        let num_rows = df.clone().count().await?;

        if let Err(e) = df.show().await {
            println!("Error displaying results: {e}");
        };
        let elapsed = start_time.elapsed();
        println!(
            "\nQuery took: {} seconds. {num_rows}/{total_rows} rows displayed.",
            elapsed.as_secs_f64()
        );
        last_error = None;
    }

    Ok(())
}

const KNOWN_USER_FRIENDLY_MESSAGES_PREFIX: [&str; 2] =
    ["Schema error: ", "Error during planning: "];

fn get_user_friendly_message(err_msg: &str) -> String {
    // err_msg format: "status: Internal, message: "Schema error: ...", details: [], metadata: MetadataMap { headers: {} }"
    let parts: Vec<&str> = err_msg.split('"').collect();
    if parts.len() > 1 {
        let message = parts[1];
        for &user_friendly_message_prefix in &KNOWN_USER_FRIENDLY_MESSAGES_PREFIX {
            if message.starts_with(user_friendly_message_prefix) {
                return message
                    .replace(user_friendly_message_prefix, "")
                    .to_string();
            }
        }
    }
    "An internal error occurred while processing the query. Show technical details with '.error'"
        .to_string()
}

fn display_grpc_error(err: &Status) {
    let (error_type, user_err_msg) = match err.code() {
        Code::Ok => return,
        Code::Unknown | Code::Internal | Code::Unauthenticated | Code::DataLoss | Code::FailedPrecondition =>{
            ("Error", get_user_friendly_message(err.message()))
        },
        Code::InvalidArgument | Code::AlreadyExists | Code::NotFound => ("Query Error", err.message().to_string()),
        Code::Cancelled => ("Error", "The query was cancelled before it could complete.".to_string()),
        Code::Aborted => ("Error", "The query was aborted before it could complete.".to_string()),
        Code::DeadlineExceeded => ("Error", "The query could not be completed because the deadline for the query was exceeded.".to_string()),
        Code::PermissionDenied => ("Error", "The query could not be completed because the user does not have permission to access the requested data.".to_string()),
        Code::ResourceExhausted => ("Error", "The query could not be completed because the server has run out of resources.".to_string()),
        Code::Unimplemented => ("Error", "The query could not be completed because the server does not support the requested operation.".to_string()),
        Code::Unavailable => ("Error", "The query could not be completed because the server is unavailable.".to_string()),
        Code::OutOfRange => ("Error", "The query could not be completed because the size limit of the query result was exceeded. Retry with `limit` clause.".to_string()),
    };

    println!("{} {user_err_msg}", Colour::Red.paint(error_type));
}<|MERGE_RESOLUTION|>--- conflicted
+++ resolved
@@ -1,9 +1,5 @@
 /*
-<<<<<<< HEAD
 Copyright 2021-2024 The Spice.ai OSS Authors
-=======
-Copyright 2021-2024 The Spice Authors
->>>>>>> a2b1e0bb
 
 Licensed under the Apache License, Version 2.0 (the "License");
 you may not use this file except in compliance with the License.
