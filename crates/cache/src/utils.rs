/*
Copyright 2024 The Spice.ai OSS Authors

Licensed under the Apache License, Version 2.0 (the "License");
you may not use this file except in compliance with the License.
You may obtain a copy of the License at

     https://www.apache.org/licenses/LICENSE-2.0

Unless required by applicable law or agreed to in writing, software
distributed under the License is distributed on an "AS IS" BASIS,
WITHOUT WARRANTIES OR CONDITIONS OF ANY KIND, either express or implied.
See the License for the specific language governing permissions and
limitations under the License.
*/

use std::{collections::HashSet, sync::Arc};

use arrow::array::RecordBatch;
use datafusion::{
    execution::SendableRecordBatchStream, logical_expr::LogicalPlan,
    physical_plan::stream::RecordBatchStreamAdapter,
};

use crate::{CachedQueryResult, QueryResultsCacheProvider};

use async_stream::stream;

use futures::StreamExt;

#[must_use]
#[allow(clippy::implicit_hasher)]
pub fn to_cached_record_batch_stream(
    cache_provider: Arc<QueryResultsCacheProvider>,
    mut stream: SendableRecordBatchStream,
    plan: LogicalPlan,
) -> SendableRecordBatchStream {
    let schema = stream.schema();
    let schema_copy = Arc::clone(&schema);

    let cached_result_stream = stream! {
        let mut records: Vec<RecordBatch> = Vec::new();
        let mut records_size: usize = 0;
        let cache_max_size: usize = cache_provider.max_size().try_into().unwrap_or(usize::MAX);

        while let Some(batch_result) = stream.next().await {
            if records_size < cache_max_size {
                if let Ok(batch) = &batch_result {
                    records.push(batch.clone());
                    records_size += batch.get_array_memory_size();
                }
            }

            yield batch_result;
        }

        if records_size < cache_max_size {
            let cached_result = CachedQueryResult {
                records: Arc::new(records),
                schema: schema_copy,
                input_tables: Arc::new(get_logical_plan_input_tables(&plan)),
            };

            if let Err(e) = cache_provider.put(&plan, cached_result).await {
                tracing::error!("Failed to cache query results: {e}");
            }
        }
    };

    Box::pin(RecordBatchStreamAdapter::new(
        schema,
        Box::pin(cached_result_stream),
    ))
}

#[must_use]
pub fn get_logical_plan_input_tables(plan: &LogicalPlan) -> HashSet<String> {
    let mut table_names: HashSet<String> = HashSet::new();
    let mut plan_stack = vec![plan];

    while let Some(current_plan) = plan_stack.pop() {
        if let LogicalPlan::TableScan(source, ..) = current_plan {
            table_names.insert(source.table_name.to_string().to_lowercase());
        }

        plan_stack.extend(current_plan.inputs());
    }

    table_names
}

#[must_use]
pub fn cache_is_enabled_for_plan(plan: &LogicalPlan) -> bool {
<<<<<<< HEAD
    let mut plan_stack = vec![plan];

    while let Some(current_plan) = plan_stack.pop() {
        match current_plan {
            LogicalPlan::TableScan(source, ..) => {
                let table_name = source.table_name.to_string();
                if table_name.starts_with("information_schema.")
                    || table_name.starts_with("runtime.")
                {
                    return false;
                }
            }
            LogicalPlan::Explain { .. }
            | LogicalPlan::Analyze { .. }
            | LogicalPlan::DescribeTable { .. }
            | LogicalPlan::Statement(..) => return false,
            _ => {}
=======
    match plan {
        LogicalPlan::TableScan(source, ..) => {
            let table_name = source.table_name.to_string();
            return !(table_name.starts_with("information_schema.")
                || table_name.starts_with("runtime."));
>>>>>>> d877adfb
        }

<<<<<<< HEAD
        plan_stack.extend(current_plan.inputs());
=======
    for input in plan.inputs() {
        if ! cache_is_enabled_for_plan(input) {
            return false;
        }
>>>>>>> d877adfb
    }

    true
}

#[cfg(test)]
mod tests {
    use super::*;
    use arrow::datatypes::{DataType, Field, Schema};
    use datafusion::datasource::MemTable;
    use datafusion::execution::config::SessionConfig;
    use datafusion::execution::context::SessionContext;
    use std::collections::HashSet;

    async fn parse_sql_to_logical_plan(sql: &str) -> LogicalPlan {
        let ctx = create_session_context();

        let plan = &ctx
            .state()
            .create_logical_plan(sql)
            .await
            .expect("Should parse SQL to logical plan");

        plan.clone()
    }

    #[tokio::test]
    async fn test_collect_table_names_system_query_describe() {
        let sql = "describe customer";
        let logical_plan = parse_sql_to_logical_plan(sql).await;

        let table_names = get_logical_plan_input_tables(&logical_plan);

        let expected: HashSet<String> = vec![].into_iter().collect();
        assert_eq!(table_names, expected);
    }

    #[tokio::test]
    async fn test_collect_table_names_system_query_show_tables() {
        let sql = "show tables";
        let logical_plan = parse_sql_to_logical_plan(sql).await;

        let table_names = get_logical_plan_input_tables(&logical_plan);

        let expected: HashSet<String> = vec!["information_schema.tables".to_string()]
            .into_iter()
            .collect();
        assert_eq!(table_names, expected);
    }

    #[tokio::test]
    async fn test_collect_table_names_simple_select() {
        let sql = "SELECT * FROM customer";
        let logical_plan = parse_sql_to_logical_plan(sql).await;

        let table_names = get_logical_plan_input_tables(&logical_plan);

        let expected: HashSet<String> = vec!["customer".to_string()].into_iter().collect();
        assert_eq!(table_names, expected);
    }

    #[tokio::test]
    async fn test_collect_table_names_join() {
        let sql =
            "SELECT c.first_name, o.quantity FROM customer c JOIN orders o ON c.id = o.customer_id";
        let logical_plan = parse_sql_to_logical_plan(sql).await;

        let table_names = get_logical_plan_input_tables(&logical_plan);

        let expected: HashSet<String> = vec!["customer".to_string(), "orders".to_string()]
            .into_iter()
            .collect();
        assert_eq!(table_names, expected);
    }

    #[tokio::test]
    async fn test_collect_table_names_subquery() {
        let sql = "SELECT * FROM (SELECT * FROM state) AS s";
        let logical_plan = parse_sql_to_logical_plan(sql).await;

        let table_names = get_logical_plan_input_tables(&logical_plan);

        let expected: HashSet<String> = vec!["state".to_string()].into_iter().collect();
        assert_eq!(table_names, expected);
    }

    #[tokio::test]
    async fn test_collect_table_names_nested_subqueries_with_aliases() {
        let sql = "SELECT c.first_name, c.last_name, sub.total_orders \
                   FROM customer c \
                   JOIN ( \
                       SELECT o.customer_id, COUNT(*) as total_orders \
                       FROM orders o \
                       GROUP BY o.customer_id \
                   ) sub ON c.id = sub.customer_id \
                   WHERE sub.total_orders > 5";
        let logical_plan = parse_sql_to_logical_plan(sql).await;

        let table_names = get_logical_plan_input_tables(&logical_plan);

        let expected: HashSet<String> = vec!["customer".to_string(), "orders".to_string()]
            .into_iter()
            .collect();
        assert_eq!(table_names, expected);
    }

    #[tokio::test]
    async fn test_collect_table_names_union_with_subqueries() {
        let sql = "SELECT * FROM ( \
                       SELECT c.id, c.first_name, c.last_name \
                       FROM customer c \
                       WHERE c.state = 'NY' \
                       UNION \
                       SELECT o.id, o.customer_id, o.quantity \
                       FROM orders o \
                       WHERE o.quantity > 10 \
                   ) AS combined_results";
        let logical_plan = parse_sql_to_logical_plan(sql).await;

        let table_names = get_logical_plan_input_tables(&logical_plan);

        let expected: HashSet<String> = vec!["customer".to_string(), "orders".to_string()]
            .into_iter()
            .collect();
        assert_eq!(table_names, expected);
    }

    #[tokio::test]
    async fn test_collect_table_names_join_with_subquery_in_from_clause() {
        let sql = "SELECT main.customer_id, main.total_spent, c.first_name, c.last_name \
                   FROM ( \
                       SELECT o.customer_id, SUM(o.quantity * o.price) as total_spent \
                       FROM orders o \
                       GROUP BY o.customer_id \
                   ) main \
                   JOIN customer c ON main.customer_id = c.id \
                   WHERE main.total_spent > 500";
        let logical_plan = parse_sql_to_logical_plan(sql).await;

        let table_names = get_logical_plan_input_tables(&logical_plan);

        let expected: HashSet<String> = vec!["orders".to_string(), "customer".to_string()]
            .into_iter()
            .collect();
        assert_eq!(table_names, expected);
    }

    #[tokio::test]
    async fn test_cache_is_enabled_for_system_query_describe() {
        let sql = "describe customer";
        let logical_plan = parse_sql_to_logical_plan(sql).await;

        assert!(!cache_is_enabled_for_plan(&logical_plan));
    }

    #[tokio::test]
    async fn test_cache_is_enabled_for_show_tables() {
        let sql = "show tables";
        let logical_plan = parse_sql_to_logical_plan(sql).await;

        assert!(!cache_is_enabled_for_plan(&logical_plan));
    }

    #[tokio::test]
    async fn test_cache_is_enabled_for_simple_select() {
        let sql = "SELECT * FROM customer";
        let logical_plan = parse_sql_to_logical_plan(sql).await;

        assert!(cache_is_enabled_for_plan(&logical_plan));
    }

    fn create_session_context() -> SessionContext {
        let config = SessionConfig::new().with_information_schema(true);
        let ctx = SessionContext::new_with_config(config);

        register_tables(&ctx);

        ctx
    }

    fn register_tables(ctx: &SessionContext) {
        let customer_schema = Arc::new(Schema::new(vec![
            Field::new("id", DataType::Int32, false),
            Field::new("first_name", DataType::Utf8, false),
            Field::new("last_name", DataType::Utf8, false),
            Field::new("state", DataType::Utf8, false),
        ]));
        let customer_data = vec![RecordBatch::new_empty(Arc::clone(&customer_schema))];
        let customer_table =
            MemTable::try_new(customer_schema, vec![customer_data]).expect("Should create table");
        ctx.register_table("customer", Arc::new(customer_table))
            .expect("Should register table");

        let state_schema = Arc::new(Schema::new(vec![
            Field::new("id", DataType::Int32, false),
            Field::new("sales_tax", DataType::Int32, false),
        ]));
        let state_data = vec![RecordBatch::new_empty(Arc::clone(&state_schema))];
        let state_table =
            MemTable::try_new(state_schema, vec![state_data]).expect("Should create table");
        ctx.register_table("state", Arc::new(state_table))
            .expect("Should register table");

        let orders_schema = Arc::new(Schema::new(vec![
            Field::new("id", DataType::Int32, false),
            Field::new("customer_id", DataType::Int32, false),
            Field::new("item_id", DataType::Int32, false),
            Field::new("quantity", DataType::Int32, false),
            Field::new("price", DataType::Int32, false),
        ]));
        let orders_data = vec![RecordBatch::new_empty(Arc::clone(&orders_schema))];
        let orders_table =
            MemTable::try_new(orders_schema, vec![orders_data]).expect("Should create table");
        ctx.register_table("orders", Arc::new(orders_table))
            .expect("Should register table");
    }
}<|MERGE_RESOLUTION|>--- conflicted
+++ resolved
@@ -91,7 +91,6 @@
 
 #[must_use]
 pub fn cache_is_enabled_for_plan(plan: &LogicalPlan) -> bool {
-<<<<<<< HEAD
     let mut plan_stack = vec![plan];
 
     while let Some(current_plan) = plan_stack.pop() {
@@ -109,23 +108,9 @@
             | LogicalPlan::DescribeTable { .. }
             | LogicalPlan::Statement(..) => return false,
             _ => {}
-=======
-    match plan {
-        LogicalPlan::TableScan(source, ..) => {
-            let table_name = source.table_name.to_string();
-            return !(table_name.starts_with("information_schema.")
-                || table_name.starts_with("runtime."));
->>>>>>> d877adfb
         }
 
-<<<<<<< HEAD
         plan_stack.extend(current_plan.inputs());
-=======
-    for input in plan.inputs() {
-        if ! cache_is_enabled_for_plan(input) {
-            return false;
-        }
->>>>>>> d877adfb
     }
 
     true
@@ -300,7 +285,6 @@
     fn create_session_context() -> SessionContext {
         let config = SessionConfig::new().with_information_schema(true);
         let ctx = SessionContext::new_with_config(config);
-
         register_tables(&ctx);
 
         ctx
