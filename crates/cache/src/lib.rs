--- conflicted
+++ resolved
@@ -81,17 +81,9 @@
             None => 128 * 1024 * 1024, // 128 MiB
         };
 
-<<<<<<< HEAD
-        let ttl = match &config.item_expire {
-            Some(item_expire) => {
-                fundu::parse_duration(item_expire).context(FailedToParseItemExpireSnafu)?
-            }
-            None => std::time::Duration::from_secs(1),
-=======
         let ttl = match &config.item_ttl {
             Some(item_ttl) => fundu::parse_duration(item_ttl).context(FailedToParseItemTtlSnafu)?,
-            None => fundu::parse_duration("1s").context(FailedToParseItemTtlSnafu)?,
->>>>>>> bda23ef1
+            None => std::time::Duration::from_secs(1),
         };
 
         let cache_provider = QueryResultCacheProvider {
