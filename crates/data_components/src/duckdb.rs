--- conflicted
+++ resolved
@@ -67,19 +67,15 @@
     #[snafu(display("Unable to insert into duckdb table: {source}"))]
     UnableToInsertToDuckDBTable { source: duckdb::Error },
 
-<<<<<<< HEAD
     #[snafu(display("Unable to delete data from the duckdb table: {source}"))]
     UnableToDeleteDuckdbData { source: duckdb::Error },
 
-    #[snafu(display("Unable to begin transaction: {source}"))]
-    UnableToBeginTransaction { source: duckdb::Error },
-
     #[snafu(display("Unable to query data from the duckdb table: {source}"))]
     UnableToQueryData { source: duckdb::Error },
 
     #[snafu(display("Unable to commit transaction: {source}"))]
     UnableToCommitTransaction { source: duckdb::Error },
-=======
+
     #[snafu(display("Unable to begin duckdb transaction: {source}"))]
     UnableToBeginTransaction { source: duckdb::Error },
 
@@ -94,7 +90,6 @@
 
     #[snafu(display("The table '{table_name}' doesn't exist in the DuckDB server"))]
     TableDoesntExist { table_name: String },
->>>>>>> 7e3a6cbd
 }
 
 type Result<T, E = Error> = std::result::Result<T, E>;
@@ -255,57 +250,37 @@
         Ok(())
     }
 
-<<<<<<< HEAD
     fn delete_from(&self, duckdb_conn: &mut DuckDbConnection, where_clause: &str) -> Result<u64> {
-        if self.table_exists(duckdb_conn) {
-            let tx = duckdb_conn
-                .conn
-                .transaction()
-                .context(UnableToBeginTransactionSnafu)?;
-
-            let count_sql = format!(
-                r#"SELECT COUNT(*) FROM "{}" WHERE {}"#,
-                self.table_name, where_clause
-            );
-
-            let mut count: u64 = tx
-                .query_row(&count_sql, [], |row| row.get::<usize, u64>(0))
-                .context(UnableToQueryDataSnafu)?;
-
-            let sql = format!(
-                r#"DELETE FROM "{}" WHERE {}"#,
-                self.table_name, where_clause
-            );
-            tx.execute(&sql, [])
-                .context(UnableToDeleteDuckdbDataSnafu)?;
-
-            count -= tx
-                .query_row(&count_sql, [], |row| row.get::<usize, u64>(0))
-                .context(UnableToQueryDataSnafu)?;
-
-            tx.commit().context(UnableToCommitTransactionSnafu)?;
-            return Ok(count);
-        }
-        Ok(0)
-    }
-
-    fn create_table(&self, duckdb_conn: &mut DuckDbConnection, drop_if_exists: bool) -> Result<()> {
-        if self.table_exists(duckdb_conn) {
-            if drop_if_exists {
-                let sql = format!(r#"DROP TABLE "{}""#, self.table_name);
-                tracing::trace!("{sql}");
-                duckdb_conn
-                    .conn
-                    .execute(&sql, [])
-                    .context(UnableToDropDuckDBTableSnafu)?;
-            } else {
-                return Ok(());
-            }
-        }
-
-=======
+        let tx = duckdb_conn
+            .conn
+            .transaction()
+            .context(UnableToBeginTransactionSnafu)?;
+
+        let count_sql = format!(
+            r#"SELECT COUNT(*) FROM "{}" WHERE {}"#,
+            self.table_name, where_clause
+        );
+
+        let mut count: u64 = tx
+            .query_row(&count_sql, [], |row| row.get::<usize, u64>(0))
+            .context(UnableToQueryDataSnafu)?;
+
+        let sql = format!(
+            r#"DELETE FROM "{}" WHERE {}"#,
+            self.table_name, where_clause
+        );
+        tx.execute(&sql, [])
+            .context(UnableToDeleteDuckdbDataSnafu)?;
+
+        count -= tx
+            .query_row(&count_sql, [], |row| row.get::<usize, u64>(0))
+            .context(UnableToQueryDataSnafu)?;
+
+        tx.commit().context(UnableToCommitTransactionSnafu)?;
+        Ok(count)
+    }
+
     fn create_table(&self, transaction: &Transaction<'_>) -> Result<()> {
->>>>>>> 7e3a6cbd
         let empty_record = RecordBatch::new_empty(Arc::clone(&self.schema));
 
         let arrow_params = arrow_recordbatch_to_query_params(empty_record);
