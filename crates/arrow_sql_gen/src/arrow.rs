/*
Copyright 2024 The Spice.ai OSS Authors

Licensed under the Apache License, Version 2.0 (the "License");
you may not use this file except in compliance with the License.
You may obtain a copy of the License at

     https://www.apache.org/licenses/LICENSE-2.0

Unless required by applicable law or agreed to in writing, software
distributed under the License is distributed on an "AS IS" BASIS,
WITHOUT WARRANTIES OR CONDITIONS OF ANY KIND, either express or implied.
See the License for the specific language governing permissions and
limitations under the License.
*/
use arrow::{
    array::{
<<<<<<< HEAD
        ArrayBuilder, BinaryBuilder, BooleanBuilder, Date32Builder, Date64Builder,
        Decimal128Builder, FixedSizeBinaryBuilder, Float32Builder, Float64Builder, Int16Builder,
        Int32Builder, Int64Builder, Int8Builder, LargeBinaryBuilder, LargeStringBuilder,
        ListBuilder, StringBuilder, Time64NanosecondBuilder, TimestampMicrosecondBuilder,
        TimestampMillisecondBuilder, TimestampNanosecondBuilder, TimestampSecondBuilder,
        UInt16Builder, UInt32Builder, UInt64Builder, UInt8Builder,
=======
        ArrayBuilder, BinaryBuilder, BooleanBuilder, Date32Builder, Decimal128Builder,
        FixedSizeBinaryBuilder, Float32Builder, Float64Builder, Int16Builder, Int32Builder,
        Int64Builder, Int8Builder, ListBuilder, NullBuilder, StringBuilder,
        TimestampMicrosecondBuilder, TimestampMillisecondBuilder, TimestampNanosecondBuilder,
        TimestampSecondBuilder, UInt16Builder, UInt32Builder, UInt64Builder, UInt8Builder,
>>>>>>> 67d034fd
    },
    datatypes::{DataType, TimeUnit},
};

pub fn map_data_type_to_array_builder_optional(
    data_type: Option<&DataType>,
) -> Option<Box<dyn ArrayBuilder>> {
    match data_type {
        Some(data_type) => Some(map_data_type_to_array_builder(data_type)),
        None => None,
    }
}

pub fn map_data_type_to_array_builder(data_type: &DataType) -> Box<dyn ArrayBuilder> {
    match data_type {
        DataType::Int8 => Box::new(Int8Builder::new()),
        DataType::Int16 => Box::new(Int16Builder::new()),
        DataType::Int32 => Box::new(Int32Builder::new()),
        DataType::Int64 => Box::new(Int64Builder::new()),
        DataType::UInt8 => Box::new(UInt8Builder::new()),
        DataType::UInt16 => Box::new(UInt16Builder::new()),
        DataType::UInt32 => Box::new(UInt32Builder::new()),
        DataType::UInt64 => Box::new(UInt64Builder::new()),
        DataType::Float32 => Box::new(Float32Builder::new()),
        DataType::Float64 => Box::new(Float64Builder::new()),
        DataType::Utf8 => Box::new(StringBuilder::new()),
        DataType::LargeUtf8 => Box::new(LargeStringBuilder::new()),
        DataType::Boolean => Box::new(BooleanBuilder::new()),
        DataType::Binary => Box::new(BinaryBuilder::new()),
        DataType::LargeBinary => Box::new(LargeBinaryBuilder::new()),
        DataType::Decimal128(precision, scale) => Box::new(
            Decimal128Builder::new()
                .with_precision_and_scale(*precision, *scale)
                .unwrap_or_default(),
        ),
        DataType::Timestamp(time_unit, time_zone) => match time_unit {
            TimeUnit::Microsecond => {
                Box::new(TimestampMicrosecondBuilder::new().with_timezone_opt(time_zone.clone()))
            }
            TimeUnit::Second => {
                Box::new(TimestampSecondBuilder::new().with_timezone_opt(time_zone.clone()))
            }
            TimeUnit::Millisecond => {
                Box::new(TimestampMillisecondBuilder::new().with_timezone_opt(time_zone.clone()))
            }
            TimeUnit::Nanosecond => {
                Box::new(TimestampNanosecondBuilder::new().with_timezone_opt(time_zone.clone()))
            }
        },
        DataType::Date32 => Box::new(Date32Builder::new()),
        DataType::Date64 => Box::new(Date64Builder::new()),
        // For time format, always use nanosecond
        DataType::Time64(TimeUnit::Nanosecond) => Box::new(Time64NanosecondBuilder::new()),
        DataType::FixedSizeBinary(s) => Box::new(FixedSizeBinaryBuilder::new(*s)),
        // We can't recursively call map_data_type_to_array_builder here because downcasting will not work if the
        // values_builder is boxed.
        DataType::List(values_field) => match values_field.data_type() {
            DataType::Int8 => Box::new(ListBuilder::new(Int8Builder::new())),
            DataType::Int16 => Box::new(ListBuilder::new(Int16Builder::new())),
            DataType::Int32 => Box::new(ListBuilder::new(Int32Builder::new())),
            DataType::Int64 => Box::new(ListBuilder::new(Int64Builder::new())),
            DataType::Float32 => Box::new(ListBuilder::new(Float32Builder::new())),
            DataType::Float64 => Box::new(ListBuilder::new(Float64Builder::new())),
            DataType::Utf8 => Box::new(ListBuilder::new(StringBuilder::new())),
            DataType::Boolean => Box::new(ListBuilder::new(BooleanBuilder::new())),
            _ => unimplemented!("Unsupported list value data type {:?}", data_type),
        },
        DataType::Null => Box::new(NullBuilder::new()),
        _ => unimplemented!("Unsupported data type {:?}", data_type),
    }
}<|MERGE_RESOLUTION|>--- conflicted
+++ resolved
@@ -15,20 +15,12 @@
 */
 use arrow::{
     array::{
-<<<<<<< HEAD
         ArrayBuilder, BinaryBuilder, BooleanBuilder, Date32Builder, Date64Builder,
         Decimal128Builder, FixedSizeBinaryBuilder, Float32Builder, Float64Builder, Int16Builder,
         Int32Builder, Int64Builder, Int8Builder, LargeBinaryBuilder, LargeStringBuilder,
-        ListBuilder, StringBuilder, Time64NanosecondBuilder, TimestampMicrosecondBuilder,
-        TimestampMillisecondBuilder, TimestampNanosecondBuilder, TimestampSecondBuilder,
-        UInt16Builder, UInt32Builder, UInt64Builder, UInt8Builder,
-=======
-        ArrayBuilder, BinaryBuilder, BooleanBuilder, Date32Builder, Decimal128Builder,
-        FixedSizeBinaryBuilder, Float32Builder, Float64Builder, Int16Builder, Int32Builder,
-        Int64Builder, Int8Builder, ListBuilder, NullBuilder, StringBuilder,
+        ListBuilder, NullBuilder, StringBuilder, Time64NanosecondBuilder,
         TimestampMicrosecondBuilder, TimestampMillisecondBuilder, TimestampNanosecondBuilder,
         TimestampSecondBuilder, UInt16Builder, UInt32Builder, UInt64Builder, UInt8Builder,
->>>>>>> 67d034fd
     },
     datatypes::{DataType, TimeUnit},
 };
