--- conflicted
+++ resolved
@@ -15,11 +15,9 @@
 */
 
 mod arrow;
-<<<<<<< HEAD
+#[cfg(feature = "mysql")]
 pub mod mysql;
-=======
 #[cfg(feature = "postgres")]
->>>>>>> ef859678
 pub mod postgres;
 #[cfg(feature = "sqlite")]
 pub mod sqlite;
