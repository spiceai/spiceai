--- conflicted
+++ resolved
@@ -1,5 +1,3 @@
-<<<<<<< HEAD
-=======
 /*
 Copyright 2024 The Spice.ai OSS Authors
 
@@ -18,7 +16,6 @@
 
 use std::future::Future;
 use std::pin::Pin;
->>>>>>> c7a40ad7
 use std::sync::Arc;
 
 use async_trait::async_trait;
