/*
Copyright 2024 The Spice.ai OSS Authors

Licensed under the Apache License, Version 2.0 (the "License");
you may not use this file except in compliance with the License.
You may obtain a copy of the License at

     https://www.apache.org/licenses/LICENSE-2.0

Unless required by applicable law or agreed to in writing, software
distributed under the License is distributed on an "AS IS" BASIS,
WITHOUT WARRANTIES OR CONDITIONS OF ANY KIND, either express or implied.
See the License for the specific language governing permissions and
limitations under the License.
*/

use crate::{config, datafusion::DataFusion};
use crate::{EmbeddingModelStore, LLMModelStore};
use app::App;
use axum::routing::patch;
use model_components::model::Model;
use std::net::SocketAddr;
use std::{collections::HashMap, sync::Arc};

use axum::{
    body::Body,
    extract::MatchedPath,
    http::Request,
    middleware::{self, Next},
    response::IntoResponse,
    routing::{get, post, Router},
    Extension,
};
use tokio::{sync::RwLock, time::Instant};

use super::v1;

pub(crate) fn routes(
    app: Arc<RwLock<Option<App>>>,
    df: Arc<DataFusion>,
    models: Arc<RwLock<HashMap<String, Model>>>,
    llms: Arc<RwLock<LLMModelStore>>,
    embeddings: Arc<RwLock<EmbeddingModelStore>>,
    config: Arc<config::Config>,
    with_metrics: Option<SocketAddr>,
) -> Router {
    let mut router = Router::new()
        .route("/health", get(|| async { "ok\n" }))
        .route("/v1/sql", post(v1::query::post))
        .route("/v1/status", get(v1::status::get))
        .route("/v1/datasets", get(v1::datasets::get))
        .route(
            "/v1/datasets/:name/acceleration/refresh",
            post(v1::datasets::refresh),
        )
        .route(
            "/v1/datasets/:name/acceleration",
            patch(v1::datasets::acceleration),
        )
        .route("/v1/spicepods", get(v1::spicepods::get))
        .route_layer(middleware::from_fn(track_metrics));

    if cfg!(feature = "models") {
        router = router
            .route("/v1/models", get(v1::models::get))
            .route("/v1/models/:name/predict", get(v1::inference::get))
            .route("/v1/predict", post(v1::inference::post))
            .route("/v1/nsql", post(v1::nsql::post))
            .route("/v1/embed", post(v1::embed::post))
<<<<<<< HEAD
            .route("v1/oai/:name/chat/completions", post(v1::oai::chat))
            .route("v1/oai/:name/embeddings", post(v1::oai::embeddings))
=======
            .route("/v1/assist", post(v1::assist::post))
>>>>>>> 39e8541b
            .layer(Extension(llms))
            .layer(Extension(models))
            .layer(Extension(embeddings));
    }

    router = router
        .layer(Extension(app))
        .layer(Extension(df))
        .layer(Extension(with_metrics))
        .layer(Extension(config));
    router
}

async fn track_metrics(req: Request<Body>, next: Next) -> impl IntoResponse {
    let start = Instant::now();
    let path = if let Some(matched_path) = req.extensions().get::<MatchedPath>() {
        matched_path.as_str().to_owned()
    } else {
        req.uri().path().to_owned()
    };
    let method = req.method().clone();

    let response = next.run(req).await;

    let latency = start.elapsed().as_secs_f64();
    let status = response.status().as_u16().to_string();

    let labels = [
        ("method", method.to_string()),
        ("path", path),
        ("status", status),
    ];

    metrics::counter!("http_requests_total", &labels).increment(1);
    metrics::histogram!("http_requests_duration_seconds", &labels).record(latency);

    response
}<|MERGE_RESOLUTION|>--- conflicted
+++ resolved
@@ -66,13 +66,9 @@
             .route("/v1/models/:name/predict", get(v1::inference::get))
             .route("/v1/predict", post(v1::inference::post))
             .route("/v1/nsql", post(v1::nsql::post))
-            .route("/v1/embed", post(v1::embed::post))
-<<<<<<< HEAD
-            .route("v1/oai/:name/chat/completions", post(v1::oai::chat))
-            .route("v1/oai/:name/embeddings", post(v1::oai::embeddings))
-=======
+            .route("v1/chat/completions", post(v1::chat::post))
+            .route("v1/embeddings", post(v1::embeddings::post))
             .route("/v1/assist", post(v1::assist::post))
->>>>>>> 39e8541b
             .layer(Extension(llms))
             .layer(Extension(models))
             .layer(Extension(embeddings));
