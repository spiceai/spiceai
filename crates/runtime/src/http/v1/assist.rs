/*
Copyright 2024 The Spice.ai OSS Authors

Licensed under the Apache License, Version 2.0 (the "License");
you may not use this file except in compliance with the License.
You may obtain a copy of the License at

     https://www.apache.org/licenses/LICENSE-2.0

Unless required by applicable law or agreed to in writing, software
distributed under the License is distributed on an "AS IS" BASIS,
WITHOUT WARRANTIES OR CONDITIONS OF ANY KIND, either express or implied.
See the License for the specific language governing permissions and
limitations under the License.
*/
use app::App;
use arrow::array::{RecordBatch, StringArray};
use async_openai::types::EmbeddingInput;
use async_stream::stream;
use axum::{
    http::StatusCode,
    response::{
        sse::{Event, KeepAlive, Sse},
        IntoResponse, Response,
    },
    Extension, Json,
};

use datafusion::{common::Constraint, datasource::TableProvider, sql::TableReference};

use itertools::Itertools;
use llms::chat::Chat;
use serde::{Deserialize, Serialize};
use serde_json::Value;
use std::{collections::HashMap, error::Error, sync::Arc};
use tokio::sync::RwLock;

use futures::{FutureExt, Stream, StreamExt};

use crate::{
    accelerated_table::AcceleratedTable, datafusion::DataFusion, embeddings::table::EmbeddingTable,
    model::LLMModelStore, EmbeddingModelStore,
};

pub(crate) struct VectorSearchResponse {
    pub retrieved_entries: HashMap<TableReference, Vec<String>>,
    pub retrieved_public_keys: HashMap<TableReference, Vec<RecordBatch>>,
}

#[derive(Debug, Serialize, Deserialize)]
#[serde(rename_all = "lowercase")]
pub(crate) struct AssistResponse {
    pub text: String,

    // Key is a serialised [`TableReference`].
    // Value is the serialized JSON representation of the primary keys from an arrow batch.
    pub from: HashMap<String, Value>,
}

#[derive(Debug, Clone, Serialize, Deserialize)]
#[serde(rename_all = "lowercase")]
pub struct Request {
    pub text: String,

    /// The model to use for chat completion. The embedding model is determined via the data source (that has the associated embeddings).
    #[serde(rename = "use", default = "default_model")]
    pub model: String,

    /// Which datasources in the [`DataFusion`] instance to retrieve data from.
    #[serde(rename = "from", default)]
    pub data_source: Vec<String>,
}

fn default_model() -> String {
    "embed".to_string()
}

async fn create_input_embeddings(
    input: &str,
    embeddings_to_run: Vec<String>,
    embeddings: Arc<RwLock<EmbeddingModelStore>>,
) -> Result<HashMap<String, Vec<f32>>, Box<dyn std::error::Error>> {
    let mut embedded_inputs: HashMap<String, Vec<f32>> = HashMap::new();
    for (name, model) in embeddings
        .read()
        .await
        .iter()
        .filter(|(model_name, _)| embeddings_to_run.contains(model_name))
    {
        match model
            .write()
            .await
            .embed(EmbeddingInput::String(input.to_string()))
            .await
        {
            Ok(embedding) => match embedding.first() {
                Some(embedding) => {
                    embedded_inputs.insert(name.clone(), embedding.clone());
                }
                None => {
                    return Err(format!("No embeddings returned for input text from {name}").into())
                }
            },
            Err(e) => return Err(Box::new(e)),
        }
    }
    Ok(embedded_inputs)
}

fn combined_relevant_data_and_input(
    relevant_data: &HashMap<TableReference, Vec<String>>,
    input: &str,
) -> String {
    let data = relevant_data.values().map(|v| v.join("\n")).join("\n");
    format!("{data}\n{input}")
}

/// If a [`TableProvider`] is an [`EmbeddingTable`], return the [`EmbeddingTable`].
/// This includes if the [`TableProvider`] is an [`AcceleratedTable`] with a [`EmbeddingTable`] underneath.
fn get_embedding_table(tbl: &Arc<dyn TableProvider>) -> Option<Arc<EmbeddingTable>> {
    if let Some(embedding_table) = tbl.as_any().downcast_ref::<EmbeddingTable>() {
        return Some(Arc::new(embedding_table.clone()));
    }
    if let Some(accelerated_table) = tbl.as_any().downcast_ref::<AcceleratedTable>() {
        if let Some(embedding_table) = accelerated_table
            .get_federated_table()
            .as_any()
            .downcast_ref::<EmbeddingTable>()
        {
            return Some(Arc::new(embedding_table.clone()));
        }
    }
    None
}

/// For the data sources that assumedly exist in the [`DataFusion`] instance, find the embedding models used in each data source.
async fn find_relevant_embedding_models(
    data_sources: Vec<TableReference>,
    df: Arc<DataFusion>,
) -> Result<HashMap<TableReference, Vec<String>>, Box<dyn std::error::Error>> {
    let mut embeddings_to_run = HashMap::new();
    for data_source in data_sources {
        match df.get_table(data_source.clone()).await {
            None => {
                return Err(format!("Data source {} does not exist", data_source.clone()).into())
            }
            Some(table) => match get_embedding_table(&table)
                .map(|e| e.get_embedding_models_used())
                .unwrap_or_default()
            {
                v if v.is_empty() => {
                    return Err(format!(
                        "Data source {} does not have an embedded column",
                        data_source.clone()
                    )
                    .into())
                }
                v => {
                    embeddings_to_run.insert(data_source, v);
                }
            },
        }
    }
    Ok(embeddings_to_run)
}

/// Perform a basic vector search.
///
/// ## Arguments
/// df: The [`DataFusion`] instance. Expected to have every [`TableReference`] in `embedded_inputs`.
/// `embedded_inputs`: The embeddings to search for, for each embedding column the [`TableReference`]
///     contains (in the correct order).
/// `table_primary_keys`: Optional for each [`TableReference`], the primary keys of the table. If not
///     provided, only the column underlying the embedding column will be returned.
/// n: The number of results to return, per [`TableReference`].
///
/// ## Limitations
/// - Only supports one embedding column per table.
async fn vector_search(
    df: Arc<DataFusion>,
    embedded_inputs: HashMap<TableReference, Vec<Vec<f32>>>,
    table_primary_keys: HashMap<TableReference, Vec<String>>,
    n: usize,
) -> Result<VectorSearchResponse, Box<dyn std::error::Error>> {
    let mut response = VectorSearchResponse {
        retrieved_entries: HashMap::new(),
        retrieved_public_keys: HashMap::new(),
    };

    for (tbl, search_vectors) in embedded_inputs {
        tracing::debug!("Running vector search for table {:#?}", tbl.clone());

        // Only support one embedding column per table.
        let table_provider = df
            .get_table(tbl.clone())
            .await
            .ok_or(format!("Table {} not found", tbl.clone()))?;
        let embedding_column = get_embedding_table(&table_provider)
            .and_then(|e| e.get_embedding_columns().first().cloned())
            .ok_or(format!("No embeddings found for table {tbl}"))?;

        if search_vectors.len() != 1 {
            return Err(format!("Only one embedding column per table currently supported. Table: {tbl} has {} embeddings", search_vectors.len()).into());
        }
        match search_vectors.first() {
            None => return Err(format!("No embeddings found for table {tbl}").into()),
            Some(embedding) => {
                let mut select_keys = table_primary_keys.get(&tbl).cloned().unwrap_or(vec![]);
                select_keys.push(embedding_column.clone());

                let sql_query = format!(
                    "SELECT {} FROM {tbl} ORDER BY array_distance({embedding_column}_embedding, {embedding:?}) LIMIT {n}", select_keys.join(", ")
                );

                let result = df.ctx.sql(&sql_query).await?;
                let batch = result.collect().await?;

                let outt: Vec<_> = batch
                    .iter()
                    .map(|b| {
                        let z =
                            b.column(b.num_columns() -1).as_any().downcast_ref::<StringArray>().ok_or(
                                format!("Expected '{embedding_column}' to be last column of SQL query and return a String type"),
                            );
                        let zz = z.map(|s| {
                            s.iter()
                                .map(|ss| ss.unwrap_or_default().to_string())
                                .collect::<Vec<String>>()
                        });
                        zz
                    })
                    .collect::<Result<Vec<_>, String>>()?;

                let outtt: Vec<String> = outt.iter().flat_map(std::clone::Clone::clone).collect();

                response.retrieved_entries.insert(tbl.clone(), outtt);
                response.retrieved_public_keys.insert(tbl, batch);
            }
        };
    }
    tracing::debug!(
        "Relevant data from vector search: {:#?}",
        response.retrieved_entries,
    );
    Ok(response)
}

fn create_assist_response_from(
    table_primary_keys: &HashMap<TableReference, Vec<RecordBatch>>,
) -> Result<HashMap<String, Value>, Box<dyn std::error::Error>> {
    let from_value_iter = table_primary_keys
        .iter()
        .map(|(tbl, pks)| {
            let buf = Vec::new();
            let mut writer = arrow_json::ArrayWriter::new(buf);
            for pk in pks {
                writer.write_batches(&[pk])?;
            }
            writer.finish()?;

            let res: Value = match String::from_utf8(writer.into_inner()) {
                Ok(res) => serde_json::from_str(&res)?,
                Err(e) => {
                    tracing::debug!("Error converting JSON buffer to string: {e}");
                    serde_json::Value::String(String::new())
                }
            };
            Ok((tbl.to_string(), res))
        })
        .collect::<Result<Vec<_>, Box<dyn std::error::Error>>>()?;

    let from_value: HashMap<String, Value> =
        HashMap::from_iter(from_value_iter.iter().map(|(k, v)| (k.clone(), v.clone())));

    Ok(from_value)
}

#[allow(clippy::from_iter_instead_of_collect)]
fn create_assist_response(
    text: String,
    table_primary_keys: &HashMap<TableReference, Vec<RecordBatch>>,
) -> Result<AssistResponse, Box<dyn std::error::Error>> {
    Ok(AssistResponse {
        text,
        from: create_assist_response_from(table_primary_keys)?,
    })
}

<<<<<<< HEAD

async fn prepare_and_run_vector_search(
    app: Arc<RwLock<Option<App>>>,
    df: Arc<DataFusion>,
    embeddings: Arc<RwLock<EmbeddingModelStore>>,
    llms: Arc<RwLock<LLMModelStore>>,
    payload: Request,
) -> Result<VectorSearchResponse, Box<dyn std::error::Error>> {
    // Determine which embedding models need to be run. If a table does not have an embedded column, return an error.
    let embeddings_to_run = find_relevant_embedding_models(
        payload
            .data_source
            .iter()
            .map(TableReference::from)
            .collect(),
        Arc::clone(&df),
    )
    .await?;

    // Create embedding(s) for question/statement. `embedded_inputs` model_name -> embedding.
    let embedded_inputs = create_input_embeddings(
        &payload.text.clone(),
        embeddings_to_run.values().flatten().cloned().collect(),
        Arc::clone(&embeddings),
    )
    .await?;

    let per_table_embeddings: HashMap<TableReference, _> = embeddings_to_run
        .iter()
        .map(|(t, model_names)| {
            let z: Vec<_> = model_names
                .iter()
                .filter_map(|m| embedded_inputs.get(m).cloned())
                .collect();
            (t.clone(), z)
        })
        .collect();

    // Retrieve primary keys
    let mut tbl_to_pks: HashMap<TableReference, Vec<String>> = HashMap::new();

    // Explicit primary keys are defined in the spicepod configuration.
    let explicit_primary_keys: HashMap<TableReference, Vec<String>> =
        app.read().await.as_ref().map_or(HashMap::new(), |app| {
            app.datasets
                .iter()
                .filter_map(|d| {
                    d.embeddings
                        .iter()
                        .find_map(|e| e.primary_keys.clone())
                        .map(|pks| (TableReference::parse_str(&d.name), pks))
                })
                .collect::<HashMap<TableReference, Vec<_>>>()
        });
    for tbl in embeddings_to_run.keys() {
        if let Some(tbl_ref) = df.get_table(tbl.clone()).await {
            // If we can derive the primary key(s) of the table from the [`TableProvider`] constraints, use that.
            if let Some(constraints) = tbl_ref.constraints() {
                if let Some(pks) = constraints.iter().find_map(|c| match c {
                    Constraint::PrimaryKey(columns) => Some(columns),
                    Constraint::Unique(_) => None,
                }) {
                    let schema_projection = match tbl_ref.schema().project(pks) {
                        Ok(schema_projection) => schema_projection,
                        Err(e) => {
                            return Err(Box::new(e))
                        }
                    };
                    tbl_to_pks.insert(
                        tbl.clone(),
                        schema_projection
                            .fields()
                            .iter()
                            .map(|f| f.name().clone())
                            .collect::<Vec<_>>(),
                    );
                }

            // Otherwise, if we have explicit primary keys defined in the spicepod configuration, use that.
            } else if let Some(pks) = explicit_primary_keys.get(tbl) {
                tbl_to_pks.insert(tbl.clone(), pks.clone());
            }
        }
    }

    // Vector search to get relevant data from data sources.
    vector_search(Arc::clone(&df), per_table_embeddings, tbl_to_pks, 3).await
}

async fn context_aware_chat(
    model: &RwLock<Box<dyn Chat>>,
    vector_search_data: &VectorSearchResponse,
    user_input: String,
) -> Response {
    // Using returned data, create input for LLM.
    let model_input =
        combined_relevant_data_and_input(&vector_search_data.retrieved_entries, &user_input);

    match model.write().await.run(model_input).await {
        Ok(Some(assist)) => {
            match create_assist_response(assist, &vector_search_data.retrieved_public_keys) {
                Ok(assist_response) => (StatusCode::OK, Json(assist_response)).into_response(),
                Err(e) => (StatusCode::INTERNAL_SERVER_ERROR, e.to_string()).into_response(),
            }
        }
        Ok(None) => (
            StatusCode::INTERNAL_SERVER_ERROR,
            "No response from LLM".to_string(),
        )
            .into_response(),
        Err(e) => (StatusCode::INTERNAL_SERVER_ERROR, e.to_string()).into_response(),
    }
}

/// Assist runs a question or statement through an LLM with additional context retrieved from data within the [`DataFusion`] instance.
/// Logic:
/// 1. If user did not provide which/what data source to use, figure this out (?).
/// 2. Get embedding provider for each data source.
/// 2. Create embedding(s) of question/statement
/// 3. Retrieve relevant data from the data source.
/// 4. Run [relevant data;  question/statement] through LLM.
/// 5. Return [text response, <datasets -> .
///
/// Return format
///
/// ```json
/// {
///    "text": "response from LLM",
///    "from" : {
///       "table_name": ["primary_key1", "primary_key2", "primary_key3"]
///   }
/// }
/// ```
///  - `from` returns the primary key of the relevant rows from each `payload.datasources` if
/// primary keys for the table can be determined. An attempt to determine the primary key will be
/// from the underlying Datafusion [`TableProvider`]'s `constraints()`. It can be explicitly
/// provided  within the spicepod configuration, under the `datasets[*].embeddings.column_pk` path.
/// For example:
///
/// ```yaml
/// datasets:
///   - from: <postgres:syncs>
///     name: daily_journal
///     embeddings:
///       - column: answer
///         use: oai
///         column_pk: id
///
/// ```
///
///
#[allow(clippy::too_many_lines)]
pub(crate) async fn post(
    Extension(app): Extension<Arc<RwLock<Option<App>>>>,
    Extension(df): Extension<Arc<DataFusion>>,
    Extension(embeddings): Extension<Arc<RwLock<EmbeddingModelStore>>>,
    Extension(llms): Extension<Arc<RwLock<LLMModelStore>>>,
    Json(payload): Json<Request>,
) -> Response {
    // For now, force the user to specify which data.
    if payload.data_source.is_empty() {
        return (StatusCode::BAD_REQUEST, "No data sources provided").into_response();
    }

    let relevant_data =  match prepare_and_run_vector_search(
        Arc::clone(&app),
        Arc::clone(&df),
        Arc::clone(&embeddings),
        Arc::clone(&llms),
        payload.clone(),
    ).await {
        Ok(relevant_data) => relevant_data,
        Err(e) => return (StatusCode::INTERNAL_SERVER_ERROR, e.to_string()).into_response(),
    };

    tracing::debug!(
        "Relevant data from vector search: {:#?}",
        relevant_data.retrieved_entries
    );
=======
/// For each embedding column that a [`TableReference`] contains, calculate the embeddings vector between the query and the column.
/// The returned `HashMap` is a mapping of [`TableReference`] to an (alphabetical by column name) in-order vector of embeddings.
async fn calculate_embeddings_per_table(
    query: String,
    data_sources: Vec<TableReference>,
    embeddings: Arc<RwLock<EmbeddingModelStore>>,
    df: Arc<DataFusion>,
) -> Result<HashMap<TableReference, Vec<Vec<f32>>>, Box<dyn std::error::Error>> {
    // Determine which embedding models need to be run. If a table does not have an embedded column, return an error.
    let embeddings_to_run = find_relevant_embedding_models(data_sources, df).await?;

    // Create embedding(s) for question/statement. `embedded_inputs` model_name -> embedding.
    let embedded_inputs = create_input_embeddings(
        &query.clone(),
        embeddings_to_run.values().flatten().cloned().collect(),
        embeddings,
    )
    .await?;

    Ok(embeddings_to_run
        .iter()
        .map(|(t, model_names)| {
            let z: Vec<_> = model_names
                .iter()
                .filter_map(|m| embedded_inputs.get(m).cloned())
                .collect();
            (t.clone(), z)
        })
        .collect())
}

/// For a set of tables, get their primary keys. Attempt to determine the primary key(s) of the
/// table from the [`TableProvider`] constraints, and if not provided, use the explicit primary
/// keys defined in the spicepod configuration.
async fn get_primary_keys(
    app: Arc<RwLock<Option<App>>>,
    df: Arc<DataFusion>,
    tables: Vec<TableReference>,
) -> Result<HashMap<TableReference, Vec<String>>, Box<dyn std::error::Error>> {
    let mut tbl_to_pks: HashMap<TableReference, Vec<String>> = HashMap::new();

    // Explicit primary keys are defined in the spicepod configuration.
    let explicit_primary_keys: HashMap<TableReference, Vec<String>> =
        app.read().await.as_ref().map_or(HashMap::new(), |app| {
            app.datasets
                .iter()
                .filter_map(|d| {
                    d.embeddings
                        .iter()
                        .find_map(|e| e.primary_keys.clone())
                        .map(|pks| (TableReference::parse_str(&d.name), pks))
                })
                .collect::<HashMap<TableReference, Vec<_>>>()
        });

    for tbl in tables {
        if let Some(tbl_ref) = df.get_table(tbl.clone()).await {
            // If we can derive the primary key(s) of the table from the [`TableProvider`] constraints, use that.
            if let Some(constraints) = tbl_ref.constraints() {
                if let Some(pks) = constraints.iter().find_map(|c| match c {
                    Constraint::PrimaryKey(columns) => Some(columns),
                    Constraint::Unique(_) => None,
                }) {
                    let schema_projection = tbl_ref.schema().project(pks)?;
                    tbl_to_pks.insert(
                        tbl.clone(),
                        schema_projection
                            .fields()
                            .iter()
                            .map(|f| f.name().clone())
                            .collect::<Vec<_>>(),
                    );
                }

            // Otherwise, if we have explicit primary keys defined in the spicepod configuration, use that.
            } else if let Some(pks) = explicit_primary_keys.get(&tbl) {
                tbl_to_pks.insert(tbl.clone(), pks.clone());
            }
        }
    }
    Ok(tbl_to_pks)
}

/// Assist runs a question or statement through an LLM with additional context retrieved from data within the [`DataFusion`] instance.
/// Logic:
/// 1. If user did not provide which/what data source to use, figure this out (?).
/// 2. Get embedding provider for each data source.
/// 2. Create embedding(s) of question/statement
/// 3. Retrieve relevant data from the data source.
/// 4. Run [relevant data;  question/statement] through LLM.
/// 5. Return [text response, <datasets -> .
///
/// Return format
///
/// ```json
/// {
///    "text": "response from LLM",
///    "from" : {
///       "table_name": ["primary_key1", "primary_key2", "primary_key3"]
///   }
/// }
/// ```
///  - `from` returns the primary key of the relevant rows from each `payload.datasources` if
/// primary keys for the table can be determined. An attempt to determine the primary key will be
/// from the underlying Datafusion [`TableProvider`]'s `constraints()`. It can be explicitly
/// provided  within the spicepod configuration, under the `datasets[*].embeddings.column_pk` path.
/// For example:
///
/// ```yaml
/// datasets:
///   - from: <postgres:syncs>
///     name: daily_journal
///     embeddings:
///       - column: answer
///         use: oai
///         column_pk: id
///
/// ```
///
///
#[allow(clippy::too_many_lines)]
pub(crate) async fn post(
    Extension(app): Extension<Arc<RwLock<Option<App>>>>,
    Extension(df): Extension<Arc<DataFusion>>,
    Extension(embeddings): Extension<Arc<RwLock<EmbeddingModelStore>>>,
    Extension(llms): Extension<Arc<RwLock<LLMModelStore>>>,
    Json(payload): Json<Request>,
) -> Response {
    // For now, force the user to specify which data.
    if payload.data_source.is_empty() {
        return (StatusCode::BAD_REQUEST, "No data sources provided").into_response();
    }

    let input_tables: Vec<TableReference> = payload
        .data_source
        .iter()
        .map(TableReference::from)
        .collect();

    let per_table_embeddings = match calculate_embeddings_per_table(
        payload.text.clone(),
        input_tables.clone(),
        Arc::clone(&embeddings),
        Arc::clone(&df),
    )
    .await
    {
        Ok(per_table_embeddings) => per_table_embeddings,
        Err(e) => return (StatusCode::INTERNAL_SERVER_ERROR, e.to_string()).into_response(),
    };

    // Retrieve primary keys
    let tbl_to_pks = match get_primary_keys(
        Arc::clone(&app),
        Arc::clone(&df),
        payload
            .data_source
            .iter()
            .map(TableReference::from)
            .collect(),
    )
    .await
    {
        Ok(tbl_to_pks) => tbl_to_pks,
        Err(e) => return (StatusCode::INTERNAL_SERVER_ERROR, e.to_string()).into_response(),
    };

    // Vector search to get relevant data from data sources.
    let relevant_data =
        match vector_search(Arc::clone(&df), per_table_embeddings, tbl_to_pks, 3).await {
            Ok(relevant_data) => relevant_data,
            Err(e) => return (StatusCode::INTERNAL_SERVER_ERROR, e.to_string()).into_response(),
        };
>>>>>>> 8cbea0ee

    // Run LLM with input.
    match llms.read().await.get(&payload.model) {
        Some(llm_model) => context_aware_chat(&llm_model, &relevant_data, payload.text.clone()).await,
        None => (
            StatusCode::INTERNAL_SERVER_ERROR,
            format!("Model {} not found", payload.model),
        )
            .into_response(),
    }
}


pub async fn sse_post(
    Extension(app): Extension<Arc<RwLock<Option<App>>>>,
    Extension(df): Extension<Arc<DataFusion>>,
    Extension(embeddings): Extension<Arc<RwLock<EmbeddingModelStore>>>,
    Extension(llms): Extension<Arc<RwLock<LLMModelStore>>>,
    Json(payload): Json<Request>,
) -> Sse<impl Stream<Item = Result<Event, axum::Error>>> {
    // For now, force the user to specify which data.
    // if payload.data_source.is_empty() {
    //     return Sse::new(stream! {
    //         yield Err(axum::Error::new(Box::new(
    //             std::io::Error::new(std::io::ErrorKind::InvalidInput, "No data sources provided")
    //         ) as Box<dyn Error + Send + Sync>))
    //     }).keep_alive(KeepAlive::default());
    // }

    let relevant_data =  match prepare_and_run_vector_search(
        Arc::clone(&app),
        Arc::clone(&df),
        Arc::clone(&embeddings),
        Arc::clone(&llms),
        payload.clone(),
    ).await {
        Ok(relevant_data) => relevant_data,
        Err(e) => {
            println!("Error from prepare_and_run_vector_search: {e}");
            unimplemented!("Help")} // return Sse::new(stream! {}).keep_alive(KeepAlive::default())}
        //     yield Err(axum::Error::new(Box::new(
        //         std::io::Error::new(std::io::ErrorKind::InvalidInput, format!("Model {e} not found"))
        //     ) as Box<dyn Error + Send + Sync>))
        // }).keep_alive(KeepAlive::default());}
    };

    tracing::debug!(
        "Relevant data from vector search: {:#?}",
        relevant_data.retrieved_entries
    );

    let model_input =combined_relevant_data_and_input(&relevant_data.retrieved_entries, &payload.text.clone());
    match llms.read().await.get(&payload.model.clone()) {
        Some(llm_model) => {
            let mut model_stream = llm_model.write().await.stream(model_input).await;
            let vector_data = match create_assist_response_from(&relevant_data.retrieved_public_keys) {
                Ok(vector_data) => vector_data,
                Err(e) => {unimplemented!("Help")} // return (StatusCode::INTERNAL_SERVER_ERROR, e.to_string()).into_response(),
            };
        
            Sse::new(Box::pin(stream!{
                yield Event::default().json_data(vector_data);
                while let Some(msg) = model_stream.next().await {
                    yield Ok(Event::default().data(msg.unwrap().unwrap()));
                }
            })).keep_alive(KeepAlive::default())
        },
        None => {unimplemented!("Help")}
        // Sse::new(stream!{yield Event::default().data(
        //     format!("Model {} not found", payload.model)
        // )}).keep_alive(KeepAlive::default())
    }
}<|MERGE_RESOLUTION|>--- conflicted
+++ resolved
@@ -286,187 +286,44 @@
     })
 }
 
-<<<<<<< HEAD
-
 async fn prepare_and_run_vector_search(
     app: Arc<RwLock<Option<App>>>,
     df: Arc<DataFusion>,
     embeddings: Arc<RwLock<EmbeddingModelStore>>,
-    llms: Arc<RwLock<LLMModelStore>>,
     payload: Request,
 ) -> Result<VectorSearchResponse, Box<dyn std::error::Error>> {
-    // Determine which embedding models need to be run. If a table does not have an embedded column, return an error.
-    let embeddings_to_run = find_relevant_embedding_models(
+    
+    let input_tables: Vec<TableReference> = payload
+        .data_source
+        .iter()
+        .map(TableReference::from)
+        .collect();
+
+    let per_table_embeddings = calculate_embeddings_per_table(
+        payload.text.clone(),
+        input_tables.clone(),
+        Arc::clone(&embeddings),
+        Arc::clone(&df),
+    )
+    .await?;
+
+    // Retrieve primary keys
+    let tbl_to_pks = get_primary_keys(
+        Arc::clone(&app),
+        Arc::clone(&df),
         payload
             .data_source
             .iter()
             .map(TableReference::from)
             .collect(),
-        Arc::clone(&df),
     )
     .await?;
 
-    // Create embedding(s) for question/statement. `embedded_inputs` model_name -> embedding.
-    let embedded_inputs = create_input_embeddings(
-        &payload.text.clone(),
-        embeddings_to_run.values().flatten().cloned().collect(),
-        Arc::clone(&embeddings),
-    )
-    .await?;
-
-    let per_table_embeddings: HashMap<TableReference, _> = embeddings_to_run
-        .iter()
-        .map(|(t, model_names)| {
-            let z: Vec<_> = model_names
-                .iter()
-                .filter_map(|m| embedded_inputs.get(m).cloned())
-                .collect();
-            (t.clone(), z)
-        })
-        .collect();
-
-    // Retrieve primary keys
-    let mut tbl_to_pks: HashMap<TableReference, Vec<String>> = HashMap::new();
-
-    // Explicit primary keys are defined in the spicepod configuration.
-    let explicit_primary_keys: HashMap<TableReference, Vec<String>> =
-        app.read().await.as_ref().map_or(HashMap::new(), |app| {
-            app.datasets
-                .iter()
-                .filter_map(|d| {
-                    d.embeddings
-                        .iter()
-                        .find_map(|e| e.primary_keys.clone())
-                        .map(|pks| (TableReference::parse_str(&d.name), pks))
-                })
-                .collect::<HashMap<TableReference, Vec<_>>>()
-        });
-    for tbl in embeddings_to_run.keys() {
-        if let Some(tbl_ref) = df.get_table(tbl.clone()).await {
-            // If we can derive the primary key(s) of the table from the [`TableProvider`] constraints, use that.
-            if let Some(constraints) = tbl_ref.constraints() {
-                if let Some(pks) = constraints.iter().find_map(|c| match c {
-                    Constraint::PrimaryKey(columns) => Some(columns),
-                    Constraint::Unique(_) => None,
-                }) {
-                    let schema_projection = match tbl_ref.schema().project(pks) {
-                        Ok(schema_projection) => schema_projection,
-                        Err(e) => {
-                            return Err(Box::new(e))
-                        }
-                    };
-                    tbl_to_pks.insert(
-                        tbl.clone(),
-                        schema_projection
-                            .fields()
-                            .iter()
-                            .map(|f| f.name().clone())
-                            .collect::<Vec<_>>(),
-                    );
-                }
-
-            // Otherwise, if we have explicit primary keys defined in the spicepod configuration, use that.
-            } else if let Some(pks) = explicit_primary_keys.get(tbl) {
-                tbl_to_pks.insert(tbl.clone(), pks.clone());
-            }
-        }
-    }
-
     // Vector search to get relevant data from data sources.
-    vector_search(Arc::clone(&df), per_table_embeddings, tbl_to_pks, 3).await
-}
-
-async fn context_aware_chat(
-    model: &RwLock<Box<dyn Chat>>,
-    vector_search_data: &VectorSearchResponse,
-    user_input: String,
-) -> Response {
-    // Using returned data, create input for LLM.
-    let model_input =
-        combined_relevant_data_and_input(&vector_search_data.retrieved_entries, &user_input);
-
-    match model.write().await.run(model_input).await {
-        Ok(Some(assist)) => {
-            match create_assist_response(assist, &vector_search_data.retrieved_public_keys) {
-                Ok(assist_response) => (StatusCode::OK, Json(assist_response)).into_response(),
-                Err(e) => (StatusCode::INTERNAL_SERVER_ERROR, e.to_string()).into_response(),
-            }
-        }
-        Ok(None) => (
-            StatusCode::INTERNAL_SERVER_ERROR,
-            "No response from LLM".to_string(),
-        )
-            .into_response(),
-        Err(e) => (StatusCode::INTERNAL_SERVER_ERROR, e.to_string()).into_response(),
-    }
-}
-
-/// Assist runs a question or statement through an LLM with additional context retrieved from data within the [`DataFusion`] instance.
-/// Logic:
-/// 1. If user did not provide which/what data source to use, figure this out (?).
-/// 2. Get embedding provider for each data source.
-/// 2. Create embedding(s) of question/statement
-/// 3. Retrieve relevant data from the data source.
-/// 4. Run [relevant data;  question/statement] through LLM.
-/// 5. Return [text response, <datasets -> .
-///
-/// Return format
-///
-/// ```json
-/// {
-///    "text": "response from LLM",
-///    "from" : {
-///       "table_name": ["primary_key1", "primary_key2", "primary_key3"]
-///   }
-/// }
-/// ```
-///  - `from` returns the primary key of the relevant rows from each `payload.datasources` if
-/// primary keys for the table can be determined. An attempt to determine the primary key will be
-/// from the underlying Datafusion [`TableProvider`]'s `constraints()`. It can be explicitly
-/// provided  within the spicepod configuration, under the `datasets[*].embeddings.column_pk` path.
-/// For example:
-///
-/// ```yaml
-/// datasets:
-///   - from: <postgres:syncs>
-///     name: daily_journal
-///     embeddings:
-///       - column: answer
-///         use: oai
-///         column_pk: id
-///
-/// ```
-///
-///
-#[allow(clippy::too_many_lines)]
-pub(crate) async fn post(
-    Extension(app): Extension<Arc<RwLock<Option<App>>>>,
-    Extension(df): Extension<Arc<DataFusion>>,
-    Extension(embeddings): Extension<Arc<RwLock<EmbeddingModelStore>>>,
-    Extension(llms): Extension<Arc<RwLock<LLMModelStore>>>,
-    Json(payload): Json<Request>,
-) -> Response {
-    // For now, force the user to specify which data.
-    if payload.data_source.is_empty() {
-        return (StatusCode::BAD_REQUEST, "No data sources provided").into_response();
-    }
-
-    let relevant_data =  match prepare_and_run_vector_search(
-        Arc::clone(&app),
-        Arc::clone(&df),
-        Arc::clone(&embeddings),
-        Arc::clone(&llms),
-        payload.clone(),
-    ).await {
-        Ok(relevant_data) => relevant_data,
-        Err(e) => return (StatusCode::INTERNAL_SERVER_ERROR, e.to_string()).into_response(),
-    };
-
-    tracing::debug!(
-        "Relevant data from vector search: {:#?}",
-        relevant_data.retrieved_entries
-    );
-=======
+    let relevant_data = vector_search(Arc::clone(&df), per_table_embeddings, tbl_to_pks, 3).await?;
+    Ok(relevant_data)
+}
+    
 /// For each embedding column that a [`TableReference`] contains, calculate the embeddings vector between the query and the column.
 /// The returned `HashMap` is a mapping of [`TableReference`] to an (alphabetical by column name) in-order vector of embeddings.
 async fn calculate_embeddings_per_table(
@@ -550,6 +407,31 @@
     Ok(tbl_to_pks)
 }
 
+async fn context_aware_chat(
+    model: &RwLock<Box<dyn Chat>>,
+    vector_search_data: &VectorSearchResponse,
+    user_input: String,
+) -> Response {
+    // Using returned data, create input for LLM.
+    let model_input =
+        combined_relevant_data_and_input(&vector_search_data.retrieved_entries, &user_input);
+
+    match model.write().await.run(model_input).await {
+        Ok(Some(assist)) => {
+            match create_assist_response(assist, &vector_search_data.retrieved_public_keys) {
+                Ok(assist_response) => (StatusCode::OK, Json(assist_response)).into_response(),
+                Err(e) => (StatusCode::INTERNAL_SERVER_ERROR, e.to_string()).into_response(),
+            }
+        }
+        Ok(None) => (
+            StatusCode::INTERNAL_SERVER_ERROR,
+            "No response from LLM".to_string(),
+        )
+            .into_response(),
+        Err(e) => (StatusCode::INTERNAL_SERVER_ERROR, e.to_string()).into_response(),
+    }
+}
+
 /// Assist runs a question or statement through an LLM with additional context retrieved from data within the [`DataFusion`] instance.
 /// Logic:
 /// 1. If user did not provide which/what data source to use, figure this out (?).
@@ -600,47 +482,20 @@
         return (StatusCode::BAD_REQUEST, "No data sources provided").into_response();
     }
 
-    let input_tables: Vec<TableReference> = payload
-        .data_source
-        .iter()
-        .map(TableReference::from)
-        .collect();
-
-    let per_table_embeddings = match calculate_embeddings_per_table(
-        payload.text.clone(),
-        input_tables.clone(),
+    let relevant_data =  match prepare_and_run_vector_search(
+        Arc::clone(&app),
+        Arc::clone(&df),
         Arc::clone(&embeddings),
-        Arc::clone(&df),
-    )
-    .await
-    {
-        Ok(per_table_embeddings) => per_table_embeddings,
+        payload.clone(),
+    ).await {
+        Ok(relevant_data) => relevant_data,
         Err(e) => return (StatusCode::INTERNAL_SERVER_ERROR, e.to_string()).into_response(),
     };
 
-    // Retrieve primary keys
-    let tbl_to_pks = match get_primary_keys(
-        Arc::clone(&app),
-        Arc::clone(&df),
-        payload
-            .data_source
-            .iter()
-            .map(TableReference::from)
-            .collect(),
-    )
-    .await
-    {
-        Ok(tbl_to_pks) => tbl_to_pks,
-        Err(e) => return (StatusCode::INTERNAL_SERVER_ERROR, e.to_string()).into_response(),
-    };
-
-    // Vector search to get relevant data from data sources.
-    let relevant_data =
-        match vector_search(Arc::clone(&df), per_table_embeddings, tbl_to_pks, 3).await {
-            Ok(relevant_data) => relevant_data,
-            Err(e) => return (StatusCode::INTERNAL_SERVER_ERROR, e.to_string()).into_response(),
-        };
->>>>>>> 8cbea0ee
+    tracing::debug!(
+        "Relevant data from vector search: {:#?}",
+        relevant_data.retrieved_entries
+    );
 
     // Run LLM with input.
     match llms.read().await.get(&payload.model) {
@@ -674,7 +529,6 @@
         Arc::clone(&app),
         Arc::clone(&df),
         Arc::clone(&embeddings),
-        Arc::clone(&llms),
         payload.clone(),
     ).await {
         Ok(relevant_data) => relevant_data,
