/*
Copyright 2024 The Spice.ai OSS Authors

Licensed under the Apache License, Version 2.0 (the "License");
you may not use this file except in compliance with the License.
You may obtain a copy of the License at

     https://www.apache.org/licenses/LICENSE-2.0

Unless required by applicable law or agreed to in writing, software
distributed under the License is distributed on an "AS IS" BASIS,
WITHOUT WARRANTIES OR CONDITIONS OF ANY KIND, either express or implied.
See the License for the specific language governing permissions and
limitations under the License.
*/

use std::sync::Arc;

use crate::{component::dataset::Dataset, query_context::QueryContext};
use arrow::array::RecordBatch;
use axum::{
    http::{HeaderMap, StatusCode},
    response::{IntoResponse, Response},
};
use csv::Writer;
use datafusion::execution::context::SQLOptions;
use serde::{Deserialize, Serialize};
use tokio::sync::RwLock;

use crate::{datafusion::DataFusion, status::ComponentStatus};

use futures::TryStreamExt;

#[derive(Default, Debug, Serialize, Deserialize)]
#[serde(rename_all = "lowercase")]
pub enum Format {
    #[default]
    Json,
    Csv,
}

fn convert_entry_to_csv<T: Serialize>(entries: &[T]) -> Result<String, Box<dyn std::error::Error>> {
    let mut w = Writer::from_writer(vec![]);
    for e in entries {
        w.serialize(e)?;
    }
    w.flush()?;
    Ok(String::from_utf8(w.into_inner()?)?)
}

fn dataset_status(df: &DataFusion, ds: &Dataset) -> ComponentStatus {
    if df.table_exists(ds.name.clone()) {
        ComponentStatus::Ready
    } else {
        ComponentStatus::Error
    }
}

// Runs query and converts query results to HTTP response (as JSON).
pub async fn sql_to_http_response(
    df: Arc<RwLock<DataFusion>>,
    sql: &str,
    restricted_sql_options: Option<SQLOptions>,
    nql: Option<&str>,
) -> Response {
    let mut ctx = QueryContext::new(Arc::clone(&df)).sql(sql.to_string());

    if let Some(nsql) = nql {
        ctx = ctx.nsql(nsql.to_string());
    }

    let (data, is_data_from_cache) = match df
        .read()
        .await
        .query_with_cache(sql, restricted_sql_options, ctx)
        .await
    {
        Ok(query_result) => match query_result.data.try_collect::<Vec<RecordBatch>>().await {
            Ok(batches) => (batches, query_result.from_cache),
            Err(e) => {
                tracing::debug!("Error executing query: {e}");
                return (
                    StatusCode::BAD_REQUEST,
                    format!("Error processing batch: {e}"),
                )
                    .into_response();
            }
        },
        Err(e) => {
            tracing::debug!("Error executing query: {e}");
            return (StatusCode::BAD_REQUEST, e.to_string()).into_response();
        }
    };
    let buf = Vec::new();
    let mut writer = arrow_json::ArrayWriter::new(buf);

    if let Err(e) = writer.write_batches(data.iter().collect::<Vec<&RecordBatch>>().as_slice()) {
        tracing::debug!("Error converting results to JSON: {e}");
        return (StatusCode::INTERNAL_SERVER_ERROR, e.to_string()).into_response();
    }
    if let Err(e) = writer.finish() {
        tracing::debug!("Error finishing JSON conversion: {e}");
        return (StatusCode::INTERNAL_SERVER_ERROR, e.to_string()).into_response();
    }

    let buf = writer.into_inner();
    let res = match String::from_utf8(buf) {
        Ok(res) => res,
        Err(e) => {
            tracing::debug!("Error converting JSON buffer to string: {e}");
            return (StatusCode::INTERNAL_SERVER_ERROR, e.to_string()).into_response();
        }
    };

    let mut headers = HeaderMap::new();

    match is_data_from_cache {
        Some(true) => {
            if let Ok(value) = "Hit from spiceai".parse() {
                headers.insert("X-Cache", value);
            }
        }
        Some(false) => {
            if let Ok(value) = "Miss from spiceai".parse() {
                headers.insert("X-Cache", value);
            }
        }
        None => {}
    };
    (StatusCode::OK, headers, res).into_response()
}

pub(crate) mod query {
    use std::sync::Arc;

    use axum::{
        body::Bytes,
        http::StatusCode,
        response::{IntoResponse, Response},
        Extension,
    };
    use datafusion::execution::context::SQLOptions;
<<<<<<< HEAD
    use tokio::sync::RwLock;
=======
    use futures::TryStreamExt;
    use std::{sync::Arc, time::SystemTime};
>>>>>>> 7d4f5558

    use crate::datafusion::DataFusion;

    use super::sql_to_http_response;

    pub(crate) async fn post(Extension(df): Extension<Arc<DataFusion>>, body: Bytes) -> Response {
        let query = match String::from_utf8(body.to_vec()) {
            Ok(query) => query,
            Err(e) => {
                tracing::debug!("Error reading query: {e}");
                return (StatusCode::BAD_REQUEST, e.to_string()).into_response();
            }
        };

<<<<<<< HEAD
=======
        let mut q_trace = QueryHistory::new(Arc::clone(&df))
            .sql(query.clone())
            .start_time(SystemTime::now());

>>>>>>> 7d4f5558
        let restricted_sql_options = SQLOptions::new()
            .with_allow_ddl(false)
            .with_allow_dml(false)
            .with_allow_statements(false);

<<<<<<< HEAD
        sql_to_http_response(df, &query, Some(restricted_sql_options), None).await
=======
        let (data, is_data_from_cache) = match df
            .query_with_cache(&query, Some(restricted_sql_options))
            .await
        {
            Ok(query_result) => match query_result.data.try_collect::<Vec<RecordBatch>>().await {
                Ok(batches) => {
                    q_trace = q_trace
                        .rows_produced(batches.iter().map(|r| r.num_rows() as u64).sum::<u64>())
                        .schema(
                            batches
                                .first()
                                .map_or(Arc::new(Schema::empty()), RecordBatch::schema),
                        );

                    (batches, query_result.from_cache)
                }
                Err(e) => {
                    tracing::debug!("Error executing query: {e}");
                    if let Err(e) = q_trace.write().await {
                        tracing::trace!("Error writing query history: {e}");
                    }
                    return (
                        StatusCode::BAD_REQUEST,
                        format!("Error processing batch: {e}"),
                    )
                        .into_response();
                }
            },
            Err(e) => {
                tracing::debug!("Error executing query: {e}");
                if let Err(e) = q_trace.write().await {
                    tracing::trace!("Error writing query history: {e}");
                }
                return (StatusCode::BAD_REQUEST, e.to_string()).into_response();
            }
        };
        q_trace = q_trace.results_cache_hit(is_data_from_cache.unwrap_or(false));

        let buf = Vec::new();
        let mut writer = arrow_json::ArrayWriter::new(buf);

        if let Err(e) = writer.write_batches(data.iter().collect::<Vec<&RecordBatch>>().as_slice())
        {
            tracing::debug!("Error converting results to JSON: {e}");
            if let Err(e) = q_trace.write().await {
                tracing::trace!("Error writing query history: {e}");
            }
            return (StatusCode::INTERNAL_SERVER_ERROR, e.to_string()).into_response();
        }
        if let Err(e) = writer.finish() {
            tracing::debug!("Error finishing JSON conversion: {e}");
            if let Err(e) = q_trace.write().await {
                tracing::trace!("Error writing query history: {e}");
            }
            return (StatusCode::INTERNAL_SERVER_ERROR, e.to_string()).into_response();
        }

        let buf = writer.into_inner();
        let res = match String::from_utf8(buf) {
            Ok(res) => res,
            Err(e) => {
                tracing::debug!("Error converting JSON buffer to string: {e}");
                if let Err(e) = q_trace.write().await {
                    tracing::trace!("Error writing query history: {e}");
                }
                return (StatusCode::INTERNAL_SERVER_ERROR, e.to_string()).into_response();
            }
        };

        let mut headers = HeaderMap::new();

        match is_data_from_cache {
            Some(true) => {
                if let Ok(value) = "Hit from spiceai".parse() {
                    headers.insert("X-Cache", value);
                }
            }
            Some(false) => {
                if let Ok(value) = "Miss from spiceai".parse() {
                    headers.insert("X-Cache", value);
                }
            }
            None => {}
        };
        if let Err(e) = q_trace.write().await {
            tracing::trace!("Error writing query history: {e}");
        }
        (StatusCode::OK, headers, res).into_response()
>>>>>>> 7d4f5558
    }
}

pub(crate) mod status {
    use csv::Writer;
    use flight_client::FlightClient;
    use serde::{Deserialize, Serialize};
    use std::{net::SocketAddr, sync::Arc};
    use tonic_0_9_0::transport::Channel;
    use tonic_health::{pb::health_client::HealthClient, ServingStatus};

    use axum::{
        extract::Query,
        http::status,
        response::{IntoResponse, Response},
        Extension, Json,
    };

    use crate::{config, status::ComponentStatus};

    #[derive(Debug, Serialize, Deserialize)]
    #[serde(rename_all = "lowercase")]
    pub struct QueryParams {
        #[serde(default = "default_format")]
        format: Format,
    }

    #[derive(Debug, Serialize, Deserialize)]
    #[serde(rename_all = "lowercase")]
    pub enum Format {
        Json,
        Csv,
    }

    #[derive(Deserialize, Serialize)]
    pub struct ConnectionDetails {
        name: &'static str,
        endpoint: String,
        status: ComponentStatus,
    }

    fn default_format() -> Format {
        Format::Json
    }

    pub(crate) async fn get(
        Extension(cfg): Extension<Arc<config::Config>>,
        Extension(with_metrics): Extension<Option<SocketAddr>>,
        Query(params): Query<QueryParams>,
    ) -> Response {
        let cfg = cfg.as_ref();
        let flight_url = cfg.flight_bind_address.to_string();

        let details = vec![
            ConnectionDetails {
                name: "http",
                endpoint: cfg.http_bind_address.to_string(),
                status: ComponentStatus::Ready,
            },
            ConnectionDetails {
                name: "flight",
                status: get_flight_status(&flight_url).await,
                endpoint: flight_url,
            },
            ConnectionDetails {
                name: "metrics",
                endpoint: with_metrics.map_or("N/A".to_string(), |addr| addr.to_string()),
                status: match with_metrics {
                    Some(metrics_url) => match get_metrics_status(&metrics_url.to_string()).await {
                        Ok(status) => status,
                        Err(e) => {
                            tracing::error!("Error getting metrics status from {metrics_url}: {e}");
                            ComponentStatus::Error
                        }
                    },
                    None => ComponentStatus::Disabled,
                },
            },
            ConnectionDetails {
                name: "opentelemetry",
                status: match get_opentelemetry_status(
                    cfg.open_telemetry_bind_address.to_string().as_str(),
                )
                .await
                {
                    Ok(status) => status,
                    Err(e) => {
                        tracing::error!(
                            "Error getting opentelemetry status from {}: {}",
                            cfg.open_telemetry_bind_address,
                            e
                        );
                        ComponentStatus::Error
                    }
                },
                endpoint: cfg.open_telemetry_bind_address.to_string(),
            },
        ];

        match params.format {
            Format::Json => (status::StatusCode::OK, Json(details)).into_response(),
            Format::Csv => match convert_details_to_csv(&details) {
                Ok(csv) => (status::StatusCode::OK, csv).into_response(),
                Err(e) => {
                    tracing::error!("Error converting to CSV: {e}");
                    (status::StatusCode::INTERNAL_SERVER_ERROR, e.to_string()).into_response()
                }
            },
        }
    }

    fn convert_details_to_csv(
        details: &[ConnectionDetails],
    ) -> Result<String, Box<dyn std::error::Error>> {
        let mut w = Writer::from_writer(vec![]);
        for d in details {
            let _ = w.serialize(d);
        }
        w.flush()?;
        Ok(String::from_utf8(w.into_inner()?)?)
    }

    async fn get_flight_status(flight_addr: &str) -> ComponentStatus {
        tracing::trace!("Checking flight status at {flight_addr}");
        match FlightClient::new(&format!("http://{flight_addr}"), "", "").await {
            Ok(_) => ComponentStatus::Ready,
            Err(e) => {
                tracing::error!("Error connecting to flight when checking status: {e}");
                ComponentStatus::Error
            }
        }
    }

    async fn get_metrics_status(
        metrics_addr: &str,
    ) -> Result<ComponentStatus, Box<dyn std::error::Error>> {
        let resp = reqwest::get(format!("http://{metrics_addr}/health")).await?;
        if resp.status().is_success() && resp.text().await? == "OK" {
            Ok(ComponentStatus::Ready)
        } else {
            Ok(ComponentStatus::Error)
        }
    }
    async fn get_opentelemetry_status(
        addr: &str,
    ) -> Result<ComponentStatus, Box<dyn std::error::Error>> {
        let channel = Channel::from_shared(format!("http://{addr}"))?
            .connect()
            .await?;

        let mut client = HealthClient::new(channel);

        let resp = client
            .check(tonic_health::pb::HealthCheckRequest {
                service: String::new(),
            })
            .await?;

        if resp.into_inner().status == ServingStatus::Serving as i32 {
            Ok(ComponentStatus::Ready)
        } else {
            Ok(ComponentStatus::Error)
        }
    }
}

pub(crate) mod datasets {
    use std::sync::Arc;

    use crate::{component::dataset::Dataset, Runtime};
    use app::App;
    use axum::{
        extract::Path,
        extract::Query,
        http::status,
        response::{IntoResponse, Response},
        Extension, Json,
    };
    use datafusion::sql::TableReference;
    use serde::{Deserialize, Serialize};
    use tokio::sync::RwLock;
    use tract_core::tract_data::itertools::Itertools;

    use crate::{datafusion::DataFusion, status::ComponentStatus};

    use super::{convert_entry_to_csv, dataset_status, Format};

    #[derive(Debug, Deserialize)]
    pub(crate) struct DatasetFilter {
        source: Option<String>,

        #[serde(default)]
        remove_views: bool,
    }

    #[derive(Debug, Deserialize)]
    pub(crate) struct DatasetQueryParams {
        #[serde(default)]
        status: bool,

        #[serde(default)]
        format: Format,
    }

    #[derive(Debug, Serialize, Deserialize)]
    #[serde(rename_all = "lowercase")]
    pub(crate) struct DatasetResponseItem {
        pub from: String,
        pub name: String,
        pub replication_enabled: bool,
        pub acceleration_enabled: bool,

        #[serde(skip_serializing_if = "Option::is_none")]
        pub status: Option<ComponentStatus>,
    }

    pub(crate) async fn get(
        Extension(app): Extension<Arc<RwLock<Option<App>>>>,
        Extension(df): Extension<Arc<DataFusion>>,
        Query(filter): Query<DatasetFilter>,
        Query(params): Query<DatasetQueryParams>,
    ) -> Response {
        let app_lock = app.read().await;
        let Some(readable_app) = &*app_lock else {
            return (
                status::StatusCode::INTERNAL_SERVER_ERROR,
                Json::<Vec<DatasetResponseItem>>(vec![]),
            )
                .into_response();
        };

        let valid_datasets = Runtime::get_valid_datasets(readable_app, false);
        let mut datasets: Vec<Dataset> = match filter.source {
            Some(source) => valid_datasets
                .into_iter()
                .filter(|d| d.source() == source)
                .collect(),
            None => valid_datasets,
        };

        if filter.remove_views {
            datasets.retain(|d| !d.is_view());
        }

        let resp = datasets
            .iter()
            .map(|d| DatasetResponseItem {
                from: d.from.clone(),
                name: d.name.to_quoted_string(),
                replication_enabled: d.replication.as_ref().is_some_and(|f| f.enabled),
                acceleration_enabled: d.acceleration.as_ref().is_some_and(|f| f.enabled),
                status: if params.status {
                    Some(dataset_status(&df, d))
                } else {
                    None
                },
            })
            .collect_vec();

        match params.format {
            Format::Json => (status::StatusCode::OK, Json(resp)).into_response(),
            Format::Csv => match convert_entry_to_csv(&resp) {
                Ok(csv) => (status::StatusCode::OK, csv).into_response(),
                Err(e) => {
                    tracing::error!("Error converting to CSV: {e}");
                    (status::StatusCode::INTERNAL_SERVER_ERROR, e.to_string()).into_response()
                }
            },
        }
    }

    #[derive(Debug, Serialize, Deserialize)]
    #[serde(rename_all = "lowercase")]
    pub(crate) struct MessageResponse {
        pub message: String,
    }

    #[derive(Deserialize)]
    pub struct AccelerationRequest {
        pub refresh_sql: Option<String>,
    }

    pub(crate) async fn refresh(
        Extension(app): Extension<Arc<RwLock<Option<App>>>>,
        Extension(df): Extension<Arc<DataFusion>>,
        Path(dataset_name): Path<String>,
    ) -> Response {
        let app_lock = app.read().await;
        let Some(readable_app) = &*app_lock else {
            return (status::StatusCode::INTERNAL_SERVER_ERROR).into_response();
        };

        let Some(dataset) = readable_app
            .datasets
            .iter()
            .find(|d| d.name.to_lowercase() == dataset_name.to_lowercase())
        else {
            return (
                status::StatusCode::NOT_FOUND,
                Json(MessageResponse {
                    message: format!("Dataset {dataset_name} not found"),
                }),
            )
                .into_response();
        };

        let acceleration_enabled = dataset.acceleration.as_ref().is_some_and(|f| f.enabled);

        if !acceleration_enabled {
            return (
                status::StatusCode::BAD_REQUEST,
                Json(MessageResponse {
                    message: format!("Dataset {dataset_name} does not have acceleration enabled"),
                }),
            )
                .into_response();
        };

        match df.refresh_table(&dataset.name).await {
            Ok(()) => (
                status::StatusCode::CREATED,
                Json(MessageResponse {
                    message: format!("Dataset refresh triggered for {dataset_name}."),
                }),
            )
                .into_response(),
            Err(err) => (
                status::StatusCode::INTERNAL_SERVER_ERROR,
                Json(MessageResponse {
                    message: format!("Failed to trigger refresh for {dataset_name}: {err}."),
                }),
            )
                .into_response(),
        }
    }

    pub(crate) async fn acceleration(
        Extension(app): Extension<Arc<RwLock<Option<App>>>>,
        Extension(df): Extension<Arc<DataFusion>>,
        Path(dataset_name): Path<String>,
        Json(payload): Json<AccelerationRequest>,
    ) -> Response {
        let app_lock = app.read().await;
        let Some(readable_app) = &*app_lock else {
            return (status::StatusCode::INTERNAL_SERVER_ERROR).into_response();
        };

        let Some(dataset) = readable_app
            .datasets
            .iter()
            .find(|d| d.name.to_lowercase() == dataset_name.to_lowercase())
        else {
            return (
                status::StatusCode::NOT_FOUND,
                Json(MessageResponse {
                    message: format!("Dataset {dataset_name} not found"),
                }),
            )
                .into_response();
        };

        if payload.refresh_sql.is_none() {
            return (status::StatusCode::OK).into_response();
        }

        match df
            .update_refresh_sql(
                TableReference::parse_str(&dataset.name),
                payload.refresh_sql,
            )
            .await
        {
            Ok(()) => (status::StatusCode::OK).into_response(),
            Err(e) => (
                status::StatusCode::INTERNAL_SERVER_ERROR,
                Json(MessageResponse {
                    message: format!("Request failed. {e}"),
                }),
            )
                .into_response(),
        }
    }
}

pub(crate) mod spicepods {
    use std::sync::Arc;

    use app::App;
    use axum::{
        extract::Query,
        http::status,
        response::{IntoResponse, Response},
        Extension, Json,
    };
    use itertools::Itertools;
    use serde::{Deserialize, Serialize};
    use spicepod::Spicepod;
    use tokio::sync::RwLock;

    use super::{convert_entry_to_csv, Format};

    #[derive(Debug, Deserialize)]
    pub(crate) struct SpicepodQueryParams {
        #[allow(dead_code)]
        #[serde(default)]
        status: bool,

        #[serde(default)]
        format: Format,
    }

    #[derive(Debug, Serialize, Deserialize)]
    #[serde(rename_all = "lowercase")]
    pub(crate) struct SpicepodCsvRow {
        pub name: String,

        pub version: String,

        #[serde(default)]
        pub datasets_count: usize,

        #[serde(default)]
        pub models_count: usize,

        #[serde(default)]
        pub dependencies_count: usize,
    }

    pub(crate) async fn get(
        Extension(app): Extension<Arc<RwLock<Option<App>>>>,
        Query(params): Query<SpicepodQueryParams>,
    ) -> Response {
        let Some(readable_app) = &*app.read().await else {
            return (
                status::StatusCode::INTERNAL_SERVER_ERROR,
                Json::<Vec<Spicepod>>(vec![]),
            )
                .into_response();
        };

        match params.format {
            Format::Json => {
                (status::StatusCode::OK, Json(readable_app.spicepods.clone())).into_response()
            }
            Format::Csv => {
                let resp: Vec<SpicepodCsvRow> = readable_app
                    .spicepods
                    .iter()
                    .map(|spod| SpicepodCsvRow {
                        version: spod.version.to_string(),
                        name: spod.name.clone(),
                        models_count: spod.models.len(),
                        datasets_count: spod.datasets.len(),
                        dependencies_count: spod.dependencies.len(),
                    })
                    .collect_vec();
                match convert_entry_to_csv(&resp) {
                    Ok(csv) => (status::StatusCode::OK, csv).into_response(),
                    Err(e) => {
                        tracing::error!("Error converting to CSV: {e}");
                        (status::StatusCode::INTERNAL_SERVER_ERROR, e.to_string()).into_response()
                    }
                }
            }
        }
    }
}

pub(crate) mod models {
    use std::{collections::HashMap, sync::Arc};

    use axum::{
        extract::Query,
        http::status,
        response::{IntoResponse, Json, Response},
        Extension,
    };
    use csv::Writer;
    use model_components::model::Model;
    use serde::{Deserialize, Serialize};
    use tokio::sync::RwLock;

    use super::Format;

    #[derive(Debug, Deserialize)]
    pub(crate) struct ModelsQueryParams {
        #[serde(default)]
        format: Format,
    }

    #[derive(Debug, Serialize, Deserialize)]
    #[serde(rename_all = "lowercase")]
    pub(crate) struct ModelResponse {
        pub name: String,
        pub from: String,
        pub datasets: Option<Vec<String>>,
    }

    pub(crate) async fn get(
        Extension(model): Extension<Arc<RwLock<HashMap<String, Model>>>>,
        Query(params): Query<ModelsQueryParams>,
    ) -> Response {
        let resp = model
            .read()
            .await
            .values()
            .map(|m| {
                let datasets = if m.model.datasets.is_empty() {
                    None
                } else {
                    Some(m.model.datasets.clone())
                };
                ModelResponse {
                    name: m.model.name.clone(),
                    from: m.model.from.clone(),
                    datasets,
                }
            })
            .collect::<Vec<ModelResponse>>();

        match params.format {
            Format::Json => (status::StatusCode::OK, Json(resp)).into_response(),
            Format::Csv => match convert_details_to_csv(&resp) {
                Ok(csv) => (status::StatusCode::OK, csv).into_response(),
                Err(e) => {
                    tracing::error!("Error converting to CSV: {e}");
                    (status::StatusCode::INTERNAL_SERVER_ERROR, e.to_string()).into_response()
                }
            },
        }
    }

    fn convert_details_to_csv(
        models: &[ModelResponse],
    ) -> Result<String, Box<dyn std::error::Error>> {
        let mut w = Writer::from_writer(vec![]);
        for d in models {
            let _ = w.serialize(d);
        }
        w.flush()?;
        Ok(String::from_utf8(w.into_inner()?)?)
    }
}

pub(crate) mod inference {
    use crate::{datafusion::DataFusion, model::run};

    use app::App;
    use arrow::array::Float32Array;
    use axum::{
        extract::Path,
        http::StatusCode,
        response::{IntoResponse, Response},
        Extension, Json,
    };
    use model_components::{model::Model, modelsource};
    use serde::{Deserialize, Serialize};
    use std::time::Instant;
    use std::{collections::HashMap, sync::Arc};
    use tokio::sync::RwLock;
    use tract_core::tract_data::itertools::Itertools;

    #[derive(Deserialize)]
    pub struct BatchPredictRequest {
        #[serde(default)]
        pub predictions: Vec<PredictRequest>,
    }

    #[derive(Deserialize)]
    pub struct PredictRequest {
        pub model_name: String,
    }

    #[derive(Serialize)]
    pub struct BatchPredictResponse {
        pub predictions: Vec<PredictResponse>,
        pub duration_ms: u128,
    }

    #[derive(Serialize)]
    pub struct PredictResponse {
        pub status: PredictStatus,

        #[serde(skip_serializing_if = "Option::is_none")]
        pub error_message: Option<String>,

        pub model_name: String,

        #[serde(skip_serializing_if = "Option::is_none")]
        pub model_version: Option<String>,

        #[serde(skip_serializing_if = "Option::is_none")]
        pub prediction: Option<Vec<f32>>,

        pub duration_ms: u128,
    }

    #[derive(Serialize)]
    pub enum PredictStatus {
        Success,
        BadRequest,
        InternalError,
    }

    pub(crate) async fn get(
        Extension(app): Extension<Arc<RwLock<Option<App>>>>,
        Extension(df): Extension<Arc<DataFusion>>,
        Path(model_name): Path<String>,
        Extension(models): Extension<Arc<RwLock<HashMap<String, Model>>>>,
    ) -> Response {
        let model_predict_response = run_inference(app, df, models, model_name).await;

        match model_predict_response.status {
            PredictStatus::Success => {
                (StatusCode::OK, Json(model_predict_response)).into_response()
            }
            PredictStatus::BadRequest => {
                (StatusCode::BAD_REQUEST, Json(model_predict_response)).into_response()
            }
            PredictStatus::InternalError => (
                StatusCode::INTERNAL_SERVER_ERROR,
                Json(model_predict_response),
            )
                .into_response(),
        }
    }

    pub(crate) async fn post(
        Extension(app): Extension<Arc<RwLock<Option<App>>>>,
        Extension(df): Extension<Arc<DataFusion>>,
        Extension(models): Extension<Arc<RwLock<HashMap<String, Model>>>>,
        Json(payload): Json<BatchPredictRequest>,
    ) -> Response {
        let start_time = Instant::now();
        let mut model_predictions = Vec::new();
        let mut model_prediction_futures = Vec::new();

        for model_predict_request in payload.predictions {
            let prediction_future = run_inference(
                Arc::clone(&app),
                Arc::clone(&df),
                Arc::clone(&models),
                model_predict_request.model_name,
            );
            model_prediction_futures.push(prediction_future);
        }

        for prediction_future in model_prediction_futures {
            model_predictions.push(prediction_future.await);
        }

        (
            StatusCode::OK,
            Json(BatchPredictResponse {
                duration_ms: start_time.elapsed().as_millis(),
                predictions: model_predictions,
            }),
        )
            .into_response()
    }

    async fn run_inference(
        app: Arc<RwLock<Option<App>>>,
        df: Arc<DataFusion>,
        models: Arc<RwLock<HashMap<String, Model>>>,
        model_name: String,
    ) -> PredictResponse {
        let start_time = Instant::now();

        let app_lock = app.read().await;
        let Some(readable_app) = &*app_lock else {
            return PredictResponse {
                status: PredictStatus::BadRequest,
                error_message: Some("App not found".to_string()),
                model_name,
                model_version: None,
                prediction: None,
                duration_ms: start_time.elapsed().as_millis(),
            };
        };

        let model = readable_app.models.iter().find(|m| m.name == model_name);
        let Some(model) = model else {
            tracing::debug!("Model {model_name} not found");
            return PredictResponse {
                status: PredictStatus::BadRequest,
                error_message: Some(format!("Model {model_name} not found")),
                model_name,
                model_version: None,
                prediction: None,
                duration_ms: start_time.elapsed().as_millis(),
            };
        };

        let loaded_models = models.read().await;
        let Some(runnable) = loaded_models.get(&model.name) else {
            tracing::debug!("Model {model_name} not found");
            return PredictResponse {
                status: PredictStatus::BadRequest,
                error_message: Some(format!("Model {model_name} not found")),
                model_name,
                model_version: Some(modelsource::version(&model.from)),
                prediction: None,
                duration_ms: start_time.elapsed().as_millis(),
            };
        };

        match run(runnable, Arc::clone(&df)).await {
            Ok(inference_result) => {
                if let Some(column_data) = inference_result.column_by_name("y") {
                    if let Some(array) = column_data.as_any().downcast_ref::<Float32Array>() {
                        let result = array.values().iter().copied().collect_vec();
                        return PredictResponse {
                            status: PredictStatus::Success,
                            error_message: None,
                            model_name,
                            model_version: Some(modelsource::version(&model.from)),
                            prediction: Some(result),
                            duration_ms: start_time.elapsed().as_millis(),
                        };
                    }
                    tracing::error!(
                        "Failed to cast inference result for model {model_name} to Float32Array"
                    );
                    tracing::debug!("Failed to cast inference result for model {model_name} to Float32Array: {column_data:?}");
                    return PredictResponse {
                        status: PredictStatus::InternalError,
                        error_message: Some(
                            "Unable to cast inference result to Float32Array".to_string(),
                        ),
                        model_name,
                        model_version: Some(modelsource::version(&model.from)),
                        prediction: None,
                        duration_ms: start_time.elapsed().as_millis(),
                    };
                }
                tracing::error!(
                    "Unable to find column 'y' in inference result for model {model_name}"
                );
                PredictResponse {
                    status: PredictStatus::InternalError,
                    error_message: Some(
                        "Unable to find column 'y' in inference result".to_string(),
                    ),
                    model_name,
                    model_version: Some(modelsource::version(&model.from)),
                    prediction: None,
                    duration_ms: start_time.elapsed().as_millis(),
                }
            }
            Err(e) => {
                tracing::error!("Unable to run inference: {e}");
                PredictResponse {
                    status: PredictStatus::InternalError,
                    error_message: Some(e.to_string()),
                    model_name,
                    model_version: Some(modelsource::version(&model.from)),
                    prediction: None,
                    duration_ms: start_time.elapsed().as_millis(),
                }
            }
        }
    }
}

pub(crate) mod nsql {
    use arrow_sql_gen::statement::CreateTableBuilder;
    use axum::{
        http::StatusCode,
        response::{IntoResponse, Response},
        Extension, Json,
    };
    use datafusion::execution::context::SQLOptions;
    use serde::{Deserialize, Serialize};
    use std::sync::Arc;
    use tokio::sync::RwLock;

    use crate::{datafusion::DataFusion, http::v1::sql_to_http_response, LLMModelStore};

    fn clean_model_based_sql(input: &str) -> String {
        let no_dashes = match input.strip_prefix("--") {
            Some(rest) => rest.to_string(),
            None => input.to_string(),
        };

        // Only take the first query, if there are multiple.
        let one_query = no_dashes.split(';').next().unwrap_or(&no_dashes);
        one_query.trim().to_string()
    }

    #[derive(Debug, Serialize, Deserialize)]
    #[serde(rename_all = "lowercase")]
    pub struct Request {
        pub query: String,

        #[serde(rename = "use", default = "default_model")]
        pub model: String,
    }

    fn default_model() -> String {
        "nql".to_string()
    }

    pub(crate) async fn post(
        Extension(df): Extension<Arc<DataFusion>>,
        Extension(nsql_models): Extension<Arc<RwLock<LLMModelStore>>>,
        Json(payload): Json<Request>,
    ) -> Response {
<<<<<<< HEAD
        let df_copy = Arc::clone(&df);

        let readable_df = df.read().await;
=======
        let mut q_trace = QueryHistory::new(Arc::clone(&df)).results_cache_hit(false);
>>>>>>> 7d4f5558

        // Get all public table CREATE TABLE statements to add to prompt.
        let tables = match df.get_public_table_names() {
            Ok(t) => t,
            Err(e) => {
                tracing::error!("Error getting tables: {e}");
                return (StatusCode::INTERNAL_SERVER_ERROR, e.to_string()).into_response();
            }
        };

        let mut table_create_stms: Vec<String> = Vec::with_capacity(tables.len());
        for t in &tables {
            match df.get_arrow_schema(t).await {
                Ok(schm) => {
                    let c = CreateTableBuilder::new(Arc::new(schm), format!("public.{t}").as_str());
                    table_create_stms.push(c.build_postgres());
                }
                Err(e) => {
                    tracing::error!("Error getting table={t} schema: {e}");
                    return (StatusCode::INTERNAL_SERVER_ERROR, e.to_string()).into_response();
                }
            }
        }

        // Construct prompt
        let nsql_query = format!(
            "```SQL\n{table_create_schemas}\n-- Using valid postgres SQL, without comments, answer the following questions for the tables provided above.\n-- {user_query}",
            user_query=payload.query,
            table_create_schemas=table_create_stms.join("\n")
        );

        let nsql_query_copy = nsql_query.clone();

        tracing::trace!("Running prompt: {nsql_query}");

        let result = match nsql_models.read().await.get(&payload.model) {
            Some(nql_model) => nql_model.write().await.run(nsql_query).await,
            None => {
                return (
                    StatusCode::INTERNAL_SERVER_ERROR,
                    format!("Model {} not found", payload.model),
                )
                    .into_response()
            }
        };

        let restricted_sql_options = SQLOptions::new()
            .with_allow_ddl(false)
            .with_allow_dml(false)
            .with_allow_statements(false);

        // Run the SQL from the NSQL model through datafusion.
        match result {
            Ok(Some(model_sql_query)) => {
                let cleaned_query = clean_model_based_sql(&model_sql_query);
                tracing::trace!("Running query:\n{cleaned_query}");

<<<<<<< HEAD
                sql_to_http_response(
                    df_copy,
                    &cleaned_query,
                    Some(restricted_sql_options),
                    Some(&nsql_query_copy),
                )
                .await
=======
                q_trace = q_trace
                    .start_time(SystemTime::now())
                    .sql(cleaned_query.clone());
                let result = df.ctx.sql(&cleaned_query).await;

                match result {
                    Ok(result) => {
                        q_trace = q_trace.schema(Arc::new(result.schema().clone().into()));
                        let (resp, num_rows) = dataframe_to_response(result).await;
                        q_trace = q_trace.rows_produced(num_rows).end_time(SystemTime::now());
                        resp
                    }
                    Err(e) => {
                        tracing::error!("Error running query: {e}");
                        (StatusCode::INTERNAL_SERVER_ERROR, e.to_string()).into_response()
                    }
                }
>>>>>>> 7d4f5558
            }
            Ok(None) => {
                tracing::trace!("No query produced from NSQL model");
                (
                    StatusCode::INTERNAL_SERVER_ERROR,
                    "No query produced from NSQL model".to_string(),
                )
                    .into_response()
            }
            Err(e) => {
                tracing::error!("Error running NSQL model: {e}");
                (StatusCode::INTERNAL_SERVER_ERROR, e.to_string()).into_response()
            }
        }
    }
}<|MERGE_RESOLUTION|>--- conflicted
+++ resolved
@@ -58,7 +58,7 @@
 
 // Runs query and converts query results to HTTP response (as JSON).
 pub async fn sql_to_http_response(
-    df: Arc<RwLock<DataFusion>>,
+    df: Arc<DataFusion>,
     sql: &str,
     restricted_sql_options: Option<SQLOptions>,
     nql: Option<&str>,
@@ -140,18 +140,15 @@
         Extension,
     };
     use datafusion::execution::context::SQLOptions;
-<<<<<<< HEAD
-    use tokio::sync::RwLock;
-=======
-    use futures::TryStreamExt;
-    use std::{sync::Arc, time::SystemTime};
->>>>>>> 7d4f5558
 
     use crate::datafusion::DataFusion;
 
     use super::sql_to_http_response;
 
-    pub(crate) async fn post(Extension(df): Extension<Arc<DataFusion>>, body: Bytes) -> Response {
+    pub(crate) async fn post(
+        Extension(df): Extension<Arc<DataFusion>>,
+        body: Bytes,
+    ) -> Response {
         let query = match String::from_utf8(body.to_vec()) {
             Ok(query) => query,
             Err(e) => {
@@ -160,110 +157,12 @@
             }
         };
 
-<<<<<<< HEAD
-=======
-        let mut q_trace = QueryHistory::new(Arc::clone(&df))
-            .sql(query.clone())
-            .start_time(SystemTime::now());
-
->>>>>>> 7d4f5558
         let restricted_sql_options = SQLOptions::new()
             .with_allow_ddl(false)
             .with_allow_dml(false)
             .with_allow_statements(false);
 
-<<<<<<< HEAD
         sql_to_http_response(df, &query, Some(restricted_sql_options), None).await
-=======
-        let (data, is_data_from_cache) = match df
-            .query_with_cache(&query, Some(restricted_sql_options))
-            .await
-        {
-            Ok(query_result) => match query_result.data.try_collect::<Vec<RecordBatch>>().await {
-                Ok(batches) => {
-                    q_trace = q_trace
-                        .rows_produced(batches.iter().map(|r| r.num_rows() as u64).sum::<u64>())
-                        .schema(
-                            batches
-                                .first()
-                                .map_or(Arc::new(Schema::empty()), RecordBatch::schema),
-                        );
-
-                    (batches, query_result.from_cache)
-                }
-                Err(e) => {
-                    tracing::debug!("Error executing query: {e}");
-                    if let Err(e) = q_trace.write().await {
-                        tracing::trace!("Error writing query history: {e}");
-                    }
-                    return (
-                        StatusCode::BAD_REQUEST,
-                        format!("Error processing batch: {e}"),
-                    )
-                        .into_response();
-                }
-            },
-            Err(e) => {
-                tracing::debug!("Error executing query: {e}");
-                if let Err(e) = q_trace.write().await {
-                    tracing::trace!("Error writing query history: {e}");
-                }
-                return (StatusCode::BAD_REQUEST, e.to_string()).into_response();
-            }
-        };
-        q_trace = q_trace.results_cache_hit(is_data_from_cache.unwrap_or(false));
-
-        let buf = Vec::new();
-        let mut writer = arrow_json::ArrayWriter::new(buf);
-
-        if let Err(e) = writer.write_batches(data.iter().collect::<Vec<&RecordBatch>>().as_slice())
-        {
-            tracing::debug!("Error converting results to JSON: {e}");
-            if let Err(e) = q_trace.write().await {
-                tracing::trace!("Error writing query history: {e}");
-            }
-            return (StatusCode::INTERNAL_SERVER_ERROR, e.to_string()).into_response();
-        }
-        if let Err(e) = writer.finish() {
-            tracing::debug!("Error finishing JSON conversion: {e}");
-            if let Err(e) = q_trace.write().await {
-                tracing::trace!("Error writing query history: {e}");
-            }
-            return (StatusCode::INTERNAL_SERVER_ERROR, e.to_string()).into_response();
-        }
-
-        let buf = writer.into_inner();
-        let res = match String::from_utf8(buf) {
-            Ok(res) => res,
-            Err(e) => {
-                tracing::debug!("Error converting JSON buffer to string: {e}");
-                if let Err(e) = q_trace.write().await {
-                    tracing::trace!("Error writing query history: {e}");
-                }
-                return (StatusCode::INTERNAL_SERVER_ERROR, e.to_string()).into_response();
-            }
-        };
-
-        let mut headers = HeaderMap::new();
-
-        match is_data_from_cache {
-            Some(true) => {
-                if let Ok(value) = "Hit from spiceai".parse() {
-                    headers.insert("X-Cache", value);
-                }
-            }
-            Some(false) => {
-                if let Ok(value) = "Miss from spiceai".parse() {
-                    headers.insert("X-Cache", value);
-                }
-            }
-            None => {}
-        };
-        if let Err(e) = q_trace.write().await {
-            tracing::trace!("Error writing query history: {e}");
-        }
-        (StatusCode::OK, headers, res).into_response()
->>>>>>> 7d4f5558
     }
 }
 
@@ -1072,16 +971,10 @@
         Extension(nsql_models): Extension<Arc<RwLock<LLMModelStore>>>,
         Json(payload): Json<Request>,
     ) -> Response {
-<<<<<<< HEAD
         let df_copy = Arc::clone(&df);
 
-        let readable_df = df.read().await;
-=======
-        let mut q_trace = QueryHistory::new(Arc::clone(&df)).results_cache_hit(false);
->>>>>>> 7d4f5558
-
         // Get all public table CREATE TABLE statements to add to prompt.
-        let tables = match df.get_public_table_names() {
+        let tables = match readable_df.get_public_table_names() {
             Ok(t) => t,
             Err(e) => {
                 tracing::error!("Error getting tables: {e}");
@@ -1091,7 +984,7 @@
 
         let mut table_create_stms: Vec<String> = Vec::with_capacity(tables.len());
         for t in &tables {
-            match df.get_arrow_schema(t).await {
+            match readable_df.get_arrow_schema(t).await {
                 Ok(schm) => {
                     let c = CreateTableBuilder::new(Arc::new(schm), format!("public.{t}").as_str());
                     table_create_stms.push(c.build_postgres());
@@ -1136,7 +1029,6 @@
                 let cleaned_query = clean_model_based_sql(&model_sql_query);
                 tracing::trace!("Running query:\n{cleaned_query}");
 
-<<<<<<< HEAD
                 sql_to_http_response(
                     df_copy,
                     &cleaned_query,
@@ -1144,25 +1036,6 @@
                     Some(&nsql_query_copy),
                 )
                 .await
-=======
-                q_trace = q_trace
-                    .start_time(SystemTime::now())
-                    .sql(cleaned_query.clone());
-                let result = df.ctx.sql(&cleaned_query).await;
-
-                match result {
-                    Ok(result) => {
-                        q_trace = q_trace.schema(Arc::new(result.schema().clone().into()));
-                        let (resp, num_rows) = dataframe_to_response(result).await;
-                        q_trace = q_trace.rows_produced(num_rows).end_time(SystemTime::now());
-                        resp
-                    }
-                    Err(e) => {
-                        tracing::error!("Error running query: {e}");
-                        (StatusCode::INTERNAL_SERVER_ERROR, e.to_string()).into_response()
-                    }
-                }
->>>>>>> 7d4f5558
             }
             Ok(None) => {
                 tracing::trace!("No query produced from NSQL model");
