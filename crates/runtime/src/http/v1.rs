/*
Copyright 2024 The Spice.ai OSS Authors

Licensed under the Apache License, Version 2.0 (the "License");
you may not use this file except in compliance with the License.
You may obtain a copy of the License at

     https://www.apache.org/licenses/LICENSE-2.0

Unless required by applicable law or agreed to in writing, software
distributed under the License is distributed on an "AS IS" BASIS,
WITHOUT WARRANTIES OR CONDITIONS OF ANY KIND, either express or implied.
See the License for the specific language governing permissions and
limitations under the License.
*/

use arrow::array::RecordBatch;
use axum::{
    http::StatusCode,
    response::{IntoResponse, Response},
};
use csv::Writer;
use datafusion::dataframe::DataFrame;
use serde::{Deserialize, Serialize};
use spicepod::component::dataset::Dataset;

use crate::{datafusion::DataFusion, status::ComponentStatus};

#[derive(Default, Debug, Serialize, Deserialize)]
#[serde(rename_all = "lowercase")]
pub enum Format {
    #[default]
    Json,
    Csv,
}

fn convert_entry_to_csv<T: Serialize>(entries: &[T]) -> Result<String, Box<dyn std::error::Error>> {
    let mut w = Writer::from_writer(vec![]);
    for e in entries {
        w.serialize(e)?;
    }
    w.flush()?;
    Ok(String::from_utf8(w.into_inner()?)?)
}

fn dataset_status(df: &DataFusion, ds: &Dataset) -> ComponentStatus {
    if df.table_exists(ds.name.as_str()) {
        ComponentStatus::Ready
    } else {
        ComponentStatus::Error
    }
}

// Prepare a dataframe for Response (as JSON).
async fn dataframe_to_response(data_frame: DataFrame) -> (Response, u64) {
    let results = match data_frame.collect().await {
        Ok(results) => results,
        Err(e) => {
            tracing::debug!("Error collecting results: {e}");
            return (
                (StatusCode::INTERNAL_SERVER_ERROR, e.to_string()).into_response(),
                0,
            );
        }
    };

    let num_rows = results.iter().map(|r| r.num_rows() as u64).sum::<u64>();

    let buf = Vec::new();
    let mut writer = arrow_json::ArrayWriter::new(buf);

    if let Err(e) = writer.write_batches(results.iter().collect::<Vec<&RecordBatch>>().as_slice()) {
        tracing::debug!("Error converting results to JSON: {e}");
        return (
            (StatusCode::INTERNAL_SERVER_ERROR, e.to_string()).into_response(),
            0,
        );
    }
    if let Err(e) = writer.finish() {
        tracing::debug!("Error finishing JSON conversion: {e}");
        return (
            (StatusCode::INTERNAL_SERVER_ERROR, e.to_string()).into_response(),
            0,
        );
    }

    let buf = writer.into_inner();
    let res = match String::from_utf8(buf) {
        Ok(res) => res,
        Err(e) => {
            tracing::debug!("Error converting JSON buffer to string: {e}");
            return (
                (StatusCode::INTERNAL_SERVER_ERROR, e.to_string()).into_response(),
                0,
            );
        }
    };

    ((StatusCode::OK, res).into_response(), num_rows)
}

pub(crate) mod query {
    use arrow::{datatypes::Schema, record_batch::RecordBatch};
    use axum::{
        body::Bytes,
        http::{HeaderMap, StatusCode},
        response::{IntoResponse, Response},
        Extension,
    };
    use datafusion::execution::context::SQLOptions;
    use futures::TryStreamExt;
    use std::{sync::Arc, time::SystemTime};
    use tokio::sync::RwLock;

    use crate::{datafusion::DataFusion, query_history::QueryHistory};

    pub(crate) async fn post(
        Extension(df): Extension<Arc<RwLock<DataFusion>>>,
        body: Bytes,
    ) -> Response {
        let query = match String::from_utf8(body.to_vec()) {
            Ok(query) => query,
            Err(e) => {
                tracing::debug!("Error reading query: {e}");
                return (StatusCode::BAD_REQUEST, e.to_string()).into_response();
            }
        };

        let mut q_trace = QueryHistory::default()
            .sql(query.clone())
            .df(Arc::<tokio::sync::RwLock<DataFusion>>::clone(&df))
            .start_time(SystemTime::now());

        let restricted_sql_options = SQLOptions::new()
            .with_allow_ddl(false)
            .with_allow_dml(false)
            .with_allow_statements(false);

        let (data, is_data_from_cache) = match df
            .read()
            .await
            .query_with_cache(&query, Some(restricted_sql_options))
            .await
        {
            Ok(query_result) => match query_result.data.try_collect::<Vec<RecordBatch>>().await {
                Ok(batches) => {
                    q_trace = q_trace
                        .rows_produced(batches.iter().map(|r| r.num_rows() as u64).sum::<u64>())
                        .schema(
                            batches
                                .first()
                                .map_or(Arc::new(Schema::empty()), RecordBatch::schema),
                        );

                    (batches, query_result.from_cache)
                }
                Err(e) => {
                    tracing::debug!("Error executing query: {e}");
                    return (
                        StatusCode::BAD_REQUEST,
                        format!("Error processing batch: {e}"),
                    )
                        .into_response();
                }
            },
            Err(e) => {
                tracing::debug!("Error executing query: {e}");
                return (StatusCode::BAD_REQUEST, e.to_string()).into_response();
            }
        };
        let _ = q_trace.results_cache_hit(is_data_from_cache.unwrap_or(false));

        let buf = Vec::new();
        let mut writer = arrow_json::ArrayWriter::new(buf);

        if let Err(e) = writer.write_batches(data.iter().collect::<Vec<&RecordBatch>>().as_slice())
        {
            tracing::debug!("Error converting results to JSON: {e}");
            return (StatusCode::INTERNAL_SERVER_ERROR, e.to_string()).into_response();
        }
        if let Err(e) = writer.finish() {
            tracing::debug!("Error finishing JSON conversion: {e}");
            return (StatusCode::INTERNAL_SERVER_ERROR, e.to_string()).into_response();
        }

        let buf = writer.into_inner();
        let res = match String::from_utf8(buf) {
            Ok(res) => res,
            Err(e) => {
                tracing::debug!("Error converting JSON buffer to string: {e}");
                return (StatusCode::INTERNAL_SERVER_ERROR, e.to_string()).into_response();
            }
        };

        let mut headers = HeaderMap::new();

        match is_data_from_cache {
            Some(true) => {
                if let Ok(value) = "HIT".parse() {
                    headers.insert("X-Cache", value);
                }
            }
            Some(false) => {
                if let Ok(value) = "MISS".parse() {
                    headers.insert("X-Cache", value);
                }
            }
            None => {}
        };

        (StatusCode::OK, headers, res).into_response()
    }
}

pub(crate) mod status {
    use csv::Writer;
    use flight_client::FlightClient;
    use serde::{Deserialize, Serialize};
    use std::{net::SocketAddr, sync::Arc};
    use tonic_0_9_0::transport::Channel;
    use tonic_health::{pb::health_client::HealthClient, ServingStatus};

    use axum::{
        extract::Query,
        http::status,
        response::{IntoResponse, Response},
        Extension, Json,
    };

    use crate::{config, status::ComponentStatus};

    #[derive(Debug, Serialize, Deserialize)]
    #[serde(rename_all = "lowercase")]
    pub struct QueryParams {
        #[serde(default = "default_format")]
        format: Format,
    }

    #[derive(Debug, Serialize, Deserialize)]
    #[serde(rename_all = "lowercase")]
    pub enum Format {
        Json,
        Csv,
    }

    #[derive(Deserialize, Serialize)]
    pub struct ConnectionDetails {
        name: &'static str,
        endpoint: String,
        status: ComponentStatus,
    }

    fn default_format() -> Format {
        Format::Json
    }

    pub(crate) async fn get(
        Extension(cfg): Extension<Arc<config::Config>>,
        Extension(with_metrics): Extension<Option<SocketAddr>>,
        Query(params): Query<QueryParams>,
    ) -> Response {
        let cfg = cfg.as_ref();
        let flight_url = cfg.flight_bind_address.to_string();

        let details = vec![
            ConnectionDetails {
                name: "http",
                endpoint: cfg.http_bind_address.to_string(),
                status: ComponentStatus::Ready,
            },
            ConnectionDetails {
                name: "flight",
                status: get_flight_status(&flight_url).await,
                endpoint: flight_url,
            },
            ConnectionDetails {
                name: "metrics",
                endpoint: with_metrics.map_or("N/A".to_string(), |addr| addr.to_string()),
                status: match with_metrics {
                    Some(metrics_url) => match get_metrics_status(&metrics_url.to_string()).await {
                        Ok(status) => status,
                        Err(e) => {
                            tracing::error!("Error getting metrics status from {metrics_url}: {e}");
                            ComponentStatus::Error
                        }
                    },
                    None => ComponentStatus::Disabled,
                },
            },
            ConnectionDetails {
                name: "opentelemetry",
                status: match get_opentelemetry_status(
                    cfg.open_telemetry_bind_address.to_string().as_str(),
                )
                .await
                {
                    Ok(status) => status,
                    Err(e) => {
                        tracing::error!(
                            "Error getting opentelemetry status from {}: {}",
                            cfg.open_telemetry_bind_address,
                            e
                        );
                        ComponentStatus::Error
                    }
                },
                endpoint: cfg.open_telemetry_bind_address.to_string(),
            },
        ];

        match params.format {
            Format::Json => (status::StatusCode::OK, Json(details)).into_response(),
            Format::Csv => match convert_details_to_csv(&details) {
                Ok(csv) => (status::StatusCode::OK, csv).into_response(),
                Err(e) => {
                    tracing::error!("Error converting to CSV: {e}");
                    (status::StatusCode::INTERNAL_SERVER_ERROR, e.to_string()).into_response()
                }
            },
        }
    }

    fn convert_details_to_csv(
        details: &[ConnectionDetails],
    ) -> Result<String, Box<dyn std::error::Error>> {
        let mut w = Writer::from_writer(vec![]);
        for d in details {
            let _ = w.serialize(d);
        }
        w.flush()?;
        Ok(String::from_utf8(w.into_inner()?)?)
    }

    async fn get_flight_status(flight_addr: &str) -> ComponentStatus {
        tracing::trace!("Checking flight status at {flight_addr}");
        match FlightClient::new(&format!("http://{flight_addr}"), "", "").await {
            Ok(_) => ComponentStatus::Ready,
            Err(e) => {
                tracing::error!("Error connecting to flight when checking status: {e}");
                ComponentStatus::Error
            }
        }
    }

    async fn get_metrics_status(
        metrics_addr: &str,
    ) -> Result<ComponentStatus, Box<dyn std::error::Error>> {
        let resp = reqwest::get(format!("http://{metrics_addr}/health")).await?;
        if resp.status().is_success() && resp.text().await? == "OK" {
            Ok(ComponentStatus::Ready)
        } else {
            Ok(ComponentStatus::Error)
        }
    }
    async fn get_opentelemetry_status(
        addr: &str,
    ) -> Result<ComponentStatus, Box<dyn std::error::Error>> {
        let channel = Channel::from_shared(format!("http://{addr}"))?
            .connect()
            .await?;

        let mut client = HealthClient::new(channel);

        let resp = client
            .check(tonic_health::pb::HealthCheckRequest {
                service: String::new(),
            })
            .await?;

        if resp.into_inner().status == ServingStatus::Serving as i32 {
            Ok(ComponentStatus::Ready)
        } else {
            Ok(ComponentStatus::Error)
        }
    }
}

pub(crate) mod datasets {
    use std::sync::Arc;

    use app::App;
    use axum::{
        extract::Path,
        extract::Query,
        http::status,
        response::{IntoResponse, Response},
        Extension, Json,
    };
    use serde::{Deserialize, Serialize};
    use spicepod::component::dataset::Dataset;
    use tokio::sync::RwLock;
    use tract_core::tract_data::itertools::Itertools;

    use crate::{datafusion::DataFusion, status::ComponentStatus};

    use super::{convert_entry_to_csv, dataset_status, Format};

    #[derive(Debug, Deserialize)]
    pub(crate) struct DatasetFilter {
        source: Option<String>,

        #[serde(default)]
        remove_views: bool,
    }

    #[derive(Debug, Deserialize)]
    pub(crate) struct DatasetQueryParams {
        #[serde(default)]
        status: bool,

        #[serde(default)]
        format: Format,
    }

    #[derive(Debug, Serialize, Deserialize)]
    #[serde(rename_all = "lowercase")]
    pub(crate) struct DatasetResponseItem {
        pub from: String,
        pub name: String,
        pub replication_enabled: bool,
        pub acceleration_enabled: bool,
        pub depends_on: Option<String>,

        #[serde(skip_serializing_if = "Option::is_none")]
        pub status: Option<ComponentStatus>,
    }

    pub(crate) async fn get(
        Extension(app): Extension<Arc<RwLock<Option<App>>>>,
        Extension(df): Extension<Arc<RwLock<DataFusion>>>,
        Query(filter): Query<DatasetFilter>,
        Query(params): Query<DatasetQueryParams>,
    ) -> Response {
        let app_lock = app.read().await;
        let Some(readable_app) = &*app_lock else {
            return (
                status::StatusCode::INTERNAL_SERVER_ERROR,
                Json::<Vec<DatasetResponseItem>>(vec![]),
            )
                .into_response();
        };

        let mut datasets: Vec<Dataset> = match filter.source {
            Some(source) => readable_app
                .datasets
                .iter()
                .filter(|d| d.source() == source)
                .cloned()
                .collect(),
            None => readable_app.datasets.clone(),
        };

        if filter.remove_views {
            datasets.retain(|d| !d.is_view());
        }

        let df_read = df.read().await;

        let resp = datasets
            .iter()
            .map(|d| DatasetResponseItem {
                from: d.from.clone(),
                name: d.name.clone(),
                replication_enabled: d.replication.as_ref().is_some_and(|f| f.enabled),
                acceleration_enabled: d.acceleration.as_ref().is_some_and(|f| f.enabled),
                depends_on: if d.depends_on.is_empty() {
                    None
                } else {
                    Some(d.depends_on.join(", "))
                },
                status: if params.status {
                    Some(dataset_status(&df_read, d))
                } else {
                    None
                },
            })
            .collect_vec();

        match params.format {
            Format::Json => (status::StatusCode::OK, Json(resp)).into_response(),
            Format::Csv => match convert_entry_to_csv(&resp) {
                Ok(csv) => (status::StatusCode::OK, csv).into_response(),
                Err(e) => {
                    tracing::error!("Error converting to CSV: {e}");
                    (status::StatusCode::INTERNAL_SERVER_ERROR, e.to_string()).into_response()
                }
            },
        }
    }

    #[derive(Debug, Serialize, Deserialize)]
    #[serde(rename_all = "lowercase")]
    pub(crate) struct MessageResponse {
        pub message: String,
    }

    #[derive(Deserialize)]
    pub struct AccelerationRequest {
        pub refresh_sql: Option<String>,
    }

    pub(crate) async fn refresh(
        Extension(app): Extension<Arc<RwLock<Option<App>>>>,
        Extension(df): Extension<Arc<RwLock<DataFusion>>>,
        Path(dataset_name): Path<String>,
    ) -> Response {
        let app_lock = app.read().await;
        let Some(readable_app) = &*app_lock else {
            return (status::StatusCode::INTERNAL_SERVER_ERROR).into_response();
        };

        let Some(dataset) = readable_app
            .datasets
            .iter()
            .find(|d| d.name.to_lowercase() == dataset_name.to_lowercase())
        else {
            return (
                status::StatusCode::NOT_FOUND,
                Json(MessageResponse {
                    message: format!("Dataset {dataset_name} not found"),
                }),
            )
                .into_response();
        };

        let acceleration_enabled = dataset.acceleration.as_ref().is_some_and(|f| f.enabled);

        if !acceleration_enabled {
            return (
                status::StatusCode::BAD_REQUEST,
                Json(MessageResponse {
                    message: format!("Dataset {dataset_name} does not have acceleration enabled"),
                }),
            )
                .into_response();
        };

        let df_read = df.read().await;

        match df_read.refresh_table(&dataset.name).await {
            Ok(()) => (
                status::StatusCode::CREATED,
                Json(MessageResponse {
                    message: format!("Dataset refresh triggered for {dataset_name}."),
                }),
            )
                .into_response(),
            Err(err) => (
                status::StatusCode::INTERNAL_SERVER_ERROR,
                Json(MessageResponse {
                    message: format!("Failed to trigger refresh for {dataset_name}: {err}."),
                }),
            )
                .into_response(),
        }
    }

    pub(crate) async fn acceleration(
        Extension(app): Extension<Arc<RwLock<Option<App>>>>,
        Extension(df): Extension<Arc<RwLock<DataFusion>>>,
        Path(dataset_name): Path<String>,
        Json(payload): Json<AccelerationRequest>,
    ) -> Response {
        let app_lock = app.read().await;
        let Some(readable_app) = &*app_lock else {
            return (status::StatusCode::INTERNAL_SERVER_ERROR).into_response();
        };

        let Some(dataset) = readable_app
            .datasets
            .iter()
            .find(|d| d.name.to_lowercase() == dataset_name.to_lowercase())
        else {
            return (
                status::StatusCode::NOT_FOUND,
                Json(MessageResponse {
                    message: format!("Dataset {dataset_name} not found"),
                }),
            )
                .into_response();
        };

        if payload.refresh_sql.is_none() {
            return (status::StatusCode::OK).into_response();
        }

        let df_read = df.read().await;

        match df_read
            .update_refresh_sql(&dataset.name, payload.refresh_sql)
            .await
        {
            Ok(()) => (status::StatusCode::OK).into_response(),
            Err(e) => (
                status::StatusCode::INTERNAL_SERVER_ERROR,
                Json(MessageResponse {
                    message: format!("Request failed. {e}"),
                }),
            )
                .into_response(),
        }
    }
}

pub(crate) mod spicepods {
    use std::sync::Arc;

    use app::App;
    use axum::{
        extract::Query,
        http::status,
        response::{IntoResponse, Response},
        Extension, Json,
    };
    use itertools::Itertools;
    use serde::{Deserialize, Serialize};
    use spicepod::Spicepod;
    use tokio::sync::RwLock;

    use super::{convert_entry_to_csv, Format};

    #[derive(Debug, Deserialize)]
    pub(crate) struct SpicepodQueryParams {
        #[allow(dead_code)]
        #[serde(default)]
        status: bool,

        #[serde(default)]
        format: Format,
    }

    #[derive(Debug, Serialize, Deserialize)]
    #[serde(rename_all = "lowercase")]
    pub(crate) struct SpicepodCsvRow {
        pub name: String,

        pub version: String,

        #[serde(default)]
        pub datasets_count: usize,

        #[serde(default)]
        pub models_count: usize,

        #[serde(default)]
        pub dependencies_count: usize,
    }

    pub(crate) async fn get(
        Extension(app): Extension<Arc<RwLock<Option<App>>>>,
        Query(params): Query<SpicepodQueryParams>,
    ) -> Response {
        let Some(readable_app) = &*app.read().await else {
            return (
                status::StatusCode::INTERNAL_SERVER_ERROR,
                Json::<Vec<Spicepod>>(vec![]),
            )
                .into_response();
        };

        match params.format {
            Format::Json => {
                (status::StatusCode::OK, Json(readable_app.spicepods.clone())).into_response()
            }
            Format::Csv => {
                let resp: Vec<SpicepodCsvRow> = readable_app
                    .spicepods
                    .iter()
                    .map(|spod| SpicepodCsvRow {
                        version: spod.version.to_string(),
                        name: spod.name.clone(),
                        models_count: spod.models.len(),
                        datasets_count: spod.datasets.len(),
                        dependencies_count: spod.dependencies.len(),
                    })
                    .collect_vec();
                match convert_entry_to_csv(&resp) {
                    Ok(csv) => (status::StatusCode::OK, csv).into_response(),
                    Err(e) => {
                        tracing::error!("Error converting to CSV: {e}");
                        (status::StatusCode::INTERNAL_SERVER_ERROR, e.to_string()).into_response()
                    }
                }
            }
        }
    }
}

pub(crate) mod models {
    use std::{collections::HashMap, sync::Arc};

    use axum::{
        extract::Query,
        http::status,
        response::{IntoResponse, Json, Response},
        Extension,
    };
    use csv::Writer;
    use model_components::model::Model;
    use serde::{Deserialize, Serialize};
    use tokio::sync::RwLock;

    use super::Format;

    #[derive(Debug, Deserialize)]
    pub(crate) struct ModelsQueryParams {
        #[serde(default)]
        format: Format,
    }

    #[derive(Debug, Serialize, Deserialize)]
    #[serde(rename_all = "lowercase")]
    pub(crate) struct ModelResponse {
        pub name: String,
        pub from: String,
        pub datasets: Option<Vec<String>>,
    }

    pub(crate) async fn get(
        Extension(model): Extension<Arc<RwLock<HashMap<String, Model>>>>,
        Query(params): Query<ModelsQueryParams>,
    ) -> Response {
        let resp = model
            .read()
            .await
            .values()
            .map(|m| {
                let datasets = if m.model.datasets.is_empty() {
                    None
                } else {
                    Some(m.model.datasets.clone())
                };
                ModelResponse {
                    name: m.model.name.clone(),
                    from: m.model.from.clone(),
                    datasets,
                }
            })
            .collect::<Vec<ModelResponse>>();

        match params.format {
            Format::Json => (status::StatusCode::OK, Json(resp)).into_response(),
            Format::Csv => match convert_details_to_csv(&resp) {
                Ok(csv) => (status::StatusCode::OK, csv).into_response(),
                Err(e) => {
                    tracing::error!("Error converting to CSV: {e}");
                    (status::StatusCode::INTERNAL_SERVER_ERROR, e.to_string()).into_response()
                }
            },
        }
    }

    fn convert_details_to_csv(
        models: &[ModelResponse],
    ) -> Result<String, Box<dyn std::error::Error>> {
        let mut w = Writer::from_writer(vec![]);
        for d in models {
            let _ = w.serialize(d);
        }
        w.flush()?;
        Ok(String::from_utf8(w.into_inner()?)?)
    }
}

pub(crate) mod inference {
    use crate::{datafusion::DataFusion, model::run};

    use app::App;
    use arrow::array::Float32Array;
    use axum::{
        extract::Path,
        http::StatusCode,
        response::{IntoResponse, Response},
        Extension, Json,
    };
    use model_components::{model::Model, modelsource};
    use serde::{Deserialize, Serialize};
    use std::time::Instant;
    use std::{collections::HashMap, sync::Arc};
    use tokio::sync::RwLock;
    use tract_core::tract_data::itertools::Itertools;

    #[derive(Deserialize)]
    pub struct BatchPredictRequest {
        #[serde(default)]
        pub predictions: Vec<PredictRequest>,
    }

    #[derive(Deserialize)]
    pub struct PredictRequest {
        pub model_name: String,
    }

    #[derive(Serialize)]
    pub struct BatchPredictResponse {
        pub predictions: Vec<PredictResponse>,
        pub duration_ms: u128,
    }

    #[derive(Serialize)]
    pub struct PredictResponse {
        pub status: PredictStatus,

        #[serde(skip_serializing_if = "Option::is_none")]
        pub error_message: Option<String>,

        pub model_name: String,

        #[serde(skip_serializing_if = "Option::is_none")]
        pub model_version: Option<String>,

        #[serde(skip_serializing_if = "Option::is_none")]
        pub prediction: Option<Vec<f32>>,

        pub duration_ms: u128,
    }

    #[derive(Serialize)]
    pub enum PredictStatus {
        Success,
        BadRequest,
        InternalError,
    }

    pub(crate) async fn get(
        Extension(app): Extension<Arc<RwLock<Option<App>>>>,
        Extension(df): Extension<Arc<RwLock<DataFusion>>>,
        Path(model_name): Path<String>,
        Extension(models): Extension<Arc<RwLock<HashMap<String, Model>>>>,
    ) -> Response {
        let model_predict_response = run_inference(app, df, models, model_name).await;

        match model_predict_response.status {
            PredictStatus::Success => {
                (StatusCode::OK, Json(model_predict_response)).into_response()
            }
            PredictStatus::BadRequest => {
                (StatusCode::BAD_REQUEST, Json(model_predict_response)).into_response()
            }
            PredictStatus::InternalError => (
                StatusCode::INTERNAL_SERVER_ERROR,
                Json(model_predict_response),
            )
                .into_response(),
        }
    }

    pub(crate) async fn post(
        Extension(app): Extension<Arc<RwLock<Option<App>>>>,
        Extension(df): Extension<Arc<RwLock<DataFusion>>>,
        Extension(models): Extension<Arc<RwLock<HashMap<String, Model>>>>,
        Json(payload): Json<BatchPredictRequest>,
    ) -> Response {
        let start_time = Instant::now();
        let mut model_predictions = Vec::new();
        let mut model_prediction_futures = Vec::new();

        for model_predict_request in payload.predictions {
            let prediction_future = run_inference(
                Arc::clone(&app),
                Arc::clone(&df),
                Arc::clone(&models),
                model_predict_request.model_name,
            );
            model_prediction_futures.push(prediction_future);
        }

        for prediction_future in model_prediction_futures {
            model_predictions.push(prediction_future.await);
        }

        (
            StatusCode::OK,
            Json(BatchPredictResponse {
                duration_ms: start_time.elapsed().as_millis(),
                predictions: model_predictions,
            }),
        )
            .into_response()
    }

    async fn run_inference(
        app: Arc<RwLock<Option<App>>>,
        df: Arc<RwLock<DataFusion>>,
        models: Arc<RwLock<HashMap<String, Model>>>,
        model_name: String,
    ) -> PredictResponse {
        let start_time = Instant::now();

        let app_lock = app.read().await;
        let Some(readable_app) = &*app_lock else {
            return PredictResponse {
                status: PredictStatus::BadRequest,
                error_message: Some("App not found".to_string()),
                model_name,
                model_version: None,
                prediction: None,
                duration_ms: start_time.elapsed().as_millis(),
            };
        };

        let model = readable_app.models.iter().find(|m| m.name == model_name);
        let Some(model) = model else {
            tracing::debug!("Model {model_name} not found");
            return PredictResponse {
                status: PredictStatus::BadRequest,
                error_message: Some(format!("Model {model_name} not found")),
                model_name,
                model_version: None,
                prediction: None,
                duration_ms: start_time.elapsed().as_millis(),
            };
        };

        let loaded_models = models.read().await;
        let Some(runnable) = loaded_models.get(&model.name) else {
            tracing::debug!("Model {model_name} not found");
            return PredictResponse {
                status: PredictStatus::BadRequest,
                error_message: Some(format!("Model {model_name} not found")),
                model_name,
                model_version: Some(modelsource::version(&model.from)),
                prediction: None,
                duration_ms: start_time.elapsed().as_millis(),
            };
        };

        match run(runnable, Arc::clone(&df)).await {
            Ok(inference_result) => {
                if let Some(column_data) = inference_result.column_by_name("y") {
                    if let Some(array) = column_data.as_any().downcast_ref::<Float32Array>() {
                        let result = array.values().iter().copied().collect_vec();
                        return PredictResponse {
                            status: PredictStatus::Success,
                            error_message: None,
                            model_name,
                            model_version: Some(modelsource::version(&model.from)),
                            prediction: Some(result),
                            duration_ms: start_time.elapsed().as_millis(),
                        };
                    }
                    tracing::error!(
                        "Failed to cast inference result for model {model_name} to Float32Array"
                    );
                    tracing::debug!("Failed to cast inference result for model {model_name} to Float32Array: {column_data:?}");
                    return PredictResponse {
                        status: PredictStatus::InternalError,
                        error_message: Some(
                            "Unable to cast inference result to Float32Array".to_string(),
                        ),
                        model_name,
                        model_version: Some(modelsource::version(&model.from)),
                        prediction: None,
                        duration_ms: start_time.elapsed().as_millis(),
                    };
                }
                tracing::error!(
                    "Unable to find column 'y' in inference result for model {model_name}"
                );
                PredictResponse {
                    status: PredictStatus::InternalError,
                    error_message: Some(
                        "Unable to find column 'y' in inference result".to_string(),
                    ),
                    model_name,
                    model_version: Some(modelsource::version(&model.from)),
                    prediction: None,
                    duration_ms: start_time.elapsed().as_millis(),
                }
            }
            Err(e) => {
                tracing::error!("Unable to run inference: {e}");
                PredictResponse {
                    status: PredictStatus::InternalError,
                    error_message: Some(e.to_string()),
                    model_name,
                    model_version: Some(modelsource::version(&model.from)),
                    prediction: None,
                    duration_ms: start_time.elapsed().as_millis(),
                }
            }
        }
    }
}

pub(crate) mod nsql {
    use arrow_sql_gen::statement::CreateTableBuilder;
    use axum::{
        http::StatusCode,
        response::{IntoResponse, Response},
        Extension, Json,
    };
    use serde::{Deserialize, Serialize};
    use std::{sync::Arc, time::SystemTime};
    use tokio::sync::RwLock;

<<<<<<< HEAD
    use crate::{
        datafusion::DataFusion, http::v1::dataframe_to_response, query_history::QueryHistory,
        LLMModelStore,
    };
=======
    use crate::{datafusion::DataFusion, http::v1::dataframe_to_response, LLMModelStore};
>>>>>>> 3ece171b

    fn clean_model_based_sql(input: &str) -> String {
        let no_dashes = match input.strip_prefix("--") {
            Some(rest) => rest.to_string(),
            None => input.to_string(),
        };

        // Only take the first query, if there are multiple.
        let one_query = no_dashes.split(';').next().unwrap_or(&no_dashes);
        one_query.trim().to_string()
    }

    #[derive(Debug, Serialize, Deserialize)]
    #[serde(rename_all = "lowercase")]
    pub struct Request {
        pub query: String,

        #[serde(rename = "use", default = "default_model")]
        pub model: String,
    }

    fn default_model() -> String {
        "nql".to_string()
    }

    pub(crate) async fn post(
        Extension(df): Extension<Arc<RwLock<DataFusion>>>,
        Extension(nsql_models): Extension<Arc<RwLock<LLMModelStore>>>,
        Json(payload): Json<Request>,
    ) -> Response {
        let mut q_trace = QueryHistory::default().results_cache_hit(false); // TODO use query cache
        q_trace = q_trace.df(Arc::<tokio::sync::RwLock<DataFusion>>::clone(&df));
        let readable_df = df.read().await;

        // Get all public table CREATE TABLE statements to add to prompt.
        let tables = match readable_df.get_public_table_names() {
            Ok(t) => t,
            Err(e) => {
                tracing::trace!("Error getting tables: {e}");
                return (StatusCode::INTERNAL_SERVER_ERROR, e.to_string()).into_response();
            }
        };

        let mut table_create_stms: Vec<String> = Vec::with_capacity(tables.len());
        for t in &tables {
            match readable_df.get_arrow_schema(t).await {
                Ok(schm) => {
                    let c = CreateTableBuilder::new(Arc::new(schm), format!("public.{t}").as_str());
                    table_create_stms.push(c.build_postgres());
                }
                Err(e) => {
                    tracing::trace!("Error getting table={t} schema: {e}");
                    return (StatusCode::INTERNAL_SERVER_ERROR, e.to_string()).into_response();
                }
            }
        }

        // Construct prompt
        let nsql_query = format!(
            "```SQL\n{table_create_schemas}\n-- Using valid postgres SQL, without comments, answer the following questions for the tables provided above.\n-- {user_query}",
            user_query=payload.query,
            table_create_schemas=table_create_stms.join("\n")
        );

        q_trace = q_trace.nsql_query(nsql_query.clone());
        tracing::trace!("Running prompt: {nsql_query}");

        let result = match nsql_models.read().await.get(&payload.model) {
            Some(nql_model) => nql_model.write().await.run(nsql_query).await,
            None => {
                return (
                    StatusCode::INTERNAL_SERVER_ERROR,
                    format!("Model {} not found", payload.model),
                )
                    .into_response()
            }
        };

        // Run the SQL from the NSQL model through datafusion.
        match result {
            Ok(Some(model_sql_query)) => {
                let cleaned_query = clean_model_based_sql(&model_sql_query);
                q_trace = q_trace.sql(cleaned_query.clone());
                tracing::trace!("Running query:\n{cleaned_query}");

                q_trace = q_trace.start_time(SystemTime::now());
                let result = readable_df.ctx.sql(&cleaned_query).await;
                q_trace = q_trace.end_time(SystemTime::now());

                match result {
                    Ok(result) => {
                        q_trace = q_trace.schema(Arc::new(result.schema().clone().into()));
                        let (resp, num_rows) = dataframe_to_response(result).await;
                        let _ = q_trace.rows_produced(num_rows);
                        resp
                    }
                    Err(e) => {
                        tracing::trace!("Error running query: {e}");
                        (StatusCode::INTERNAL_SERVER_ERROR, e.to_string()).into_response()
                    }
                }
            }
            Ok(None) => {
                tracing::trace!("No query produced from NSQL model");
                (
                    StatusCode::INTERNAL_SERVER_ERROR,
                    "No query produced from NSQL model".to_string(),
                )
                    .into_response()
            }
            Err(e) => {
                tracing::trace!("Error running NSQL model: {e}");
                (StatusCode::INTERNAL_SERVER_ERROR, e.to_string()).into_response()
            }
        }
    }
}<|MERGE_RESOLUTION|>--- conflicted
+++ resolved
@@ -994,14 +994,7 @@
     use std::{sync::Arc, time::SystemTime};
     use tokio::sync::RwLock;
 
-<<<<<<< HEAD
-    use crate::{
-        datafusion::DataFusion, http::v1::dataframe_to_response, query_history::QueryHistory,
-        LLMModelStore,
-    };
-=======
     use crate::{datafusion::DataFusion, http::v1::dataframe_to_response, LLMModelStore};
->>>>>>> 3ece171b
 
     fn clean_model_based_sql(input: &str) -> String {
         let no_dashes = match input.strip_prefix("--") {
