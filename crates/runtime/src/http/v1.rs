--- conflicted
+++ resolved
@@ -1038,7 +1038,6 @@
                 let cleaned_query = clean_model_based_sql(&model_sql_query);
                 tracing::trace!("Running query:\n{cleaned_query}");
 
-<<<<<<< HEAD
                 sql_to_http_response(
                     df_copy,
                     &cleaned_query,
@@ -1046,25 +1045,6 @@
                     Some(&nsql_query_copy),
                 )
                 .await
-=======
-                q_trace = q_trace
-                    .start_time(SystemTime::now())
-                    .sql(cleaned_query.clone());
-                let result = readable_df.ctx.sql(&cleaned_query).await;
-
-                match result {
-                    Ok(result) => {
-                        q_trace = q_trace.schema(Arc::new(result.schema().clone().into()));
-                        let (resp, num_rows) = dataframe_to_response(result).await;
-                        q_trace = q_trace.rows_produced(num_rows).end_time(SystemTime::now());
-                        resp
-                    }
-                    Err(e) => {
-                        tracing::error!("Error running query: {e}");
-                        (StatusCode::INTERNAL_SERVER_ERROR, e.to_string()).into_response()
-                    }
-                }
->>>>>>> fc5903d3
             }
             Ok(None) => {
                 tracing::trace!("No query produced from NSQL model");
