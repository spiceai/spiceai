--- conflicted
+++ resolved
@@ -35,17 +35,9 @@
 };
 
 use async_trait::async_trait;
-<<<<<<< HEAD
 use futures::{Stream, StreamExt};
 use serde_json::Value;
-=======
-use futures::{Stream, StreamExt, TryStreamExt};
-use schemars::{schema_for, JsonSchema};
-use serde::{Deserialize, Serialize};
-use serde_json::{json, Value};
-use snafu::ResultExt;
-use spicepod::component::dataset::Dataset;
->>>>>>> bbd93232
+
 use tokio::sync::mpsc;
 use tracing::{Instrument, Span};
 
@@ -55,296 +47,6 @@
 use crate::tools::SpiceModelTool;
 use crate::Runtime;
 
-<<<<<<< HEAD
-=======
-#[derive(Clone, Debug, Serialize, Deserialize)]
-#[serde(rename_all = "lowercase")]
-pub enum SpiceToolsOptions {
-    Auto,
-    Disabled,
-    Specific(Vec<String>),
-}
-
-impl SpiceToolsOptions {
-    // Check if spice tools can be used.
-    pub fn can_use_tools(&self) -> bool {
-        match self {
-            SpiceToolsOptions::Auto => true,
-            SpiceToolsOptions::Disabled => false,
-            SpiceToolsOptions::Specific(t) => !t.is_empty(),
-        }
-    }
-
-    /// Filter out a list of tools permitted by the  [`SpiceToolsOptions`].
-    pub fn filter_tools(
-        &self,
-        tools: Vec<Box<dyn SpiceModelTool>>,
-    ) -> Vec<Box<dyn SpiceModelTool>> {
-        match self {
-            SpiceToolsOptions::Auto => tools,
-            SpiceToolsOptions::Disabled => vec![],
-            SpiceToolsOptions::Specific(t) => tools
-                .into_iter()
-                .filter(|tool| t.iter().any(|s| s == tool.name()))
-                .collect(),
-        }
-    }
-}
-
-impl FromStr for SpiceToolsOptions {
-    type Err = Box<dyn std::error::Error + Send + Sync>;
-
-    fn from_str(s: &str) -> Result<Self, Self::Err> {
-        match s.trim().to_lowercase().as_str() {
-            "auto" => Ok(SpiceToolsOptions::Auto),
-            "disabled" => Ok(SpiceToolsOptions::Disabled),
-            _ => Ok(SpiceToolsOptions::Specific(
-                s.split(',')
-                    .map(|item| item.trim().to_string())
-                    .filter(|item| !item.is_empty())
-                    .collect(),
-            )),
-        }
-    }
-}
-
-/// Tools that implement this trait can be automatically used by LLMs in the runtime.
-#[async_trait]
-pub trait SpiceModelTool: Sync + Send {
-    fn name(&self) -> &'static str;
-    fn description(&self) -> Option<&'static str>;
-    fn parameters(&self) -> Option<Value>;
-    async fn call(
-        &self,
-        arg: &str,
-        rt: Arc<Runtime>,
-    ) -> Result<Value, Box<dyn std::error::Error + Send + Sync>>;
-}
-
-fn parameters<T: JsonSchema + Serialize>() -> Option<Value> {
-    match serde_json::to_value(schema_for!(T)) {
-        Ok(v) => Some(v),
-        Err(e) => {
-            tracing::error!("Unexpectedly cannot serialize schema: {e}",);
-            None
-        }
-    }
-}
-
-/// Get all tables available in the [`Runtime`].
-// TODO: handle catalogs
-async fn get_tables(rt: Arc<Runtime>) -> Vec<Dataset> {
-    match &*rt.app.read().await {
-        Some(app) => app.datasets.clone(),
-        None => vec![],
-    }
-}
-
-pub struct DocumentSimilarityTool {}
-impl DocumentSimilarityTool {}
-
-#[async_trait]
-impl SpiceModelTool for DocumentSimilarityTool {
-    fn name(&self) -> &'static str {
-        "document_similarity"
-    }
-
-    fn description(&self) -> Option<&'static str> {
-        Some("Search and retrieve documents from available datasets")
-    }
-
-    fn parameters(&self) -> Option<Value> {
-        parameters::<SearchRequest>()
-    }
-
-    async fn call(
-        &self,
-        arg: &str,
-        rt: Arc<Runtime>,
-    ) -> Result<Value, Box<dyn std::error::Error + Send + Sync>> {
-        let span = tracing::span!(target: "task_history", tracing::Level::INFO, "tool_use::document_similarity", tool = self.name(), input = arg);
-
-        let tool_use_result = async {
-            let mut req: SearchRequest = serde_json::from_str(arg)?;
-
-            let vs = VectorSearch::new(
-                rt.datafusion(),
-                Arc::clone(&rt.embeds),
-                parse_explicit_primary_keys(Arc::clone(&rt.app)).await,
-            );
-
-            // If model provides a `where` keyword in their [`where_cond`] field, strip it.
-            if let Some(cond) = &req.where_cond {
-                if cond.to_lowercase().starts_with("where ") {
-                    req.where_cond = Some(cond[5..].to_string());
-                }
-            }
-
-            let result = vs.search(&req).await.boxed()?;
-
-            let matches = to_matches(&result).boxed()?;
-            serde_json::value::to_value(matches).boxed()
-        }
-        .instrument(span.clone())
-        .await;
-
-        match tool_use_result {
-            Ok(value) => Ok(value),
-            Err(e) => {
-                tracing::error!(target: "task_history", parent: &span, "{e}");
-                Err(e)
-            }
-        }
-    }
-}
-
-pub struct ListDatasetsTool {}
-
-#[async_trait]
-impl SpiceModelTool for ListDatasetsTool {
-    fn name(&self) -> &'static str {
-        "list_datasets"
-    }
-
-    fn description(&self) -> Option<&'static str> {
-        Some("List all SQL tables available.")
-    }
-
-    fn parameters(&self) -> Option<Value> {
-        None
-    }
-
-    async fn call(
-        &self,
-        arg: &str,
-        rt: Arc<Runtime>,
-    ) -> Result<Value, Box<dyn std::error::Error + Send + Sync>> {
-        tracing::span!(target: "task_history", tracing::Level::INFO, "tool_use::list_datasets", tool = self.name(), input = arg);
-
-        let tables = get_tables(Arc::clone(&rt)).await.iter()
-            .map(|d| {
-                json!({
-                    "table": TableReference::parse_str(&d.name).resolve(SPICE_DEFAULT_CATALOG, SPICE_DEFAULT_SCHEMA).to_string(),
-                    "can_search_documents": !d.embeddings.is_empty(),
-                    "description": d.description.clone(),
-                    "metadata": d.metadata.clone(),
-                })
-            })
-            .collect::<Vec<Value>>();
-
-        Ok(Value::Array(tables))
-    }
-}
-
-#[derive(Debug, Clone, JsonSchema, Serialize, Deserialize)]
-pub struct TableSchemaToolParams {
-    /// Which subset of tables to return results for. Default to all tables.
-    tables: Vec<String>,
-}
-pub struct TableSchemaTool {}
-
-#[async_trait]
-impl SpiceModelTool for TableSchemaTool {
-    fn name(&self) -> &'static str {
-        "table_schema"
-    }
-
-    fn description(&self) -> Option<&'static str> {
-        Some("Retrieve the schema of all available SQL tables")
-    }
-
-    fn parameters(&self) -> Option<Value> {
-        parameters::<TableSchemaToolParams>()
-    }
-
-    async fn call(
-        &self,
-        arg: &str,
-        rt: Arc<Runtime>,
-    ) -> Result<Value, Box<dyn std::error::Error + Send + Sync>> {
-        let span = tracing::span!(target: "task_history", tracing::Level::INFO, "tool_use::table_schema", tool = self.name(), input = arg);
-        let req: TableSchemaToolParams = serde_json::from_str(arg)?;
-
-        let mut table_schemas: Vec<Value> = Vec::with_capacity(req.tables.len());
-        for t in &req.tables {
-            let schema = rt
-                .datafusion()
-                .get_arrow_schema(t)
-                .instrument(span.clone())
-                .await
-                .boxed()?;
-
-            let v = serde_json::value::to_value(schema).boxed()?;
-
-            table_schemas.push(v);
-        }
-        Ok(Value::Array(table_schemas))
-    }
-}
-
-pub struct SqlTool {}
-#[derive(Debug, Clone, JsonSchema, Serialize, Deserialize)]
-pub struct SqlToolParams {
-    /// The SQL query to run. Double quote all select columns and never select columns ending in '_embedding'. The `table_catalog` is 'spice'. Always use it in the query
-    query: String,
-}
-
-#[async_trait]
-impl SpiceModelTool for SqlTool {
-    fn name(&self) -> &'static str {
-        "sql"
-    }
-
-    fn description(&self) -> Option<&'static str> {
-        Some("Run an SQL query on the data source")
-    }
-
-    fn parameters(&self) -> Option<Value> {
-        parameters::<SqlToolParams>()
-    }
-
-    async fn call(
-        &self,
-        arg: &str,
-        rt: Arc<Runtime>,
-    ) -> Result<Value, Box<dyn std::error::Error + Send + Sync>> {
-        let span: Span = tracing::span!(target: "task_history", tracing::Level::INFO, "tool_use::sql", tool = self.name(), input = arg);
-        let tool_use_result: Result<Value, Box<dyn std::error::Error + Send + Sync>> = async {
-            let req: SqlToolParams = serde_json::from_str(arg)?;
-
-            let query_result = rt
-                .datafusion()
-                .query_builder(&req.query, Protocol::Flight)
-                .build()
-                .run()
-                .await
-                .boxed()?;
-
-            let batches = query_result
-                .data
-                .try_collect::<Vec<RecordBatch>>()
-                .await
-                .boxed()?;
-
-            let buf = Vec::new();
-            let mut writer = arrow_json::ArrayWriter::new(buf);
-            writer.write_batches(batches.iter().collect::<Vec<&RecordBatch>>().as_slice())?;
-            Ok(Value::String(String::from_utf8(writer.into_inner())?))
-        }
-        .instrument(span.clone())
-        .await;
-
-        match tool_use_result {
-            Ok(value) => Ok(value),
-            Err(e) => {
-                tracing::error!(target: "task_history", parent: &span, "{e}");
-                Err(e)
-            }
-        }
-    }
-}
-
->>>>>>> bbd93232
 pub struct ToolUsingChat {
     inner_chat: Arc<Box<dyn Chat>>,
     rt: Arc<Runtime>,
@@ -396,15 +98,11 @@
 
     /// Creates content for a system prompt that lists all available tables in the runtime.
     async fn available_tables_system_prompt(&self) -> Option<String> {
-<<<<<<< HEAD
         let datasets = match &*self.rt.app.read().await {
             Some(app) => app.datasets.clone(),
             None => vec![],
         };
 
-=======
-        let datasets = get_tables(Arc::clone(&self.rt)).await;
->>>>>>> bbd93232
         let mut table_names = datasets.iter().map(|d| {
             let tbl: TableReference = TableReference::parse_str(&d.name)
                 .resolve(SPICE_DEFAULT_CATALOG, SPICE_DEFAULT_SCHEMA)
