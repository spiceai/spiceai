--- conflicted
+++ resolved
@@ -234,7 +234,7 @@
         arg: &str,
         rt: Arc<Runtime>,
     ) -> Result<Value, Box<dyn std::error::Error + Send + Sync>> {
-<<<<<<< HEAD
+        let _span = tracing::span!(target: "task_history", tracing::Level::INFO, "tool_use::list_tables", tool = self.name(), arg).entered();
         if let Some(app) = rt.app.read().await.as_ref() {
             return Ok(Value::Array(
                 app.datasets
@@ -246,13 +246,6 @@
         } else {
             Ok(Value::Array(vec![]))
         }
-=======
-        let _span = tracing::span!(target: "task_history", tracing::Level::INFO, "tool_use::list_tables", tool = self.name(), arg).entered();
-        let tables = rt.datafusion().get_public_table_names().boxed()?;
-        Ok(Value::Array(
-            tables.iter().map(|t| Value::String(t.clone())).collect(),
-        ))
->>>>>>> acd49bf3
     }
 }
 
