--- conflicted
+++ resolved
@@ -545,14 +545,9 @@
         &self,
         req: CreateChatCompletionRequest,
     ) -> Result<ChatCompletionResponseStream, OpenAIError> {
-<<<<<<< HEAD
         let req = self.prepare_req(req).await?;
 
-=======
-        let span = tracing::span!(target: "task_history", tracing::Level::INFO, "ai_completion", input = %serde_json::to_string(&req).unwrap_or_default());
-        span.in_scope(|| tracing::info!(target: "task_history", model = %req.model, "labels"));
->>>>>>> 6de5244e
-        // Don't use spice runtime tools if users has explicitly chosen to not use any tools.
+      // Don't use spice runtime tools if users has explicitly chosen to not use any tools.
         if req
             .tool_choice
             .as_ref()
@@ -586,13 +581,8 @@
         &self,
         req: CreateChatCompletionRequest,
     ) -> Result<CreateChatCompletionResponse, OpenAIError> {
-<<<<<<< HEAD
         let req = self.prepare_req(req).await?;
 
-=======
-        let span = tracing::span!(target: "task_history", tracing::Level::INFO, "ai_completion", input = %serde_json::to_string(&req).unwrap_or_default());
-        span.in_scope(|| tracing::info!(target: "task_history", model = %req.model, "labels"));
->>>>>>> 6de5244e
         // Don't use spice runtime tools if users has explicitly chosen to not use any tools.
         if req
             .tool_choice
