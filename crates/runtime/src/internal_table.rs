--- conflicted
+++ resolved
@@ -23,11 +23,6 @@
 use snafu::prelude::*;
 
 use crate::accelerated_table::Retention;
-<<<<<<< HEAD
-=======
-use crate::component::dataset::{acceleration::Acceleration, Dataset, Mode};
-use crate::dataconnector::create_new_connector;
->>>>>>> c9b163f5
 use crate::{
     accelerated_table::{refresh::Refresh, AcceleratedTable},
     dataaccelerator::{self, create_accelerator_table},
@@ -96,59 +91,4 @@
     let (accelerated_table, _) = builder.build().await;
 
     Ok(Arc::new(accelerated_table))
-<<<<<<< HEAD
-=======
-}
-
-async fn get_spiceai_table_provider(
-    name: &str,
-    cloud_dataset_path: &str,
-    secret: Option<Secret>,
-) -> Result<Arc<dyn TableProvider>, Error> {
-    let mut dataset = Dataset::new(cloud_dataset_path.to_string(), name.to_string());
-    dataset.mode = Mode::ReadWrite;
-    dataset.replication = Some(Replication { enabled: true });
-
-    let data_connector = create_new_connector("spiceai", secret, Arc::new(HashMap::new()))
-        .await
-        .ok_or_else(|| NoReadWriteProviderSnafu {}.build())?
-        .context(UnableToCreateDataConnectorSnafu)?;
-
-    let source_table_provider = data_connector
-        .read_write_provider(&dataset)
-        .await
-        .ok_or_else(|| NoReadWriteProviderSnafu {}.build())?
-        .context(UnableToCreateSourceTableProviderSnafu)?;
-
-    Ok(source_table_provider)
-}
-
-pub async fn create_synced_internal_accelerated_table(
-    name: &str,
-    from: &str,
-    secret: Option<Secret>,
-    acceleration: Acceleration,
-    refresh: Refresh,
-    retention: Option<Retention>,
-) -> Result<Arc<AcceleratedTable>, Error> {
-    let source_table_provider = get_spiceai_table_provider(name, from, secret).await?;
-
-    let accelerated_table_provider =
-        create_accelerator_table(name, source_table_provider.schema(), &acceleration, None)
-            .await
-            .context(UnableToCreateAcceleratedTableProviderSnafu)?;
-
-    let mut builder = AcceleratedTable::builder(
-        name.to_string(),
-        source_table_provider,
-        accelerated_table_provider,
-        refresh,
-    );
-
-    builder.retention(retention);
-
-    let (accelerated_table, _) = builder.build().await;
-
-    Ok(Arc::new(accelerated_table))
->>>>>>> c9b163f5
 }