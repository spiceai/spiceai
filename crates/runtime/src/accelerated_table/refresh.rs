<<<<<<< HEAD
/*
Copyright 2024 The Spice.ai OSS Authors

Licensed under the Apache License, Version 2.0 (the "License");
you may not use this file except in compliance with the License.
You may obtain a copy of the License at

     https://www.apache.org/licenses/LICENSE-2.0

Unless required by applicable law or agreed to in writing, software
distributed under the License is distributed on an "AS IS" BASIS,
WITHOUT WARRANTIES OR CONDITIONS OF ANY KIND, either express or implied.
See the License for the specific language governing permissions and
limitations under the License.
*/

=======
use std::cmp::Ordering;
>>>>>>> 640179aa
use std::sync::Arc;

use std::time::{Duration, SystemTime, UNIX_EPOCH};

use crate::accelerated_table::refresh_task::RefreshTask;
use crate::accelerated_table::refresh_task_runner::RefreshTaskResult;
use crate::component::dataset::acceleration::RefreshMode;
use crate::component::dataset::TimeFormat;
<<<<<<< HEAD
=======
use crate::datafusion::filter_converter::TimestampFilterConvert;
use crate::datafusion::{schema, SPICE_RUNTIME_SCHEMA};
use crate::execution_plan::schema_cast::EnsureSchema;
use crate::object_store_registry::default_runtime_env;
use crate::{
    dataconnector::get_data,
    dataupdate::{DataUpdate, DataUpdateExecutionPlan, UpdateType},
    status,
    timing::TimeMeasurement,
};
use arrow::array::{make_comparator, StructArray, TimestampNanosecondArray};
use arrow::compute::{filter_record_batch, SortOptions};
use arrow::datatypes::DataType;
use async_stream::stream;
>>>>>>> 640179aa
use cache::QueryResultsCacheProvider;
use datafusion::common::TableReference;
use datafusion::datasource::TableProvider;
use tokio::select;
use tokio::sync::mpsc::Receiver;
use tokio::sync::oneshot;
use tokio::sync::RwLock;

use super::refresh_task_runner::RefreshTaskRunner;

#[derive(Clone, Debug)]
pub struct Refresh {
    pub(crate) time_column: Option<String>,
    pub(crate) time_format: Option<TimeFormat>,
    pub(crate) check_interval: Option<Duration>,
    pub(crate) sql: Option<String>,
    pub(crate) mode: RefreshMode,
    pub(crate) period: Option<Duration>,
    pub(crate) append_overlap: Option<Duration>,
}

impl Refresh {
    #[allow(clippy::needless_pass_by_value)]
    #[must_use]
    pub fn new(
        time_column: Option<String>,
        time_format: Option<TimeFormat>,
        check_interval: Option<Duration>,
        sql: Option<String>,
        mode: RefreshMode,
        period: Option<Duration>,
        append_overlap: Option<Duration>,
    ) -> Self {
        Self {
            time_column,
            time_format,
            check_interval,
            sql,
            mode,
            period,
            append_overlap,
        }
    }
}

impl Default for Refresh {
    fn default() -> Self {
        Self {
            time_column: None,
            time_format: None,
            check_interval: None,
            sql: None,
            mode: RefreshMode::Full,
            period: None,
            append_overlap: None,
        }
    }
}

pub(crate) enum AccelerationRefreshMode {
    Full(Receiver<()>),
    Append(Option<Receiver<()>>),
}

pub struct Refresher {
    dataset_name: TableReference,
    federated: Arc<dyn TableProvider>,
    refresh: Arc<RwLock<Refresh>>,
    accelerator: Arc<dyn TableProvider>,
    cache_provider: Option<Arc<QueryResultsCacheProvider>>,
    refresh_task_runner: RefreshTaskRunner,
}

impl Refresher {
    pub(crate) fn new(
        dataset_name: TableReference,
        federated: Arc<dyn TableProvider>,
        refresh: Arc<RwLock<Refresh>>,
        accelerator: Arc<dyn TableProvider>,
    ) -> Self {
        let refresh_task_runner = RefreshTaskRunner::new(
            dataset_name.clone(),
            Arc::clone(&federated),
            Arc::clone(&refresh),
            Arc::clone(&accelerator),
        );

        Self {
            dataset_name,
            federated,
            refresh,
            accelerator,
            cache_provider: None,
            refresh_task_runner,
        }
    }

    pub fn cache_provider(
        &mut self,
        cache_provider: Option<Arc<QueryResultsCacheProvider>>,
    ) -> &mut Self {
        self.cache_provider = cache_provider;
        self
    }

    fn start_streamed_append(
        &mut self,
        ready_sender: oneshot::Sender<()>,
<<<<<<< HEAD
    ) -> tokio::task::JoinHandle<()> {
        let refresh_task = Arc::new(RefreshTask::new(
            self.dataset_name.clone(),
            Arc::clone(&self.federated),
            Arc::clone(&self.refresh),
            Arc::clone(&self.accelerator),
        ));
=======
    ) {
        let dataset_name = self.dataset_name.clone();
        let mut stream = self.stream_updates(acceleration_refresh_mode).await;

        let ctx = SessionContext::new();

        let mut ready_sender = Some(ready_sender);

        loop {
            let future_result = stream.next().await;

            match future_result {
                Some(result) => {
                    let (start_time, data_update) = match result {
                        Ok((start_time, data_update)) => (start_time, data_update),
                        Err(e) => {
                            tracing::error!("Error getting update for dataset {dataset_name}: {e}");
                            self.mark_dataset_status(status::ComponentStatus::Error);
                            continue;
                        }
                    };

                    if data_update.data.is_empty()
                        || data_update
                            .data
                            .first()
                            .map_or(false, |x| x.columns().is_empty())
                    {
                        if let Some(start_time) = start_time {
                            self.trace_dataset_loaded(start_time, 0, None);
                        }
                        self.notify_refresh_done(&mut ready_sender, status::ComponentStatus::Ready)
                            .await;
                        continue;
                    };

                    let overwrite = data_update.update_type == UpdateType::Overwrite;
                    match self
                        .accelerator
                        .insert_into(
                            &ctx.state(),
                            Arc::new(DataUpdateExecutionPlan::new(data_update.clone())),
                            overwrite,
                        )
                        .await
                    {
                        Ok(plan) => {
                            if let Err(e) = collect(plan, ctx.task_ctx()).await {
                                tracing::error!("Error adding data for {dataset_name}: {e}");
                                self.mark_dataset_status(status::ComponentStatus::Error);
                            } else {
                                if let Some(start_time) = start_time {
                                    let num_rows = data_update
                                        .clone()
                                        .data
                                        .into_iter()
                                        .map(|x| x.num_rows())
                                        .sum::<usize>();

                                    let memory_size = data_update
                                        .data
                                        .into_iter()
                                        .map(|x| x.get_array_memory_size())
                                        .sum::<usize>();

                                    self.trace_dataset_loaded(
                                        start_time,
                                        num_rows,
                                        Some(memory_size),
                                    );

                                    if let Some(cache_provider) = &self.cache_provider {
                                        if let Err(e) = cache_provider
                                            .invalidate_for_table(&dataset_name.to_string())
                                            .await
                                        {
                                            tracing::error!("Failed to invalidate cached results for dataset {}: {e}", &dataset_name.to_string());
                                        }
                                    }
                                }

                                self.notify_refresh_done(
                                    &mut ready_sender,
                                    status::ComponentStatus::Ready,
                                )
                                .await;
                            };
                        }
                        Err(e) => {
                            self.mark_dataset_status(status::ComponentStatus::Error);
                            tracing::error!("Error adding data for {dataset_name}: {e}");
                        }
                    }
                }
                None => break,
            };
        }
    }
>>>>>>> 640179aa

        tokio::spawn(async move {
            if let Err(err) = refresh_task.start_streamed_append(Some(ready_sender)).await {
                tracing::error!("Failed to start append refresh: {err}");
            }
        })
    }

    pub(crate) fn start(
        &mut self,
        acceleration_refresh_mode: AccelerationRefreshMode,
        ready_sender: oneshot::Sender<()>,
    ) -> tokio::task::JoinHandle<()> {
        let (task_sender, mut task_callback) = self.refresh_task_runner.start();

        let mut refresh_receiver = match acceleration_refresh_mode {
            AccelerationRefreshMode::Append(Some(receiver))
            | AccelerationRefreshMode::Full(receiver) => receiver,
            AccelerationRefreshMode::Append(None) => {
                return self.start_streamed_append(ready_sender);
            }
        };

        let mut ready_sender = Some(ready_sender);
        let dataset_name = self.dataset_name.clone();
        let refresh = Arc::clone(&self.refresh);

        let cache_provider = self.cache_provider.clone();

        tokio::spawn(async move {
            loop {
                select! {
                    _ = refresh_receiver.recv() => {
                        tracing::debug!("Received outside triggered for refresh");

                        if let Err(err) = task_sender.send(()).await {
                            tracing::error!("Failed to execute refresh: {err}");
                        }
                    },
                    Some(res) = task_callback.recv() => {
                        tracing::debug!("Received refresh task completion callback: {res}");

                        match res {
                            RefreshTaskResult::Success => {
                                notify_refresh_done(&dataset_name, &refresh, &mut ready_sender).await;

                                if let Some(cache_provider) = &cache_provider {
                                    if let Err(e) = cache_provider
                                        .invalidate_for_table(&dataset_name.to_string())
                                        .await
                                    {
                                        tracing::error!("Failed to invalidate cached results for dataset {}: {e}", &dataset_name.to_string());
                                    }
                                }
                            },
                            RefreshTaskResult::Error => {
                            }
                        }
                    }
                }
            }
<<<<<<< HEAD
        })
=======
        };

        let refresh_append_value = self.refresh_append_overlap_nanos().await;

        if refresh_append_value > value {
            Ok(Some(0))
        } else {
            Ok(Some(value - refresh_append_value))
        }
    }

    #[allow(clippy::needless_pass_by_value)]
    async fn max_timestamp_df(
        &self,
        ctx: SessionContext,
        column: &str,
    ) -> Result<DataFrame, DataFusionError> {
        let expr = cast(
            col(format!(r#""{column}""#)),
            DataType::Timestamp(arrow::datatypes::TimeUnit::Nanosecond, None),
        )
        .alias("a");

        self.accelerator_df(ctx)
            .await?
            .select(vec![expr])?
            .sort(vec![col("a").sort(false, false)])?
            .limit(0, Some(1))
    }

    async fn accelerator_df(&self, ctx: SessionContext) -> Result<DataFrame, DataFusionError> {
        if let Some(sql) = &self.refresh.read().await.sql {
            ctx.sql(sql.as_str()).await
        } else {
            ctx.read_table(Arc::new(EnsureSchema::new(Arc::clone(&self.accelerator))))
        }
    }

    #[allow(clippy::cast_possible_truncation)]
    async fn except_existing_records_from(&self, update: DataUpdate) -> super::Result<DataUpdate> {
        let Some(value) = self.timestamp_nanos_for_append_query().await? else {
            return Ok(update);
        };

        let refresh = self.refresh.read().await;
        let Some(filter_converter) = self.get_filter_converter(&refresh) else {
            return Ok(update);
        };

        let update_data = update.clone();
        let Some(update_data) = update_data.data.first() else {
            return Ok(update);
        };

        let existing_records = self
            .accelerator_df(self.refresh_df_context())
            .await
            .context(super::UnableToScanTableProviderSnafu)?
            .filter(filter_converter.convert(value, Operator::Gt))
            .context(super::UnableToScanTableProviderSnafu)?
            .collect()
            .await
            .context(super::UnableToScanTableProviderSnafu)?;

        let mut predicates = vec![];
        let mut comparators = vec![];

        let update_struct_array = StructArray::from(update_data.clone());
        for existing in existing_records {
            let existing_array = StructArray::from(existing.clone());
            comparators.push((
                existing.num_rows(),
                make_comparator(
                    &update_struct_array,
                    &existing_array,
                    SortOptions::default(),
                )
                .context(super::FailedToFilterUpdatesSnafu)?,
            ));
        }

        for i in 0..update_data.num_rows() {
            let mut not_matched = true;
            for (size, comparator) in &comparators {
                if (0..*size).any(|j| comparator(i, j) == Ordering::Equal) {
                    not_matched = false;
                    break;
                }
            }

            predicates.push(not_matched);
        }

        filter_record_batch(update_data, &predicates.into())
            .map(|data| DataUpdate {
                schema: update.schema,
                data: vec![data],
                update_type: update.update_type,
            })
            .context(super::FailedToFilterUpdatesSnafu)
>>>>>>> 640179aa
    }
}

<<<<<<< HEAD
async fn notify_refresh_done(
    dataset_name: &TableReference,
    refresh: &Arc<RwLock<Refresh>>,
    ready_sender: &mut Option<oneshot::Sender<()>>,
) {
    if let Some(sender) = ready_sender.take() {
        sender.send(()).ok();
    };
=======
    pub async fn get_full_or_incremental_append_update(
        &self,
        overwrite_timestamp_in_nano: Option<u128>,
    ) -> super::Result<DataUpdate> {
        let dataset_name = self.dataset_name.clone();
        let refresh = self.refresh.read().await;
        let filter_converter = self.get_filter_converter(&refresh);

        if dataset_name.schema() == Some(SPICE_RUNTIME_SCHEMA) {
            tracing::debug!("Loading data for dataset {dataset_name}");
        } else {
            tracing::info!("Loading data for dataset {dataset_name}");
        }
        status::update_dataset(&dataset_name, status::ComponentStatus::Refreshing);
        let refresh = refresh.clone();
        let mut filters = vec![];
        if let Some(converter) = filter_converter.as_ref() {
            if let Some(timestamp) = overwrite_timestamp_in_nano {
                filters.push(converter.convert(timestamp, Operator::Gt));
            } else if let Some(period) = refresh.period {
                filters.push(
                    converter.convert(get_timestamp(SystemTime::now() - period), Operator::Gt),
                );
            }
        };

        tracing::debug!(
            "Filters: {:?} used to refresh {}",
            filters,
            self.dataset_name
        );

        match self.get_data_update(filters).await {
            Ok(data) => Ok(data),
            Err(e) => {
                tracing::error!("Failed to load data for dataset {dataset_name}: {e}");
                Err(e)
            }
        }
    }

    async fn get_data_update(&self, filters: Vec<Expr>) -> super::Result<DataUpdate> {
        let refresh = self.refresh.read().await;
        let update_type = match refresh.mode {
            RefreshMode::Full => UpdateType::Overwrite,
            RefreshMode::Append => UpdateType::Append,
        };
        let mut ctx = self.refresh_df_context();
        let federated = Arc::clone(&self.federated);
        let dataset_name = self.dataset_name.clone();
        match get_data(
            &mut ctx,
            dataset_name.clone(),
            Arc::clone(&federated),
            refresh.sql.clone(),
            filters,
        )
        .await
        .map(|data| DataUpdate {
            schema: data.0,
            data: data.1,
            update_type,
        }) {
            Ok(data) => Ok(data),
            Err(e) => Err(super::Error::UnableToGetDataFromConnector { source: e }),
        }
    }

    fn refresh_df_context(&self) -> SessionContext {
        let ctx = SessionContext::new_with_config_rt(
            SessionConfig::new().set_bool(
                "datafusion.execution.listing_table_ignore_subdirectory",
                false,
            ),
            default_runtime_env(),
        );

        let ctx_state = ctx.state();
        let default_catalog = &ctx_state.config_options().catalog.default_catalog;
        match schema::ensure_schema_exists(&ctx, default_catalog, &self.dataset_name) {
            Ok(()) => (),
            Err(_) => {
                unreachable!("The default catalog should always exist");
            }
        };

        if let Err(e) = ctx.register_table(self.dataset_name.clone(), Arc::clone(&self.federated)) {
            tracing::error!("Unable to register federated table: {e}");
        }

        let mut acc_dataset_name = String::with_capacity(
            self.dataset_name.table().len() + self.dataset_name.schema().map_or(0, str::len),
        );

        if let Some(schema) = self.dataset_name.schema() {
            acc_dataset_name.push_str(schema);
        }

        acc_dataset_name.push_str("accelerated_");
        acc_dataset_name.push_str(self.dataset_name.table());

        if let Err(e) = ctx.register_table(
            TableReference::parse_str(&acc_dataset_name),
            Arc::new(EnsureSchema::new(Arc::clone(&self.accelerator))),
        ) {
            tracing::error!("Unable to register accelerator table: {e}");
        }
        ctx
    }

    fn get_filter_converter(&self, refresh: &Refresh) -> Option<TimestampFilterConvert> {
        let schema = self.federated.schema();
        let column = refresh.time_column.as_deref().unwrap_or_default();
        let field = schema.column_with_name(column).map(|(_, f)| f).cloned();

        TimestampFilterConvert::create(field, refresh.time_column.clone(), refresh.time_format)
    }

    async fn notify_refresh_done(
        &self,
        ready_sender: &mut Option<oneshot::Sender<()>>,
        status: status::ComponentStatus,
    ) {
        if let Some(sender) = ready_sender.take() {
            sender.send(()).ok();
        };

        self.mark_dataset_status(status);

        let now = SystemTime::now()
            .duration_since(UNIX_EPOCH)
            .unwrap_or_default();
>>>>>>> 640179aa

    let now = SystemTime::now()
        .duration_since(UNIX_EPOCH)
        .unwrap_or_default();

    let mut labels = vec![("dataset", dataset_name.to_string())];
    if let Some(sql) = &refresh.read().await.sql {
        labels.push(("sql", sql.to_string()));
    };

    metrics::gauge!("datasets_acceleration_last_refresh_time", &labels).set(now.as_secs_f64());
}

impl Drop for Refresher {
    fn drop(&mut self) {
        self.refresh_task_runner.stop();
    }
}

pub(crate) fn get_timestamp(time: SystemTime) -> u128 {
    time.duration_since(UNIX_EPOCH)
        .unwrap_or_default()
        .as_nanos()
}

#[cfg(test)]
mod tests {
    use std::thread::sleep;

    use arrow::{
        array::{ArrowNativeTypeOp, RecordBatch, StringArray, UInt64Array},
        datatypes::{DataType, Fields, Schema},
    };
    use data_components::arrow::write::MemTable;
    use datafusion::{physical_plan::collect, prelude::SessionContext};
    use metrics_util::debugging::{DebugValue, DebuggingRecorder, Snapshotter};
    use tokio::{sync::mpsc, time::timeout};

    use crate::status;

    use super::*;

    async fn setup_and_test(
        source_data: Vec<&str>,
        existing_data: Vec<&str>,
        expected_size: usize,
    ) {
        let schema = Arc::new(Schema::new(vec![arrow::datatypes::Field::new(
            "time_in_string",
            DataType::Utf8,
            false,
        )]));
        let arr = StringArray::from(source_data);

        let batch = RecordBatch::try_new(Arc::clone(&schema), vec![Arc::new(arr)])
            .expect("data should be created");

        let federated = Arc::new(
            MemTable::try_new(Arc::clone(&schema), vec![vec![batch]])
                .expect("mem table should be created"),
        );

        let arr = StringArray::from(existing_data);

        let batch = RecordBatch::try_new(Arc::clone(&schema), vec![Arc::new(arr)])
            .expect("data should be created");

        let accelerator = Arc::new(
            MemTable::try_new(schema, vec![vec![batch]]).expect("mem table should be created"),
        ) as Arc<dyn TableProvider>;

        let refresh = Refresh::new(None, None, None, None, RefreshMode::Full, None, None);

        let mut refresher = Refresher::new(
            TableReference::bare("test"),
            federated,
            Arc::new(RwLock::new(refresh)),
            Arc::clone(&accelerator),
        );

        let (trigger, receiver) = mpsc::channel::<()>(1);
        let (ready_sender, is_ready) = oneshot::channel::<()>();
        let acceleration_refresh_mode = AccelerationRefreshMode::Full(receiver);
        let refresh_handle = refresher.start(acceleration_refresh_mode, ready_sender);

        trigger
            .send(())
            .await
            .expect("trigger sent correctly to refresh");

        timeout(Duration::from_secs(2), async move {
            is_ready.await.expect("data is received");
        })
        .await
        .expect("finish before the timeout");

        let ctx = SessionContext::new();
        let state = ctx.state();

        let plan = accelerator
            .scan(&state, None, &[], None)
            .await
            .expect("Scan plan can be constructed");

        let result = collect(plan, ctx.task_ctx())
            .await
            .expect("Query successful");

        assert_eq!(expected_size, result.first().expect("result").num_rows());

        drop(refresh_handle);
    }

    #[tokio::test]
    async fn test_refresh_full() {
        setup_and_test(
            vec!["1970-01-01", "2012-12-01T11:11:11Z", "2012-12-01T11:11:12Z"],
            vec![],
            3,
        )
        .await;
        setup_and_test(
            vec!["1970-01-01", "2012-12-01T11:11:11Z", "2012-12-01T11:11:12Z"],
            vec![
                "1970-01-01",
                "2012-12-01T11:11:11Z",
                "2012-12-01T11:11:12Z",
                "2012-12-01T11:11:15Z",
            ],
            3,
        )
        .await;
        setup_and_test(
            vec![],
            vec![
                "1970-01-01",
                "2012-12-01T11:11:11Z",
                "2012-12-01T11:11:12Z",
                "2012-12-01T11:11:15Z",
            ],
            0,
        )
        .await;
    }

    #[tokio::test]
    async fn test_refresh_status_change_to_ready() {
        fn wait_until_ready_status(
            snapshotter: &Snapshotter,
            desired: status::ComponentStatus,
        ) -> bool {
            for _i in 1..20 {
                let hashmap = snapshotter.snapshot().into_vec();
                let (_, _, _, value) = hashmap.first().expect("at least one metric exists");
                match value {
                    DebugValue::Gauge(i) => {
                        let value = i.into_inner();

                        if value.is_eq(f64::from(desired as i32)) {
                            return true;
                        }
                    }
                    _ => panic!("not testing this"),
                }

                sleep(Duration::from_micros(100));
            }

            false
        }

        let recorder = DebuggingRecorder::new();
        let snapshotter = recorder.snapshotter();

        metrics::set_global_recorder(recorder).expect("recorder is set globally");

        status::update_dataset(
            &TableReference::bare("test"),
            status::ComponentStatus::Refreshing,
        );

        setup_and_test(
            vec!["1970-01-01", "2012-12-01T11:11:11Z", "2012-12-01T11:11:12Z"],
            vec![],
            3,
        )
        .await;

        assert!(wait_until_ready_status(
            &snapshotter,
            status::ComponentStatus::Ready
        ));

        status::update_dataset(
            &TableReference::bare("test"),
            status::ComponentStatus::Refreshing,
        );

        setup_and_test(vec![], vec![], 0).await;

        assert!(wait_until_ready_status(
            &snapshotter,
            status::ComponentStatus::Ready
        ));
    }

    #[allow(clippy::too_many_lines)]
    #[tokio::test]
    async fn test_refresh_append_batch_for_iso8601() {
        async fn test(
            source_data: Vec<&str>,
            existing_data: Vec<&str>,
            expected_size: usize,
            message: &str,
        ) {
            let schema = Arc::new(Schema::new(vec![arrow::datatypes::Field::new(
                "time_in_string",
                DataType::Utf8,
                false,
            )]));
            let arr = StringArray::from(source_data);

            let batch = RecordBatch::try_new(Arc::clone(&schema), vec![Arc::new(arr)])
                .expect("data should be created");

            let federated = Arc::new(
                MemTable::try_new(Arc::clone(&schema), vec![vec![batch]])
                    .expect("mem table should be created"),
            );

            let arr = StringArray::from(existing_data);

            let batch = RecordBatch::try_new(Arc::clone(&schema), vec![Arc::new(arr)])
                .expect("data should be created");

            let accelerator = Arc::new(
                MemTable::try_new(schema, vec![vec![batch]]).expect("mem table should be created"),
            ) as Arc<dyn TableProvider>;

            let refresh = Refresh::new(
                Some("time_in_string".to_string()),
                None,
                None,
                None,
                RefreshMode::Append,
                None,
                None,
            );

            let mut refresher = Refresher::new(
                TableReference::bare("test"),
                federated,
                Arc::new(RwLock::new(refresh)),
                Arc::clone(&accelerator),
            );

            let (trigger, receiver) = mpsc::channel::<()>(1);
            let (ready_sender, is_ready) = oneshot::channel::<()>();
            let acceleration_refresh_mode = AccelerationRefreshMode::Append(Some(receiver));
            let refresh_handle = refresher.start(acceleration_refresh_mode, ready_sender);

            trigger
                .send(())
                .await
                .expect("trigger sent correctly to refresh");

            timeout(Duration::from_secs(2), async move {
                is_ready.await.expect("data is received");
            })
            .await
            .expect("finish before the timeout");

            let ctx = SessionContext::new();
            let state = ctx.state();

            let plan = accelerator
                .scan(&state, None, &[], None)
                .await
                .expect("Scan plan can be constructed");

            let result = collect(plan, ctx.task_ctx())
                .await
                .expect("Query successful");

            assert_eq!(
                expected_size,
                result.into_iter().map(|f| f.num_rows()).sum::<usize>(),
                "{message}"
            );

            drop(refresh_handle);
        }

        test(
            vec!["1970-01-01", "2012-12-01T11:11:11Z", "2012-12-01T11:11:12Z"],
            vec![],
            3,
            "should insert all data into empty accelerator",
        )
        .await;
        test(
            vec!["1970-01-01", "2012-12-01T11:11:11Z", "2012-12-01T11:11:12Z"],
            vec![
                "1970-01-01",
                "2012-12-01T11:11:11Z",
                "2012-12-01T11:11:12Z",
                "2012-12-01T11:11:15Z",
            ],
            4,
            "should not insert any stale data and keep original size",
        )
        .await;
        test(
            vec![],
            vec![
                "1970-01-01",
                "2012-12-01T11:11:11Z",
                "2012-12-01T11:11:12Z",
                "2012-12-01T11:11:15Z",
            ],
            4,
            "should keep original data of accelerator when no new data is found",
        )
        .await;
        test(
            vec!["2012-12-01T11:11:16Z", "2012-12-01T11:11:17Z"],
            vec![
                "1970-01-01",
                "2012-12-01T11:11:11Z",
                "2012-12-01T11:11:12Z",
                "2012-12-01T11:11:15Z",
            ],
            6,
            "should apply new data onto existing data",
        )
        .await;

        // Known limitation, doesn't dedup
        test(
            vec!["2012-12-01T11:11:15Z", "2012-12-01T11:11:15Z"],
            vec![
                "1970-01-01",
                "2012-12-01T11:11:11Z",
                "2012-12-01T11:11:12Z",
                "2012-12-01T11:11:15Z",
            ],
            4,
            "should not apply same timestamp data",
        )
        .await;
    }

    #[allow(clippy::too_many_lines)]
    #[tokio::test]
    async fn test_refresh_append_batch_for_timestamp() {
        async fn test(
            source_data: Vec<u64>,
            existing_data: Vec<u64>,
            expected_size: usize,
            time_format: Option<TimeFormat>,
            append_overlap: Option<Duration>,
            message: &str,
        ) {
            let schema = Arc::new(Schema::new(vec![arrow::datatypes::Field::new(
                "time",
                DataType::UInt64,
                false,
            )]));
            let arr = UInt64Array::from(source_data);

            let batch = RecordBatch::try_new(Arc::clone(&schema), vec![Arc::new(arr)])
                .expect("data should be created");

            let federated = Arc::new(
                MemTable::try_new(Arc::clone(&schema), vec![vec![batch]])
                    .expect("mem table should be created"),
            );

            let arr = UInt64Array::from(existing_data);

            let batch = RecordBatch::try_new(Arc::clone(&schema), vec![Arc::new(arr)])
                .expect("data should be created");

            let accelerator = Arc::new(
                MemTable::try_new(schema, vec![vec![batch]]).expect("mem table should be created"),
            ) as Arc<dyn TableProvider>;

            let refresh = Refresh::new(
                Some("time".to_string()),
                time_format,
                None,
                None,
                RefreshMode::Append,
                None,
                append_overlap,
            );

            let mut refresher = Refresher::new(
                TableReference::bare("test"),
                federated,
                Arc::new(RwLock::new(refresh)),
                Arc::clone(&accelerator),
            );

            let (trigger, receiver) = mpsc::channel::<()>(1);
            let (ready_sender, is_ready) = oneshot::channel::<()>();
            let acceleration_refresh_mode = AccelerationRefreshMode::Append(Some(receiver));
            let refresh_handle = refresher.start(acceleration_refresh_mode, ready_sender);

            trigger
                .send(())
                .await
                .expect("trigger sent correctly to refresh");

            timeout(Duration::from_secs(2), async move {
                is_ready.await.expect("data is received");
            })
            .await
            .expect("finish before the timeout");

            let ctx = SessionContext::new();
            let state = ctx.state();

            let plan = accelerator
                .scan(&state, None, &[], None)
                .await
                .expect("Scan plan can be constructed");

            let result = collect(plan, ctx.task_ctx())
                .await
                .expect("Query successful");

            assert_eq!(
                expected_size,
                result.into_iter().map(|f| f.num_rows()).sum::<usize>(),
                "{message}"
            );

            drop(refresh_handle);
        }

        test(
            vec![1, 2, 3],
            vec![],
            3,
            Some(TimeFormat::UnixSeconds),
            None,
            "should insert all data into empty accelerator",
        )
        .await;
        test(
            vec![1, 2, 3],
            vec![2, 3, 4, 5],
            4,
            Some(TimeFormat::UnixSeconds),
            None,
            "should not insert any stale data and keep original size",
        )
        .await;
        test(
            vec![],
            vec![1, 2, 3, 4],
            4,
            Some(TimeFormat::UnixSeconds),
            None,
            "should keep original data of accelerator when no new data is found",
        )
        .await;
        test(
            vec![5, 6],
            vec![1, 2, 3, 4],
            6,
            Some(TimeFormat::UnixSeconds),
            None,
            "should apply new data onto existing data",
        )
        .await;

        // Known limitation, doesn't dedup
        test(
            vec![4, 4],
            vec![1, 2, 3, 4],
            4,
            Some(TimeFormat::UnixSeconds),
            None,
            "should not apply same timestamp data",
        )
        .await;

        test(
            vec![4, 5, 6, 7, 8, 9, 10],
            vec![1, 2, 3, 9],
            10,
            Some(TimeFormat::UnixSeconds),
            Some(Duration::from_secs(10)),
            "should apply late arrival and new data onto existing data",
        )
        .await;

        test(
            vec![4, 5, 6, 7, 8, 9, 10],
            vec![1, 2, 3, 9],
            7, // 1, 2, 3, 7, 8, 9, 10
            Some(TimeFormat::UnixSeconds),
            Some(Duration::from_secs(3)),
            "should apply late arrival within the append overlap period and new data onto existing data",
        )
        .await;

        test(
            vec![4, 5, 6, 7, 8, 9, 10],
            vec![1, 2, 3, 9],
            7, // 1, 2, 3, 7, 8, 9, 10
            None,
            Some(Duration::from_secs(3)),
            "should default to time unix seconds",
        )
        .await;
        test(
            vec![4, 5, 6, 7, 8, 9, 10],
            vec![1, 2, 3, 9],
            10, // all the data
            Some(TimeFormat::UnixMillis),
            Some(Duration::from_secs(3)),
            "should fetch all data as 3 seconds is enough to cover all time span in source with millis",
        )
        .await;
    }

    #[allow(clippy::too_many_lines)]
    #[tokio::test]
    async fn test_refresh_append_batch_for_timestamp_with_more_complicated_structs() {
        async fn test(
            source_data: Vec<u64>,
            existing_data: Vec<u64>,
            expected_size: usize,
            time_format: Option<TimeFormat>,
            append_overlap: Option<Duration>,
            message: &str,
        ) {
            let original_schema = Arc::new(Schema::new(vec![arrow::datatypes::Field::new(
                "time",
                DataType::UInt64,
                false,
            )]));
            let arr = UInt64Array::from(source_data);
            let batch =
                RecordBatch::try_new(Arc::clone(&original_schema), vec![Arc::new(arr.clone())])
                    .expect("data should be created");

            let struct_array = StructArray::from(batch);
            let schema = Arc::new(Schema::new(vec![
                arrow::datatypes::Field::new("time", DataType::UInt64, false),
                arrow::datatypes::Field::new(
                    "struct",
                    DataType::Struct(Fields::from(vec![arrow::datatypes::Field::new(
                        "time",
                        DataType::UInt64,
                        false,
                    )])),
                    false,
                ),
            ]));
            let batch = RecordBatch::try_new(
                Arc::clone(&schema),
                vec![Arc::new(arr), Arc::new(struct_array)],
            )
            .expect("data should be created");

            let federated = Arc::new(
                MemTable::try_new(Arc::clone(&schema), vec![vec![batch]])
                    .expect("mem table should be created"),
            );

            let arr = UInt64Array::from(existing_data);
            let batch =
                RecordBatch::try_new(Arc::clone(&original_schema), vec![Arc::new(arr.clone())])
                    .expect("data should be created");
            let struct_array = StructArray::from(batch);
            let batch = RecordBatch::try_new(
                Arc::clone(&schema),
                vec![Arc::new(arr), Arc::new(struct_array)],
            )
            .expect("data should be created");

            let accelerator = Arc::new(
                MemTable::try_new(schema, vec![vec![batch]]).expect("mem table should be created"),
            ) as Arc<dyn TableProvider>;

            let refresh = Refresh::new(
                Some("time".to_string()),
                time_format,
                None,
                None,
                RefreshMode::Append,
                None,
                append_overlap,
            );

            let refresher = Refresher::new(
                TableReference::bare("test"),
                federated,
                Arc::new(RwLock::new(refresh)),
                Arc::clone(&accelerator),
            );

            let (trigger, receiver) = mpsc::channel::<()>(1);
            let (ready_sender, is_ready) = oneshot::channel::<()>();
            let acceleration_refresh_mode = AccelerationRefreshMode::Append(Some(receiver));
            let refresh_handle = tokio::spawn(async move {
                refresher
                    .start(acceleration_refresh_mode, ready_sender)
                    .await;
            });
            trigger
                .send(())
                .await
                .expect("trigger sent correctly to refresh");

            timeout(Duration::from_secs(2), async move {
                is_ready.await.expect("data is received");
            })
            .await
            .expect("finish before the timeout");

            let ctx = SessionContext::new();
            let state = ctx.state();

            let plan = accelerator
                .scan(&state, None, &[], None)
                .await
                .expect("Scan plan can be constructed");

            let result = collect(plan, ctx.task_ctx())
                .await
                .expect("Query successful");

            assert_eq!(
                expected_size,
                result.into_iter().map(|f| f.num_rows()).sum::<usize>(),
                "{message}"
            );

            drop(refresh_handle);
        }

        test(
            vec![1, 2, 3],
            vec![],
            3,
            Some(TimeFormat::UnixSeconds),
            None,
            "should insert all data into empty accelerator",
        )
        .await;
        test(
            vec![1, 2, 3],
            vec![2, 3, 4, 5],
            4,
            Some(TimeFormat::UnixSeconds),
            None,
            "should not insert any stale data and keep original size",
        )
        .await;
        test(
            vec![],
            vec![1, 2, 3, 4],
            4,
            Some(TimeFormat::UnixSeconds),
            None,
            "should keep original data of accelerator when no new data is found",
        )
        .await;
        test(
            vec![5, 6],
            vec![1, 2, 3, 4],
            6,
            Some(TimeFormat::UnixSeconds),
            None,
            "should apply new data onto existing data",
        )
        .await;

        // Known limitation, doesn't dedup
        test(
            vec![4, 4],
            vec![1, 2, 3, 4],
            4,
            Some(TimeFormat::UnixSeconds),
            None,
            "should not apply same timestamp data",
        )
        .await;

        test(
            vec![4, 5, 6, 7, 8, 9, 10],
            vec![1, 2, 3, 9],
            10,
            Some(TimeFormat::UnixSeconds),
            Some(Duration::from_secs(10)),
            "should apply late arrival and new data onto existing data",
        )
        .await;

        test(
            vec![4, 5, 6, 7, 8, 9, 10],
            vec![1, 2, 3, 9],
            7, // 1, 2, 3, 7, 8, 9, 10
            Some(TimeFormat::UnixSeconds),
            Some(Duration::from_secs(3)),
            "should apply late arrival within the append overlap period and new data onto existing data",
        )
        .await;

        test(
            vec![4, 5, 6, 7, 8, 9, 10],
            vec![1, 2, 3, 9],
            7, // 1, 2, 3, 7, 8, 9, 10
            None,
            Some(Duration::from_secs(3)),
            "should default to time unix seconds",
        )
        .await;
        test(
            vec![4, 5, 6, 7, 8, 9, 10],
            vec![1, 2, 3, 9],
            10, // all the data
            Some(TimeFormat::UnixMillis),
            Some(Duration::from_secs(3)),
            "should fetch all data as 3 seconds is enough to cover all time span in source with millis",
        )
        .await;
    }
}<|MERGE_RESOLUTION|>--- conflicted
+++ resolved
@@ -1,4 +1,3 @@
-<<<<<<< HEAD
 /*
 Copyright 2024 The Spice.ai OSS Authors
 
@@ -15,9 +14,6 @@
 limitations under the License.
 */
 
-=======
-use std::cmp::Ordering;
->>>>>>> 640179aa
 use std::sync::Arc;
 
 use std::time::{Duration, SystemTime, UNIX_EPOCH};
@@ -26,23 +22,6 @@
 use crate::accelerated_table::refresh_task_runner::RefreshTaskResult;
 use crate::component::dataset::acceleration::RefreshMode;
 use crate::component::dataset::TimeFormat;
-<<<<<<< HEAD
-=======
-use crate::datafusion::filter_converter::TimestampFilterConvert;
-use crate::datafusion::{schema, SPICE_RUNTIME_SCHEMA};
-use crate::execution_plan::schema_cast::EnsureSchema;
-use crate::object_store_registry::default_runtime_env;
-use crate::{
-    dataconnector::get_data,
-    dataupdate::{DataUpdate, DataUpdateExecutionPlan, UpdateType},
-    status,
-    timing::TimeMeasurement,
-};
-use arrow::array::{make_comparator, StructArray, TimestampNanosecondArray};
-use arrow::compute::{filter_record_batch, SortOptions};
-use arrow::datatypes::DataType;
-use async_stream::stream;
->>>>>>> 640179aa
 use cache::QueryResultsCacheProvider;
 use datafusion::common::TableReference;
 use datafusion::datasource::TableProvider;
@@ -151,7 +130,6 @@
     fn start_streamed_append(
         &mut self,
         ready_sender: oneshot::Sender<()>,
-<<<<<<< HEAD
     ) -> tokio::task::JoinHandle<()> {
         let refresh_task = Arc::new(RefreshTask::new(
             self.dataset_name.clone(),
@@ -159,106 +137,6 @@
             Arc::clone(&self.refresh),
             Arc::clone(&self.accelerator),
         ));
-=======
-    ) {
-        let dataset_name = self.dataset_name.clone();
-        let mut stream = self.stream_updates(acceleration_refresh_mode).await;
-
-        let ctx = SessionContext::new();
-
-        let mut ready_sender = Some(ready_sender);
-
-        loop {
-            let future_result = stream.next().await;
-
-            match future_result {
-                Some(result) => {
-                    let (start_time, data_update) = match result {
-                        Ok((start_time, data_update)) => (start_time, data_update),
-                        Err(e) => {
-                            tracing::error!("Error getting update for dataset {dataset_name}: {e}");
-                            self.mark_dataset_status(status::ComponentStatus::Error);
-                            continue;
-                        }
-                    };
-
-                    if data_update.data.is_empty()
-                        || data_update
-                            .data
-                            .first()
-                            .map_or(false, |x| x.columns().is_empty())
-                    {
-                        if let Some(start_time) = start_time {
-                            self.trace_dataset_loaded(start_time, 0, None);
-                        }
-                        self.notify_refresh_done(&mut ready_sender, status::ComponentStatus::Ready)
-                            .await;
-                        continue;
-                    };
-
-                    let overwrite = data_update.update_type == UpdateType::Overwrite;
-                    match self
-                        .accelerator
-                        .insert_into(
-                            &ctx.state(),
-                            Arc::new(DataUpdateExecutionPlan::new(data_update.clone())),
-                            overwrite,
-                        )
-                        .await
-                    {
-                        Ok(plan) => {
-                            if let Err(e) = collect(plan, ctx.task_ctx()).await {
-                                tracing::error!("Error adding data for {dataset_name}: {e}");
-                                self.mark_dataset_status(status::ComponentStatus::Error);
-                            } else {
-                                if let Some(start_time) = start_time {
-                                    let num_rows = data_update
-                                        .clone()
-                                        .data
-                                        .into_iter()
-                                        .map(|x| x.num_rows())
-                                        .sum::<usize>();
-
-                                    let memory_size = data_update
-                                        .data
-                                        .into_iter()
-                                        .map(|x| x.get_array_memory_size())
-                                        .sum::<usize>();
-
-                                    self.trace_dataset_loaded(
-                                        start_time,
-                                        num_rows,
-                                        Some(memory_size),
-                                    );
-
-                                    if let Some(cache_provider) = &self.cache_provider {
-                                        if let Err(e) = cache_provider
-                                            .invalidate_for_table(&dataset_name.to_string())
-                                            .await
-                                        {
-                                            tracing::error!("Failed to invalidate cached results for dataset {}: {e}", &dataset_name.to_string());
-                                        }
-                                    }
-                                }
-
-                                self.notify_refresh_done(
-                                    &mut ready_sender,
-                                    status::ComponentStatus::Ready,
-                                )
-                                .await;
-                            };
-                        }
-                        Err(e) => {
-                            self.mark_dataset_status(status::ComponentStatus::Error);
-                            tracing::error!("Error adding data for {dataset_name}: {e}");
-                        }
-                    }
-                }
-                None => break,
-            };
-        }
-    }
->>>>>>> 640179aa
 
         tokio::spawn(async move {
             if let Err(err) = refresh_task.start_streamed_append(Some(ready_sender)).await {
@@ -320,114 +198,10 @@
                     }
                 }
             }
-<<<<<<< HEAD
         })
-=======
-        };
-
-        let refresh_append_value = self.refresh_append_overlap_nanos().await;
-
-        if refresh_append_value > value {
-            Ok(Some(0))
-        } else {
-            Ok(Some(value - refresh_append_value))
-        }
-    }
-
-    #[allow(clippy::needless_pass_by_value)]
-    async fn max_timestamp_df(
-        &self,
-        ctx: SessionContext,
-        column: &str,
-    ) -> Result<DataFrame, DataFusionError> {
-        let expr = cast(
-            col(format!(r#""{column}""#)),
-            DataType::Timestamp(arrow::datatypes::TimeUnit::Nanosecond, None),
-        )
-        .alias("a");
-
-        self.accelerator_df(ctx)
-            .await?
-            .select(vec![expr])?
-            .sort(vec![col("a").sort(false, false)])?
-            .limit(0, Some(1))
-    }
-
-    async fn accelerator_df(&self, ctx: SessionContext) -> Result<DataFrame, DataFusionError> {
-        if let Some(sql) = &self.refresh.read().await.sql {
-            ctx.sql(sql.as_str()).await
-        } else {
-            ctx.read_table(Arc::new(EnsureSchema::new(Arc::clone(&self.accelerator))))
-        }
-    }
-
-    #[allow(clippy::cast_possible_truncation)]
-    async fn except_existing_records_from(&self, update: DataUpdate) -> super::Result<DataUpdate> {
-        let Some(value) = self.timestamp_nanos_for_append_query().await? else {
-            return Ok(update);
-        };
-
-        let refresh = self.refresh.read().await;
-        let Some(filter_converter) = self.get_filter_converter(&refresh) else {
-            return Ok(update);
-        };
-
-        let update_data = update.clone();
-        let Some(update_data) = update_data.data.first() else {
-            return Ok(update);
-        };
-
-        let existing_records = self
-            .accelerator_df(self.refresh_df_context())
-            .await
-            .context(super::UnableToScanTableProviderSnafu)?
-            .filter(filter_converter.convert(value, Operator::Gt))
-            .context(super::UnableToScanTableProviderSnafu)?
-            .collect()
-            .await
-            .context(super::UnableToScanTableProviderSnafu)?;
-
-        let mut predicates = vec![];
-        let mut comparators = vec![];
-
-        let update_struct_array = StructArray::from(update_data.clone());
-        for existing in existing_records {
-            let existing_array = StructArray::from(existing.clone());
-            comparators.push((
-                existing.num_rows(),
-                make_comparator(
-                    &update_struct_array,
-                    &existing_array,
-                    SortOptions::default(),
-                )
-                .context(super::FailedToFilterUpdatesSnafu)?,
-            ));
-        }
-
-        for i in 0..update_data.num_rows() {
-            let mut not_matched = true;
-            for (size, comparator) in &comparators {
-                if (0..*size).any(|j| comparator(i, j) == Ordering::Equal) {
-                    not_matched = false;
-                    break;
-                }
-            }
-
-            predicates.push(not_matched);
-        }
-
-        filter_record_batch(update_data, &predicates.into())
-            .map(|data| DataUpdate {
-                schema: update.schema,
-                data: vec![data],
-                update_type: update.update_type,
-            })
-            .context(super::FailedToFilterUpdatesSnafu)
->>>>>>> 640179aa
     }
 }
 
-<<<<<<< HEAD
 async fn notify_refresh_done(
     dataset_name: &TableReference,
     refresh: &Arc<RwLock<Refresh>>,
@@ -436,140 +210,6 @@
     if let Some(sender) = ready_sender.take() {
         sender.send(()).ok();
     };
-=======
-    pub async fn get_full_or_incremental_append_update(
-        &self,
-        overwrite_timestamp_in_nano: Option<u128>,
-    ) -> super::Result<DataUpdate> {
-        let dataset_name = self.dataset_name.clone();
-        let refresh = self.refresh.read().await;
-        let filter_converter = self.get_filter_converter(&refresh);
-
-        if dataset_name.schema() == Some(SPICE_RUNTIME_SCHEMA) {
-            tracing::debug!("Loading data for dataset {dataset_name}");
-        } else {
-            tracing::info!("Loading data for dataset {dataset_name}");
-        }
-        status::update_dataset(&dataset_name, status::ComponentStatus::Refreshing);
-        let refresh = refresh.clone();
-        let mut filters = vec![];
-        if let Some(converter) = filter_converter.as_ref() {
-            if let Some(timestamp) = overwrite_timestamp_in_nano {
-                filters.push(converter.convert(timestamp, Operator::Gt));
-            } else if let Some(period) = refresh.period {
-                filters.push(
-                    converter.convert(get_timestamp(SystemTime::now() - period), Operator::Gt),
-                );
-            }
-        };
-
-        tracing::debug!(
-            "Filters: {:?} used to refresh {}",
-            filters,
-            self.dataset_name
-        );
-
-        match self.get_data_update(filters).await {
-            Ok(data) => Ok(data),
-            Err(e) => {
-                tracing::error!("Failed to load data for dataset {dataset_name}: {e}");
-                Err(e)
-            }
-        }
-    }
-
-    async fn get_data_update(&self, filters: Vec<Expr>) -> super::Result<DataUpdate> {
-        let refresh = self.refresh.read().await;
-        let update_type = match refresh.mode {
-            RefreshMode::Full => UpdateType::Overwrite,
-            RefreshMode::Append => UpdateType::Append,
-        };
-        let mut ctx = self.refresh_df_context();
-        let federated = Arc::clone(&self.federated);
-        let dataset_name = self.dataset_name.clone();
-        match get_data(
-            &mut ctx,
-            dataset_name.clone(),
-            Arc::clone(&federated),
-            refresh.sql.clone(),
-            filters,
-        )
-        .await
-        .map(|data| DataUpdate {
-            schema: data.0,
-            data: data.1,
-            update_type,
-        }) {
-            Ok(data) => Ok(data),
-            Err(e) => Err(super::Error::UnableToGetDataFromConnector { source: e }),
-        }
-    }
-
-    fn refresh_df_context(&self) -> SessionContext {
-        let ctx = SessionContext::new_with_config_rt(
-            SessionConfig::new().set_bool(
-                "datafusion.execution.listing_table_ignore_subdirectory",
-                false,
-            ),
-            default_runtime_env(),
-        );
-
-        let ctx_state = ctx.state();
-        let default_catalog = &ctx_state.config_options().catalog.default_catalog;
-        match schema::ensure_schema_exists(&ctx, default_catalog, &self.dataset_name) {
-            Ok(()) => (),
-            Err(_) => {
-                unreachable!("The default catalog should always exist");
-            }
-        };
-
-        if let Err(e) = ctx.register_table(self.dataset_name.clone(), Arc::clone(&self.federated)) {
-            tracing::error!("Unable to register federated table: {e}");
-        }
-
-        let mut acc_dataset_name = String::with_capacity(
-            self.dataset_name.table().len() + self.dataset_name.schema().map_or(0, str::len),
-        );
-
-        if let Some(schema) = self.dataset_name.schema() {
-            acc_dataset_name.push_str(schema);
-        }
-
-        acc_dataset_name.push_str("accelerated_");
-        acc_dataset_name.push_str(self.dataset_name.table());
-
-        if let Err(e) = ctx.register_table(
-            TableReference::parse_str(&acc_dataset_name),
-            Arc::new(EnsureSchema::new(Arc::clone(&self.accelerator))),
-        ) {
-            tracing::error!("Unable to register accelerator table: {e}");
-        }
-        ctx
-    }
-
-    fn get_filter_converter(&self, refresh: &Refresh) -> Option<TimestampFilterConvert> {
-        let schema = self.federated.schema();
-        let column = refresh.time_column.as_deref().unwrap_or_default();
-        let field = schema.column_with_name(column).map(|(_, f)| f).cloned();
-
-        TimestampFilterConvert::create(field, refresh.time_column.clone(), refresh.time_format)
-    }
-
-    async fn notify_refresh_done(
-        &self,
-        ready_sender: &mut Option<oneshot::Sender<()>>,
-        status: status::ComponentStatus,
-    ) {
-        if let Some(sender) = ready_sender.take() {
-            sender.send(()).ok();
-        };
-
-        self.mark_dataset_status(status);
-
-        let now = SystemTime::now()
-            .duration_since(UNIX_EPOCH)
-            .unwrap_or_default();
->>>>>>> 640179aa
 
     let now = SystemTime::now()
         .duration_since(UNIX_EPOCH)
@@ -600,7 +240,7 @@
     use std::thread::sleep;
 
     use arrow::{
-        array::{ArrowNativeTypeOp, RecordBatch, StringArray, UInt64Array},
+        array::{ArrowNativeTypeOp, RecordBatch, StringArray, StructArray, UInt64Array},
         datatypes::{DataType, Fields, Schema},
     };
     use data_components::arrow::write::MemTable;
@@ -1169,7 +809,7 @@
                 append_overlap,
             );
 
-            let refresher = Refresher::new(
+            let mut refresher = Refresher::new(
                 TableReference::bare("test"),
                 federated,
                 Arc::new(RwLock::new(refresh)),
@@ -1179,11 +819,7 @@
             let (trigger, receiver) = mpsc::channel::<()>(1);
             let (ready_sender, is_ready) = oneshot::channel::<()>();
             let acceleration_refresh_mode = AccelerationRefreshMode::Append(Some(receiver));
-            let refresh_handle = tokio::spawn(async move {
-                refresher
-                    .start(acceleration_refresh_mode, ready_sender)
-                    .await;
-            });
+            let refresh_handle = refresher.start(acceleration_refresh_mode, ready_sender);
             trigger
                 .send(())
                 .await
