--- conflicted
+++ resolved
@@ -59,15 +59,13 @@
 
 use super::refresh::Refresh;
 
-<<<<<<< HEAD
+mod changes;
+
 #[derive(Debug, Clone, Default)]
 struct RefreshStat {
     pub num_rows: usize,
     pub memory_size: usize,
 }
-=======
-mod changes;
->>>>>>> 73286dd7
 
 pub struct RefreshTask {
     dataset_name: TableReference,
@@ -534,11 +532,11 @@
                 match refresh.mode {
                     RefreshMode::Full => UpdateType::Overwrite,
                     RefreshMode::Append => UpdateType::Append,
+                    RefreshMode::Changes => unreachable!("changes are handled upstream"),
                 },
             )
         };
 
-<<<<<<< HEAD
         let get_data_result = get_data(
             &mut ctx,
             dataset_name.clone(),
@@ -547,41 +545,6 @@
             filters.clone(),
         )
         .await;
-=======
-        let max_retries = if refresh_retry_enabled {
-            refresh_retry_max_attempts
-        } else {
-            Some(0)
-        };
-
-        let retry_strategy = FibonacciBackoffBuilder::new()
-            .max_retries(max_retries)
-            .build();
-
-        retry(retry_strategy, || async {
-            let mut ctx_clone = ctx.clone();
-
-            let (sql, update_type) = {
-                let refresh = refresh.read().await;
-                (
-                    refresh.sql.clone(),
-                    match refresh.mode {
-                        RefreshMode::Full => UpdateType::Overwrite,
-                        RefreshMode::Append => UpdateType::Append,
-                        RefreshMode::Changes => unreachable!("changes are handled upstream"),
-                    },
-                )
-            };
-
-            let get_data_result = get_data(
-                &mut ctx_clone,
-                dataset_name.clone(),
-                Arc::clone(&federated),
-                sql,
-                filters.clone(),
-            )
-            .await;
->>>>>>> 73286dd7
 
         match get_data_result {
             Ok(data) => Ok(StreamingDataUpdate::new(data.0, data.1, update_type)),
