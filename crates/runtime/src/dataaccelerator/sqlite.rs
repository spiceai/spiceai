/*
Copyright 2024 The Spice.ai OSS Authors

Licensed under the Apache License, Version 2.0 (the "License");
you may not use this file except in compliance with the License.
You may obtain a copy of the License at

     https://www.apache.org/licenses/LICENSE-2.0

Unless required by applicable law or agreed to in writing, software
distributed under the License is distributed on an "AS IS" BASIS,
WITHOUT WARRANTIES OR CONDITIONS OF ANY KIND, either express or implied.
See the License for the specific language governing permissions and
limitations under the License.
*/

use async_trait::async_trait;
use data_components::poly::PolyTableProvider;
use datafusion::{
    catalog::TableProviderFactory, datasource::TableProvider, execution::context::SessionContext,
    logical_expr::CreateExternalTable,
};
use datafusion_table_providers::{
    sql::db_connection_pool::sqlitepool::SqliteConnectionPool,
    sqlite::{write::SqliteTableWriter, SqliteTableProviderFactory},
};
use rusqlite::ffi::{sqlite3_auto_extension, sqlite3_decimal_init};
use snafu::prelude::*;
use std::{any::Any, ffi::OsStr, sync::Arc, time::Duration};

use crate::{
    component::dataset::{
        acceleration::{Engine, Mode},
        Dataset,
    },
    make_spice_data_directory,
    parameters::ParameterSpec,
    spice_data_base_path, Runtime,
};

use super::DataAccelerator;

#[derive(Debug, Snafu)]
pub enum Error {
    #[snafu(display("Unable to create table: {source}"))]
    UnableToCreateTable {
        source: datafusion::error::DataFusionError,
    },

    #[snafu(display("Acceleration creation failed: {source}"))]
    AccelerationCreationFailed {
        source: Box<dyn std::error::Error + Send + Sync>,
    },

    #[snafu(display("Acceleration initialization failed: {source}"))]
    AccelerationInitializationFailed {
        source: Box<dyn std::error::Error + Send + Sync>,
    },

    #[snafu(display("The \"sqlite_file\" acceleration parameter has an invalid extension. Expected one of \"{valid_extensions}\" but got \"{extension}\"."))]
    InvalidFileExtension {
        valid_extensions: String,
        extension: String,
    },

    #[snafu(display("The \"sqlite_file\" acceleration parameter value is a directory."))]
    InvalidFileIsDirectory,

<<<<<<< HEAD
    #[snafu(display("The \"busy_timeout\" acceleration parameter must be a valid duration."))]
=======
    #[snafu(display("The \"busy_timeout\" acceleration parameter value is not a valid duration."))]
>>>>>>> bac4c749
    InvalidBusyTimeoutValue,

    #[snafu(display("Acceleration not enabled for dataset: {dataset}"))]
    AccelerationNotEnabled { dataset: Arc<str> },
}

type Result<T, E = Error> = std::result::Result<T, E>;

pub struct SqliteAccelerator {
    sqlite_factory: SqliteTableProviderFactory,
}

impl SqliteAccelerator {
    #[must_use]
    pub fn new() -> Self {
        // Initialize the decimal extension for SQLite
        //
        // SAFETY: This is safe because sqlite3_decimal_init is a valid function pointer.
        unsafe {
            sqlite3_auto_extension(Some(sqlite3_decimal_init));
        }
        Self {
            sqlite_factory: SqliteTableProviderFactory::new(),
        }
    }

    /// Returns the `Sqlite` file path that would be used for a file-based `Sqlite` accelerator from this dataset
    #[must_use]
    pub fn sqlite_file_path(&self, dataset: &Dataset) -> Option<String> {
        if !dataset.is_file_accelerated() {
            return None;
        }

        let acceleration = dataset.acceleration.as_ref()?;
        let mut acceleration_params = acceleration.params.clone();

        acceleration_params.insert("data_directory".to_string(), spice_data_base_path());

        Some(
            self.sqlite_factory
                .sqlite_file_path("accelerated", &acceleration_params),
        )
    }

    /// Returns the `Sqlite` `busy_timeout` param that would be used for setting the `busy_timeout` in `Sqlite` accelerator for this dataset, default to 5000 milliseconds
    pub fn sqlite_busy_timeout(&self, dataset: &Dataset) -> Result<Duration> {
        if let Some(acceleration) = dataset.acceleration.as_ref() {
            let acceleration_params = acceleration.params.clone();
            return self
                .sqlite_factory
                .sqlite_busy_timeout(&acceleration_params)
                .map_err(|_| InvalidBusyTimeoutValueSnafu.build());
        }
        Ok(Duration::from_millis(5000))
    }

    /// Returns an existing `SQLite` connection pool for the given dataset, or creates a new one if it doesn't exist.
    pub async fn get_shared_pool(&self, dataset: &Dataset) -> Result<SqliteConnectionPool> {
        let sqlite_file = self.sqlite_file_path(dataset);

        let acceleration = dataset
            .acceleration
            .as_ref()
            .context(AccelerationNotEnabledSnafu {
                dataset: dataset.name.to_string(),
            })?;

        let mode = match acceleration.mode {
            Mode::File => datafusion_table_providers::sql::db_connection_pool::Mode::File,
            Mode::Memory => datafusion_table_providers::sql::db_connection_pool::Mode::Memory,
        };
        let file_path: Arc<str> = sqlite_file.map_or_else(|| "".into(), Arc::from);
        let busy_timeout = self.sqlite_busy_timeout(dataset)?;

        let pool = self
            .sqlite_factory
            .get_or_init_instance(file_path, mode, busy_timeout)
            .await
            .boxed()
            .context(AccelerationCreationFailedSnafu)?;

        Ok(pool)
    }
}

impl Default for SqliteAccelerator {
    fn default() -> Self {
        Self::new()
    }
}

const PARAMETERS: &[ParameterSpec] = &[
    ParameterSpec::accelerator("file"),
    ParameterSpec::runtime("busy_timeout"),
    ParameterSpec::runtime("file_watcher"),
];

#[async_trait]
impl DataAccelerator for SqliteAccelerator {
    fn as_any(&self) -> &dyn Any {
        self
    }

    fn name(&self) -> &'static str {
        "sqlite"
    }

    fn valid_file_extensions(&self) -> Vec<&'static str> {
        vec!["sqlite", "db"]
    }

    fn file_path(&self, dataset: &Dataset) -> Option<String> {
        self.sqlite_file_path(dataset)
    }

    fn is_initialized(&self, dataset: &Dataset) -> bool {
        if !dataset.is_file_accelerated() {
            return true; // memory mode SQLite is always initialized
        }

        // otherwise, we're initialized if the file exists
        self.has_existing_file(dataset)
    }

    /// Initializes an SQLite database for the dataset
    /// If the dataset is not file-accelerated, this is a no-op
    /// This step is required for federation, as SQLite connections attach to all other configured SQLite databases.
    /// Federation then requires that all attached databases exist before dataset registration.
    async fn init(
        &self,
        dataset: &Dataset,
    ) -> Result<(), Box<dyn std::error::Error + Send + Sync>> {
        if !dataset.is_file_accelerated() {
            return Ok(());
        }

        let path = self.file_path(dataset);

        if let (Some(path), Some(acceleration)) = (&path, &dataset.acceleration) {
            if !acceleration.params.contains_key("sqlite_file") {
                make_spice_data_directory()
                    .map_err(|err| Error::AccelerationCreationFailed { source: err.into() })?;
            } else if !self.is_valid_file(dataset) {
                if std::path::Path::new(path).is_dir() {
                    return Err(Error::InvalidFileIsDirectory.into());
                }

                let extension = std::path::Path::new(path)
                    .extension()
                    .and_then(OsStr::to_str)
                    .unwrap_or("");

                return Err(Error::InvalidFileExtension {
                    valid_extensions: self.valid_file_extensions().join(","),
                    extension: extension.to_string(),
                }
                .into());
            }

            self.get_shared_pool(dataset).await?;
        }

        Ok(())
    }

    /// Creates a new table in the accelerator engine, returning a `TableProvider` that supports reading and writing.
    async fn create_external_table(
        &self,
        cmd: &CreateExternalTable,
        dataset: Option<&Dataset>,
    ) -> Result<Arc<dyn TableProvider>, Box<dyn std::error::Error + Send + Sync>> {
        let mut cmd = cmd.clone();

        if let Some(this_dataset) = dataset {
            // If the user didn't specify a SQLite file and this is a file-mode SQLite,
            // then use the shared SQLite file `accelerated_sqlite.db`
            if !cmd.options.contains_key("file") && this_dataset.is_file_accelerated() {
                let sqlite_file = self.sqlite_file_path(this_dataset);
                if let Some(sqlite_file) = sqlite_file {
                    cmd.options.insert("file".to_string(), sqlite_file);
                }
            }

            if let Some(app) = &this_dataset.app {
                let datasets =
                    Runtime::get_initialized_datasets(app, crate::LogErrors(false)).await;
                let attach_databases = datasets
                    .iter()
                    .filter_map(|other_dataset| {
                        if other_dataset.acceleration.as_ref().map_or(false, |a| {
                            a.engine == Engine::Sqlite && a.mode == Mode::File
                        }) {
                            if **other_dataset == *this_dataset {
                                None
                            } else {
                                self.file_path(other_dataset)
                            }
                        } else {
                            None
                        }
                    })
                    .collect::<Vec<_>>();

                if !attach_databases.is_empty() {
                    cmd.options
                        .insert("attach_databases".to_string(), attach_databases.join(";"));
                }
            }
        }

        let ctx = SessionContext::new();
        let table_provider = TableProviderFactory::create(&self.sqlite_factory, &ctx.state(), &cmd)
            .await
            .context(UnableToCreateTableSnafu)
            .boxed()?;

        let Some(sqlite_writer) = table_provider.as_any().downcast_ref::<SqliteTableWriter>()
        else {
            unreachable!("SqliteTableWriter should be returned from SqliteTableProviderFactory")
        };

        let read_provider = Arc::clone(&sqlite_writer.read_provider);
        let sqlite_writer = Arc::new(sqlite_writer.clone());
        let cloned_writer = Arc::clone(&sqlite_writer);

        Ok(Arc::new(PolyTableProvider::new(
            cloned_writer,
            sqlite_writer,
            read_provider,
        )))
    }

    fn prefix(&self) -> &'static str {
        "sqlite"
    }

    fn parameters(&self) -> &'static [ParameterSpec] {
        PARAMETERS
    }
}

#[cfg(test)]
mod tests {
    use std::{collections::HashMap, sync::Arc};

    use crate::dataaccelerator::DataAccelerator;
    use arrow::{
        array::{Int64Array, RecordBatch, StringArray, UInt64Array},
        datatypes::{DataType, Schema},
    };
    use data_components::delete::get_deletion_provider;
    use datafusion::{
        common::{Constraints, TableReference, ToDFSchema},
        execution::context::SessionContext,
        logical_expr::{cast, col, lit, CreateExternalTable},
        physical_plan::collect,
        scalar::ScalarValue,
    };
    use datafusion_table_providers::util::test::MockExec;

    use crate::component::dataset::acceleration::Acceleration;
    use crate::component::dataset::acceleration::{Engine, Mode};
    use crate::component::dataset::Dataset;
    use crate::dataaccelerator::sqlite::SqliteAccelerator;

    #[tokio::test]
    #[allow(clippy::unreadable_literal)]
    async fn test_round_trip_sqlite() {
        let schema = Arc::new(Schema::new(vec![
            arrow::datatypes::Field::new("time_in_string", DataType::Utf8, false),
            arrow::datatypes::Field::new("time_int", DataType::Int64, false),
        ]));
        let df_schema = ToDFSchema::to_dfschema_ref(Arc::clone(&schema)).expect("df schema");
        let external_table = CreateExternalTable {
            schema: df_schema,
            name: TableReference::bare("test_table"),
            location: String::new(),
            file_type: String::new(),
            table_partition_cols: vec![],
            if_not_exists: true,
            definition: None,
            order_exprs: vec![],
            unbounded: false,
            options: HashMap::new(),
            constraints: Constraints::empty(),
            column_defaults: HashMap::default(),
        };
        let ctx = SessionContext::new();
        let table = SqliteAccelerator::new()
            .create_external_table(&external_table, None)
            .await
            .expect("table should be created");

        let arr1 = StringArray::from(vec![
            "1970-01-01",
            "2012-12-01T11:11:11Z",
            "2012-12-01T11:11:12Z",
        ]);
        let arr3 = Int64Array::from(vec![0, 1354360271, 1354360272]);
        let data = RecordBatch::try_new(Arc::clone(&schema), vec![Arc::new(arr1), Arc::new(arr3)])
            .expect("data should be created");

        let exec = MockExec::new(vec![Ok(data)], schema);

        let insertion = table
            .insert_into(&ctx.state(), Arc::new(exec), false)
            .await
            .expect("insertion should be successful");

        collect(insertion, ctx.task_ctx())
            .await
            .expect("insert successful");

        let table =
            get_deletion_provider(table).expect("table should be returned as deletion provider");

        let filter = cast(
            col("time_in_string"),
            DataType::Timestamp(arrow::datatypes::TimeUnit::Millisecond, None),
        )
        .lt(lit(ScalarValue::TimestampMillisecond(
            Some(1354360272000),
            None,
        )));
        let plan = table
            .delete_from(&ctx.state(), &vec![filter])
            .await
            .expect("deletion should be successful");

        let result = collect(plan, ctx.task_ctx())
            .await
            .expect("deletion successful");
        let actual = result
            .first()
            .expect("result should have at least one batch")
            .column(0)
            .as_any()
            .downcast_ref::<UInt64Array>()
            .expect("result should be UInt64Array");
        let expected = UInt64Array::from(vec![2]);
        assert_eq!(actual, &expected);

        let filter = col("time_int").lt(lit(1354360273));
        let plan = table
            .delete_from(&ctx.state(), &vec![filter])
            .await
            .expect("deletion should be successful");

        let result = collect(plan, ctx.task_ctx())
            .await
            .expect("deletion successful");
        let actual = result
            .first()
            .expect("result should have at least one batch")
            .column(0)
            .as_any()
            .downcast_ref::<UInt64Array>()
            .expect("result should be UInt64Array");
        let expected = UInt64Array::from(vec![1]);
        assert_eq!(actual, &expected);
    }

    #[tokio::test]
    async fn test_sqlite_file_initialization() {
        let mut dataset = Dataset::try_new(
            "sqlite_file_accelerator_init".to_string(),
            "sqlite_file_accelerator_init",
        )
        .expect("dataset should be created");

        dataset.acceleration = Some(Acceleration {
            engine: Engine::Sqlite,
            mode: Mode::File,
            ..Default::default()
        });

        let accelerator = SqliteAccelerator::new();
        assert!(!accelerator.is_initialized(&dataset));

        accelerator
            .init(&dataset)
            .await
            .expect("initialization should be successful");

        assert!(accelerator.is_initialized(&dataset));
        assert!(accelerator.file_path(&dataset).is_some());

        let path = accelerator.file_path(&dataset).expect("path should exist");
        assert!(std::path::Path::new(&path).exists());

        // cleanup
        std::fs::remove_file(&path).expect("file should be removed");
    }
}<|MERGE_RESOLUTION|>--- conflicted
+++ resolved
@@ -66,11 +66,9 @@
     #[snafu(display("The \"sqlite_file\" acceleration parameter value is a directory."))]
     InvalidFileIsDirectory,
 
-<<<<<<< HEAD
-    #[snafu(display("The \"busy_timeout\" acceleration parameter must be a valid duration."))]
-=======
-    #[snafu(display("The \"busy_timeout\" acceleration parameter value is not a valid duration."))]
->>>>>>> bac4c749
+    #[snafu(display(
+        "The \"busy_timeout\" acceleration parameter value must be a valid duration."
+    ))]
     InvalidBusyTimeoutValue,
 
     #[snafu(display("Acceleration not enabled for dataset: {dataset}"))]
