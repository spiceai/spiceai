use std::{collections::HashMap, mem, sync::Arc};

use crate::secrets::Secret;
use arrow::record_batch::RecordBatch;
use arrow_sql_gen::statement::{CreateTableBuilder, InsertBuilder};
use bb8_postgres::{
    tokio_postgres::{types::ToSql, NoTls, Transaction},
    PostgresConnectionManager,
};
use datafusion::{execution::context::SessionContext, sql::TableReference};
use snafu::{prelude::*, ResultExt};
use spicepod::component::dataset::Dataset;
use sql_provider_datafusion::{
    dbconnection::postgresconn::PostgresConnection,
    dbconnectionpool::{postgrespool::PostgresConnectionPool, DbConnectionPool},
    SqlTable,
};
use tokio::sync::Mutex;

use crate::{
    datapublisher::{AddDataResult, DataPublisher},
    dataupdate::{DataUpdate, UpdateType},
};

#[derive(Debug, Snafu)]
pub enum Error {
    #[snafu(display("DbConnectionError: {source}"))]
    DbConnectionError {
        source: sql_provider_datafusion::dbconnection::GenericError,
    },

    #[snafu(display("DbConnectionPoolError: {source}"))]
    DbConnectionPoolError {
        source: sql_provider_datafusion::dbconnectionpool::Error,
    },

    #[snafu(display("Error executing transaction: {source}"))]
    TransactionError {
        source: bb8_postgres::tokio_postgres::Error,
    },

    #[snafu(display("PostgresDataFusionError: {source}"))]
    PostgresDataFusion {
        source: sql_provider_datafusion::Error,
    },

    #[snafu(display("DataFusionError: {source}"))]
    DataFusion {
        source: datafusion::error::DataFusionError,
    },

    #[snafu(display("Lock is poisoned: {message}"))]
    LockPoisoned { message: String },

    #[snafu(display("Unable to downcast DbConnection to PostgresConnection"))]
    UnableToDowncastDbConnection {},
}

type Result<T, E = Error> = std::result::Result<T, E>;

#[allow(clippy::module_name_repetitions)]
pub struct PostgresBackend {
    ctx: Arc<SessionContext>,
    name: String,
    pool: Arc<
        dyn DbConnectionPool<
                bb8::PooledConnection<'static, PostgresConnectionManager<NoTls>>,
                &'static (dyn ToSql + Sync),
            > + Send
            + Sync,
    >,
    create_mutex: Mutex<()>,
    _primary_keys: Option<Vec<String>>,
}

impl DataPublisher for PostgresBackend {
    fn add_data(&self, _dataset: Arc<Dataset>, data_update: DataUpdate) -> AddDataResult {
        let name = self.name.clone();
        Box::pin(async move {
            let mut postgres_update = PostgresUpdate {
                name,
                data: data_update.data,
                update_type: data_update.update_type,
                pool: Arc::clone(&self.pool),
                create_mutex: &self.create_mutex,
            };

            postgres_update.update().await?;

            self.initialize_datafusion().await?;
            Ok(())
        })
    }

    fn name(&self) -> &str {
        "Postgres"
    }
}

impl PostgresBackend {
    #[allow(clippy::needless_pass_by_value)]
    pub async fn new(
        ctx: Arc<SessionContext>,
        name: &str,
        params: Arc<Option<HashMap<String, String>>>,
        primary_keys: Option<Vec<String>>,
        secret: Option<Secret>,
    ) -> Result<Self> {
<<<<<<< HEAD
        let pool = PostgresConnectionPool::new(name, mode, read_pg_config(params, secret))
=======
        let pool = PostgresConnectionPool::new(params)
>>>>>>> a219a584
            .await
            .context(DbConnectionPoolSnafu)?;
        Ok(PostgresBackend {
            ctx,
            name: name.to_string(),
            pool: Arc::new(pool),
            create_mutex: Mutex::new(()),
            _primary_keys: primary_keys,
        })
    }

    async fn initialize_datafusion(&self) -> Result<()> {
        let table_exists = self
            .ctx
            .table_exist(TableReference::bare(self.name.clone()))
            .context(DataFusionSnafu)?;
        if table_exists {
            return Ok(());
        }

        let table = match SqlTable::new(&self.pool, TableReference::bare(self.name.clone()))
            .await
            .context(PostgresDataFusionSnafu)
        {
            Ok(table) => table,
            Err(e) => return Err(e),
        };

        self.ctx
            .register_table(&self.name, Arc::new(table))
            .context(DataFusionSnafu)?;

        Ok(())
    }
}

fn read_pg_config(
    params: Arc<Option<HashMap<String, String>>>,
    secrets: Option<Secret>,
) -> Arc<Option<HashMap<String, String>>> {
    if let Some(params_val) = params.as_ref() {
        let mut new_params = params_val.clone();
        if let Some(secrets) = secrets {
            if let Some(pg_pass_val) = new_params.get("pg_pass") {
                if let Some(pg_pass_secret) = secrets.get(pg_pass_val) {
                    new_params.insert("pg_pass".to_string(), pg_pass_secret.to_string());
                    return Arc::new(Some(new_params));
                }
            }
        }
    }
    params
}

struct PostgresUpdate<'a> {
    name: String,
    data: Vec<RecordBatch>,
    update_type: UpdateType,
    pool: Arc<
        dyn DbConnectionPool<
                bb8::PooledConnection<'static, PostgresConnectionManager<NoTls>>,
                &'static (dyn ToSql + Sync),
            > + Send
            + Sync,
    >,
    create_mutex: &'a Mutex<()>,
}

impl<'a> PostgresUpdate<'a> {
    async fn update(&mut self) -> Result<()> {
        let mut transaction_conn = self.pool.connect().await.context(DbConnectionPoolSnafu)?;
        let Some(transaction_conn) = transaction_conn
            .as_any_mut()
            .downcast_mut::<PostgresConnection>()
        else {
            return UnableToDowncastDbConnectionSnafu {}.fail();
        };

        let transaction = transaction_conn
            .conn
            .transaction()
            .await
            .context(TransactionSnafu)?;

        let conn = self.pool.connect().await.context(DbConnectionPoolSnafu)?;
        let Some(conn) = conn.as_any().downcast_ref::<PostgresConnection>() else {
            return UnableToDowncastDbConnectionSnafu {}.fail();
        };

        if !self.table_exists(conn).await {
            self.create_table(&transaction).await?;
        } else if self.update_type == UpdateType::Overwrite {
            transaction
                .execute(format!(r#"DELETE FROM "{}""#, self.name).as_str(), &[])
                .await
                .context(TransactionSnafu)?;
        };

        let data = mem::take(&mut self.data);
        for batch in data {
            self.insert_batch(&transaction, batch).await?;
        }

        transaction.commit().await.context(TransactionSnafu)?;

        tracing::trace!(
            "Processed update to Postgres table {name}",
            name = self.name,
        );

        Ok(())
    }

    async fn insert_batch(
        &mut self,
        transaction: &Transaction<'_>,
        batch: RecordBatch,
    ) -> Result<()> {
        let insert_table_builder = InsertBuilder::new(&self.name, vec![batch]);
        let sql = insert_table_builder.build();

        transaction
            .execute(&sql, &[])
            .await
            .context(TransactionSnafu)?;

        Ok(())
    }

    async fn create_table(&mut self, transaction: &Transaction<'_>) -> Result<()> {
        let _lock = self.create_mutex.lock();

        let Some(batch) = self.data.pop() else {
            return Ok(());
        };

        let create_table_statement = CreateTableBuilder::new(batch.schema(), &self.name);
        let sql = create_table_statement.build();

        transaction
            .execute(&sql, &[])
            .await
            .context(TransactionSnafu)?;

        self.insert_batch(transaction, batch).await?;

        Ok(())
    }

    async fn table_exists(&mut self, postgres_conn: &PostgresConnection) -> bool {
        let sql = format!(
            r#"SELECT EXISTS (
              SELECT 1
              FROM information_schema.tables 
              WHERE table_name = '{name}'
            )"#,
            name = self.name
        );
        tracing::trace!("{sql}");

        let Ok(row) = postgres_conn.conn.query_one(&sql, &[]).await else {
            return false;
        };

        row.get(0)
    }
}<|MERGE_RESOLUTION|>--- conflicted
+++ resolved
@@ -106,11 +106,7 @@
         primary_keys: Option<Vec<String>>,
         secret: Option<Secret>,
     ) -> Result<Self> {
-<<<<<<< HEAD
-        let pool = PostgresConnectionPool::new(name, mode, read_pg_config(params, secret))
-=======
         let pool = PostgresConnectionPool::new(params)
->>>>>>> a219a584
             .await
             .context(DbConnectionPoolSnafu)?;
         Ok(PostgresBackend {
