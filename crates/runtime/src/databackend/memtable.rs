--- conflicted
+++ resolved
@@ -24,11 +24,7 @@
     pub fn new(ctx: Arc<SessionContext>, name: &str) -> Self {
         MemTableBackend {
             ctx,
-<<<<<<< HEAD
-            name: name.replace('.', "_").replace('"', ""),
-=======
             name: crate::datafusion::get_internal_dataset_name(name),
->>>>>>> d22681cb
         }
     }
 }
