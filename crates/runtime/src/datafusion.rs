--- conflicted
+++ resolved
@@ -358,13 +358,9 @@
             source_table_provider,
             accelerated_table_provider,
             Refresh::new(
-<<<<<<< HEAD
                 dataset.time_column.clone(),
                 dataset.time_format.clone(),
-                dataset.refresh_interval(),
-=======
                 dataset.refresh_check_interval(),
->>>>>>> b0f014d2
                 refresh_sql.clone(),
                 acceleration_settings.refresh_mode.clone(),
                 dataset.refresh_period(),
