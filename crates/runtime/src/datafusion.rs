use std::borrow::Borrow;
use std::collections::{HashMap, HashSet};
use std::sync::Arc;
use std::time::Duration;

use crate::databackend::{self, DataBackendBuilder};
use crate::dataconnector::DataConnector;
use crate::datapublisher::DataPublisher;
use datafusion::datasource::ViewTable;
use datafusion::error::DataFusionError;
use datafusion::execution::context::SessionConfig;
use datafusion::execution::{context::SessionContext, options::ParquetReadOptions};
use datafusion::sql::parser;
use datafusion::sql::parser::DFParser;
use datafusion::sql::sqlparser;
use datafusion::sql::sqlparser::ast::{self, SetExpr, TableFactor};
use datafusion::sql::sqlparser::dialect::PostgreSqlDialect;
use futures::StreamExt;
use snafu::prelude::*;
use spicepod::component::dataset::Dataset;
use tokio::sync::RwLock;
use tokio::time::sleep;
use tokio::{spawn, task};

pub type Result<T, E = Error> = std::result::Result<T, E>;

#[derive(Debug, Snafu)]
pub enum Error {
    #[snafu(display("Unable to register parquet file {file}: {source}"))]
    RegisterParquet {
        source: DataFusionError,
        file: String,
    },

    #[snafu(display("Table already exists"))]
    TableAlreadyExists {},

    #[snafu(display("Unable to get table: {source}"))]
    DatasetConfigurationError { source: databackend::Error },

    #[snafu(display("Invalid configuration: {msg}"))]
    InvalidConfiguration { msg: String },

    #[snafu(display("Unable to create dataset acceleration: {source}"))]
    UnableToCreateBackend { source: databackend::Error },

    #[snafu(display("Unable to create view: {reason}"))]
    UnableToCreateView { reason: String },

    #[snafu(display("Unable to delete table: {reason}"))]
    UnableToDeleteTable { reason: String },

    #[snafu(display("Unable to parse SQL: {source}"))]
    UnableToParseSql {
        source: sqlparser::parser::ParserError,
    },

    #[snafu(display("Unable to get table: {source}"))]
    UnableToGetTable { source: DataFusionError },

    #[snafu(display("Unable to register table: {source}"))]
    UnableToRegisterTable { source: crate::dataconnector::Error },

    #[snafu(display("Unable to create view: {source}"))]
    InvalidSQLView {
        source: spicepod::component::dataset::Error,
    },

    #[snafu(display("Expected a SQL view statement, received nothing."))]
    ExpectedSqlView,
}

type PublisherList = Arc<RwLock<Vec<Arc<Box<dyn DataPublisher>>>>>;

type DatasetAndPublishers = (Arc<Dataset>, PublisherList);

pub struct DataFusion {
    pub ctx: Arc<SessionContext>,
    connectors_tasks: HashMap<String, task::JoinHandle<()>>,
    data_publishers: HashMap<String, DatasetAndPublishers>,
}

impl DataFusion {
    #[must_use]
    pub fn new() -> Self {
        let mut df_config = SessionConfig::new().with_information_schema(true);
        df_config.options_mut().sql_parser.dialect = "PostgreSQL".to_string();
        DataFusion {
            ctx: Arc::new(SessionContext::new_with_config(
                SessionConfig::new().with_information_schema(true),
            )),
            connectors_tasks: HashMap::new(),
            data_publishers: HashMap::new(),
        }
    }

    pub async fn register_parquet(&self, table_name: &str, path: &str) -> Result<()> {
        self.ctx
            .register_parquet(table_name, path, ParquetReadOptions::default())
            .await
            .context(RegisterParquetSnafu { file: path })
    }

    pub async fn attach_publisher(
        &mut self,
        table_name: &str,
        dataset: Dataset,
        publisher: Arc<Box<dyn DataPublisher>>,
    ) -> Result<()> {
        let entry = self
            .data_publishers
            .entry(table_name.to_string())
            .or_insert_with(|| {
                // If it does not exist, initialize it with the dataset and a new Vec for publishers
                (Arc::new(dataset), Arc::new(RwLock::new(Vec::new())))
            });

        entry.1.write().await.push(publisher);

        Ok(())
    }

    #[allow(clippy::needless_pass_by_value)]
    pub async fn new_accelerated_backend(
        &self,
        dataset: impl Borrow<Dataset>,
    ) -> Result<Box<dyn DataPublisher>> {
        let dataset = dataset.borrow();
        let table_name = dataset.name.to_string();
        let acceleration =
            dataset
                .acceleration
                .as_ref()
                .ok_or_else(|| Error::InvalidConfiguration {
                    msg: "No acceleration configuration found".to_string(),
                })?;

        let params: Arc<Option<HashMap<String, String>>> = Arc::new(dataset.params.clone());

<<<<<<< HEAD
        let data_backend: Box<dyn DataPublisher> = DataBackend::new(
            &self.ctx,
            table_name,
            acceleration.engine(),
            acceleration.mode(),
            params,
        )
        .await
        .context(DatasetConfigurationSnafu)?;
=======
        let data_backend: Box<dyn DataPublisher> =
            DataBackendBuilder::new(Arc::clone(&self.ctx), table_name)
                .engine(acceleration.engine())
                .mode(acceleration.mode())
                .params(params)
                .build()
                .context(DatasetConfigurationSnafu)?;
>>>>>>> 9e807e45

        Ok(data_backend)
    }

    #[must_use]
    #[allow(clippy::borrowed_box)]
    pub fn get_publishers(&self, dataset: &str) -> Option<&DatasetAndPublishers> {
        self.data_publishers.get(dataset)
    }

    #[must_use]
    pub fn has_publishers(&self, dataset: &str) -> bool {
        self.data_publishers.contains_key(dataset)
    }

    pub async fn get_arrow_schema(&self, dataset: &str) -> Result<arrow::datatypes::Schema> {
        let data_frame = self
            .ctx
            .table(dataset)
            .await
            .context(UnableToGetTableSnafu)?;
        Ok(arrow::datatypes::Schema::from(data_frame.schema()))
    }

    #[allow(clippy::needless_pass_by_value)]
    pub fn attach_connector_to_publisher(
        &mut self,
        dataset: Dataset,
        data_connector: Box<dyn DataConnector>,
        publisher: Arc<Box<dyn DataPublisher>>,
    ) -> Result<()> {
        let table_name = dataset.name.clone();
        let table_exists = self.ctx.table_exist(table_name.as_str()).unwrap_or(false);
        if table_exists {
            return TableAlreadyExistsSnafu.fail();
        }

        let task_handle = task::spawn(async move {
            let dataset = Arc::new(dataset);
            let mut stream = data_connector.get_data(&dataset);
            loop {
                let future_result = stream.next().await;
                match future_result {
                    Some(data_update) => {
                        match publisher.add_data(Arc::clone(&dataset), data_update).await {
                            Ok(()) => (),
                            Err(e) => tracing::error!("Error adding data: {e:?}"),
                        }
                    }
                    None => break,
                };
            }
        });

        self.connectors_tasks.insert(table_name, task_handle);

        Ok(())
    }

    #[must_use]
    pub fn table_exists(&self, dataset_name: &str) -> bool {
        self.ctx.table_exist(dataset_name).unwrap_or(false)
    }

    pub fn remove_table(&mut self, dataset_name: &str) -> Result<()> {
        if !self.ctx.table_exist(dataset_name).unwrap_or(false) {
            return Ok(());
        }

        if let Err(e) = self.ctx.deregister_table(dataset_name) {
            return UnableToDeleteTableSnafu {
                reason: e.to_string(),
            }
            .fail();
        }

        if self.connectors_tasks.contains_key(dataset_name) {
            if let Some(data_connector_stream) = self.connectors_tasks.remove(dataset_name) {
                data_connector_stream.abort();
            }
        }

        if self.data_publishers.contains_key(dataset_name) {
            self.data_publishers.remove(dataset_name);
        }

        Ok(())
    }

    #[allow(clippy::needless_pass_by_value)]
    pub async fn attach_mesh(
        &self,
        dataset: impl Borrow<Dataset>,
        data_connector: Box<dyn DataConnector>,
    ) -> Result<()> {
        let dataset = dataset.borrow();
        let table_exists = self.ctx.table_exist(dataset.name.as_str()).unwrap_or(false);
        if table_exists {
            return TableAlreadyExistsSnafu.fail();
        }

        let provider = data_connector.get_table_provider(dataset).await;

        match provider {
            Ok(provider) => {
                let _ = self
                    .ctx
                    .register_table(dataset.name.as_str(), Arc::clone(&provider));
                Ok(())
            }
            Err(error) => Err(Error::UnableToRegisterTable { source: error }),
        }
    }

    pub fn attach_view(&self, dataset: impl Borrow<Dataset>) -> Result<()> {
        let dataset = dataset.borrow();
        let table_exists = self.ctx.table_exist(dataset.name.as_str()).unwrap_or(false);
        if table_exists {
            return TableAlreadyExistsSnafu.fail();
        }

        let Some(sql) = dataset.view_sql().context(InvalidSQLViewSnafu)? else {
            return ExpectedSqlViewSnafu.fail();
        };
        let statements = DFParser::parse_sql_with_dialect(sql.as_str(), &PostgreSqlDialect {})
            .context(UnableToParseSqlSnafu)?;
        if statements.len() != 1 {
            return UnableToCreateViewSnafu {
                reason: format!(
                    "Expected 1 statement to create view from, received {}",
                    statements.len()
                )
                .to_string(),
            }
            .fail();
        }

        let ctx = self.ctx.clone();
        let table_name = dataset.name.clone();
        spawn(async move {
            // Tables are currently lazily created (i.e. not created until first data is received) so that we know the table schema.
            // This means that we can't create a view on top of a table until the first data is received for all dependent tables and therefore
            // the tables are created. To handle this, wait until all tables are created.
            let dependent_table_names = DataFusion::get_dependent_table_names(&statements[0]);
            for dependent_table_name in dependent_table_names {
                let mut attempts = 0;
                loop {
                    if !ctx.table_exist(&dependent_table_name).unwrap_or(false) {
                        if attempts % 10 == 0 {
                            tracing::warn!("Dependent table {dependent_table_name} for view {table_name} does not exist, retrying...");
                        }
                        attempts += 1;
                        sleep(Duration::from_secs(1)).await;
                        continue;
                    }
                    break;
                }
            }

            let plan = match ctx.state().statement_to_plan(statements[0].clone()).await {
                Ok(plan) => plan,
                Err(e) => {
                    tracing::error!("Unable to create view: {e:?}");
                    return;
                }
            };

            let view = match ViewTable::try_new(plan, Some(sql.to_string())) {
                Ok(view) => view,
                Err(e) => {
                    tracing::error!("Unable to create view: {e:?}");
                    return;
                }
            };
            if let Err(e) = ctx.register_table(table_name.as_str(), Arc::new(view)) {
                tracing::error!("Unable to create view: {e:?}");
            };

            tracing::info!("Created view {table_name}");
        });

        Ok(())
    }

    fn get_dependent_table_names(statement: &parser::Statement) -> Vec<String> {
        let mut table_names = Vec::new();
        let mut cte_names = HashSet::new();

        if let parser::Statement::Statement(statement) = statement.clone() {
            if let ast::Statement::Query(statement) = *statement {
                // Collect names of CTEs
                if let Some(with) = statement.with {
                    for table in with.cte_tables {
                        cte_names.insert(table.alias.name.to_string());
                        let cte_table_names =
                            DataFusion::get_dependent_table_names(&parser::Statement::Statement(
                                Box::new(ast::Statement::Query(table.query)),
                            ));
                        // Extend table_names with names found in CTEs if they reference actual tables
                        table_names.extend(cte_table_names);
                    }
                }
                // Process the main query body
                if let SetExpr::Select(select_statement) = *statement.body {
                    for from in select_statement.from {
                        let mut relations = vec![];
                        relations.push(from.relation.clone());
                        for join in from.joins {
                            relations.push(join.relation.clone());
                        }

                        for relation in relations {
                            match relation {
                                TableFactor::Table {
                                    name,
                                    alias: _,
                                    args: _,
                                    with_hints: _,
                                    version: _,
                                    partitions: _,
                                } => {
                                    table_names.push(name.to_string());
                                }
                                TableFactor::Derived {
                                    lateral: _,
                                    subquery,
                                    alias: _,
                                } => {
                                    table_names.extend(DataFusion::get_dependent_table_names(
                                        &parser::Statement::Statement(Box::new(
                                            ast::Statement::Query(subquery),
                                        )),
                                    ));
                                }
                                _ => (),
                            }
                        }
                    }
                }
            }
        }

        // Filter out CTEs and temporary views (aliases of subqueries)
        table_names
            .into_iter()
            .filter(|name| !cte_names.contains(name))
            .collect()
    }
}

impl Drop for DataFusion {
    fn drop(&mut self) {
        for task in self.connectors_tasks.values() {
            task.abort();
        }

        self.connectors_tasks.clear();
    }
}

impl Default for DataFusion {
    fn default() -> Self {
        Self::new()
    }
}<|MERGE_RESOLUTION|>--- conflicted
+++ resolved
@@ -137,17 +137,6 @@
 
         let params: Arc<Option<HashMap<String, String>>> = Arc::new(dataset.params.clone());
 
-<<<<<<< HEAD
-        let data_backend: Box<dyn DataPublisher> = DataBackend::new(
-            &self.ctx,
-            table_name,
-            acceleration.engine(),
-            acceleration.mode(),
-            params,
-        )
-        .await
-        .context(DatasetConfigurationSnafu)?;
-=======
         let data_backend: Box<dyn DataPublisher> =
             DataBackendBuilder::new(Arc::clone(&self.ctx), table_name)
                 .engine(acceleration.engine())
@@ -155,7 +144,6 @@
                 .params(params)
                 .build()
                 .context(DatasetConfigurationSnafu)?;
->>>>>>> 9e807e45
 
         Ok(data_backend)
     }
