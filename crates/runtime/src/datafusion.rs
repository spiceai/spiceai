use std::collections::HashMap;
use std::sync::Arc;

use crate::databackend::{DataBackend, DataBackendType};
use crate::datasource::DataSource;
use datafusion::error::DataFusionError;
use datafusion::execution::{context::SessionContext, options::ParquetReadOptions};
use futures::StreamExt;
use snafu::prelude::*;
use tokio::task;

pub type Result<T, E = Error> = std::result::Result<T, E>;

#[derive(Debug, Snafu)]
pub enum Error {
    #[snafu(display("Unable to register parquet file {}", file))]
    RegisterParquet {
        source: DataFusionError,
        file: String,
    },

    DataFusion {
        source: DataFusionError,
    },

    TableAlreadyExists {},
}

pub struct DataFusion {
    pub ctx: Arc<SessionContext>,
    tasks: Vec<task::JoinHandle<()>>,
    backends: HashMap<String, Arc<Box<dyn DataBackend>>>,
}

impl DataFusion {
    #[must_use]
    pub fn new() -> Self {
        DataFusion {
            ctx: Arc::new(SessionContext::new()),
            tasks: Vec::new(),
            backends: HashMap::new(),
        }
    }

    pub async fn register_parquet(&self, table_name: &str, path: &str) -> Result<()> {
        self.ctx
            .register_parquet(table_name, path, ParquetReadOptions::default())
            .await
            .context(RegisterParquetSnafu { file: path })
    }

    #[allow(clippy::needless_pass_by_value)]
    pub fn attach_backend(&mut self, dataset: &str, backend: DataBackendType) -> Result<()> {
        let table_exists = self.ctx.table_exist(dataset).unwrap_or(false);
        if table_exists {
            return TableAlreadyExistsSnafu.fail();
        }

        let data_backend: Box<dyn DataBackend> =
            <dyn DataBackend>::get(&self.ctx, dataset, &backend);

        self.backends
            .insert(dataset.to_string(), Arc::new(data_backend));

        Ok(())
    }

    #[must_use]
    #[allow(clippy::borrowed_box)]
    pub fn get_backend(&self, dataset: &str) -> Option<&Arc<Box<dyn DataBackend>>> {
        self.backends.get(dataset)
    }

    #[allow(clippy::needless_pass_by_value)]
    pub fn attach(
        &mut self,
        dataset: &str,
        data_source: &'static mut dyn DataSource,
        backend: DataBackendType,
    ) -> Result<()> {
<<<<<<< HEAD
        let internal_dataset = dataset.replace('.', "_").replace('"', "");
=======
        let internal_dataset = get_internal_dataset_name(dataset);
>>>>>>> d22681cb

        // Appears the linter is wrong here, removing the borrow causes a compile error on lifetime of self.
        #[allow(clippy::needless_borrows_for_generic_args)]
        let table_exists = self.ctx.table_exist(&internal_dataset).unwrap_or(false);
        if table_exists {
            return TableAlreadyExistsSnafu.fail();
        }

        let data_backend: Box<dyn DataBackend> =
            <dyn DataBackend>::get(&self.ctx, dataset, &backend);

        let dataset = dataset.to_string();
        let task_handle = task::spawn(async move {
            let mut stream = data_source.get_data(dataset.as_str());
            loop {
                let future_result = stream.next().await;
                match future_result {
                    Some(data_update) => match data_backend.add_data(data_update).await {
                        Ok(()) => (),
                        Err(e) => tracing::error!("Error adding data: {e:?}"),
                    },
                    None => continue,
                };
            }
        });

        self.tasks.push(task_handle);

        Ok(())
    }
}

impl Drop for DataFusion {
    fn drop(&mut self) {
        for task in self.tasks.drain(..) {
            task.abort();
        }
    }
}

impl Default for DataFusion {
    fn default() -> Self {
        Self::new()
    }
}

#[must_use]
pub fn get_internal_dataset_name(dataset: &str) -> String {
    dataset.replace('.', "_").replace('"', "")
}<|MERGE_RESOLUTION|>--- conflicted
+++ resolved
@@ -78,11 +78,7 @@
         data_source: &'static mut dyn DataSource,
         backend: DataBackendType,
     ) -> Result<()> {
-<<<<<<< HEAD
-        let internal_dataset = dataset.replace('.', "_").replace('"', "");
-=======
         let internal_dataset = get_internal_dataset_name(dataset);
->>>>>>> d22681cb
 
         // Appears the linter is wrong here, removing the borrow causes a compile error on lifetime of self.
         #[allow(clippy::needless_borrows_for_generic_args)]
