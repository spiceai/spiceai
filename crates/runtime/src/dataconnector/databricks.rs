/*
Copyright 2024 The Spice.ai OSS Authors

Licensed under the Apache License, Version 2.0 (the "License");
you may not use this file except in compliance with the License.
You may obtain a copy of the License at

     https://www.apache.org/licenses/LICENSE-2.0

Unless required by applicable law or agreed to in writing, software
distributed under the License is distributed on an "AS IS" BASIS,
WITHOUT WARRANTIES OR CONDITIONS OF ANY KIND, either express or implied.
See the License for the specific language governing permissions and
limitations under the License.
*/

use async_trait::async_trait;
use data_components::{Read, ReadWrite};
use datafusion::datasource::TableProvider;
use ns_lookup::verify_endpoint_connection;
use secrets::Secret;
use snafu::prelude::*;
use spicepod::component::dataset::Dataset;
use std::any::Any;
use std::pin::Pin;
use std::sync::Arc;
use std::{collections::HashMap, future::Future};

use super::{DataConnector, DataConnectorFactory};
pub use data_components::databricks::Databricks;

#[derive(Debug, Snafu)]
pub enum Error {
    #[snafu(display("Missing required parameter: endpoint"))]
    MissingEndpoint,

    #[snafu(display("Endpoint {endpoint} is invalid: {source}"))]
    InvalidEndpoint {
        endpoint: String,
        source: ns_lookup::Error,
    },

<<<<<<< HEAD
=======
    #[snafu(display("{source}"))]
>>>>>>> a72007b1
    UnableToGetReadProvider {
        source: Box<dyn std::error::Error + Send + Sync>,
    },

<<<<<<< HEAD
=======
    #[snafu(display("{source}"))]
>>>>>>> a72007b1
    UnableToGetReadWriteProvider {
        source: Box<dyn std::error::Error + Send + Sync>,
    },
}

pub type Result<T, E = Error> = std::result::Result<T, E>;

impl DataConnectorFactory for Databricks {
    fn create(
        secret: Option<Secret>,
        params: Arc<Option<HashMap<String, String>>>,
    ) -> Pin<Box<dyn Future<Output = super::NewDataConnectorResult> + Send>> {
        Box::pin(async move {
            let endpoint: String = params
                .as_ref() // &Option<HashMap<String, String>>
                .as_ref() // Option<&HashMap<String, String>>
                .and_then(|params| params.get("endpoint").cloned())
                .ok_or_else(|| Error::MissingEndpoint)?;

            verify_endpoint_connection(&endpoint)
                .await
                .context(InvalidEndpointSnafu { endpoint })?;

            Ok(Arc::new(Databricks::new(Arc::new(secret), params)) as Arc<dyn DataConnector>)
        })
    }
}

#[async_trait]
impl DataConnector for Databricks {
    fn as_any(&self) -> &dyn Any {
        self
    }

    async fn read_provider(
        &self,
        dataset: &Dataset,
    ) -> super::AnyErrorResult<Arc<dyn TableProvider>> {
        Ok(Read::table_provider(self, dataset.path().into())
            .await
            .context(UnableToGetReadProviderSnafu)?)
    }

    async fn read_write_provider(
        &self,
        dataset: &Dataset,
    ) -> Option<super::AnyErrorResult<Arc<dyn TableProvider>>> {
        let read_write_result = ReadWrite::table_provider(self, dataset.path().into())
            .await
            .context(UnableToGetReadWriteProviderSnafu)
            .boxed();
        match read_write_result {
            Ok(provider) => Some(Ok(provider)),
            Err(e) => Some(Err(e)),
        }
    }
}<|MERGE_RESOLUTION|>--- conflicted
+++ resolved
@@ -40,18 +40,12 @@
         source: ns_lookup::Error,
     },
 
-<<<<<<< HEAD
-=======
     #[snafu(display("{source}"))]
->>>>>>> a72007b1
     UnableToGetReadProvider {
         source: Box<dyn std::error::Error + Send + Sync>,
     },
 
-<<<<<<< HEAD
-=======
     #[snafu(display("{source}"))]
->>>>>>> a72007b1
     UnableToGetReadWriteProvider {
         source: Box<dyn std::error::Error + Send + Sync>,
     },
