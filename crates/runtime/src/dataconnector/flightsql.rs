--- conflicted
+++ resolved
@@ -37,10 +37,7 @@
     #[snafu(display("Unable to construct TLS flight client: {source}"))]
     UnableToConstructTlsChannel { source: flight_client::tls::Error },
 
-<<<<<<< HEAD
-=======
     #[snafu(display("{source}"))]
->>>>>>> a72007b1
     UnableToGetReadProvider {
         source: Box<dyn std::error::Error + Send + Sync>,
     },
