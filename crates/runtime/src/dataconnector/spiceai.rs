/*
Copyright 2024 The Spice.ai OSS Authors

Licensed under the Apache License, Version 2.0 (the "License");
you may not use this file except in compliance with the License.
You may obtain a copy of the License at

     https://www.apache.org/licenses/LICENSE-2.0

Unless required by applicable law or agreed to in writing, software
distributed under the License is distributed on an "AS IS" BASIS,
WITHOUT WARRANTIES OR CONDITIONS OF ANY KIND, either express or implied.
See the License for the specific language governing permissions and
limitations under the License.
*/

use super::DataConnector;
use super::DataConnectorFactory;
use crate::component::catalog::Catalog;
use crate::component::dataset::Dataset;
use crate::secrets::Secret;
use crate::Runtime;
use async_trait::async_trait;
use data_components::cdc::ChangesStream;
use data_components::flight::stream::FlightTableStreamer;
use data_components::flight::FlightFactory;
use data_components::flight::FlightTable;
use data_components::{Read, ReadWrite};
use datafusion::catalog::CatalogProvider;
use datafusion::datasource::TableProvider;
<<<<<<< HEAD
use datafusion_federation::{FederatedTableProviderAdaptor, FederatedTableSource};
=======
use datafusion::sql::unparser::dialect::DefaultDialect;
use datafusion::sql::unparser::dialect::Dialect;
use datafusion::sql::unparser::dialect::IntervalStyle;
>>>>>>> 78e4b6c0
use flight_client::FlightClient;
use ns_lookup::verify_endpoint_connection;
use snafu::prelude::*;
use std::any::Any;
use std::borrow::Borrow;
use std::pin::Pin;
use std::sync::Arc;
use std::{collections::HashMap, future::Future};

#[derive(Debug, Snafu)]
pub enum Error {
    #[snafu(display("Unable to parse SpiceAI dataset path: {dataset_path}"))]
    UnableToParseDatasetPath { dataset_path: String },

    #[snafu(display("Unable to publish data to SpiceAI: {source}"))]
    UnableToPublishData { source: flight_client::Error },

    #[snafu(display("Missing required secrets"))]
    MissingRequiredSecrets,

    #[snafu(display(r#"Unable to connect to endpoint "{endpoint}": {source}"#))]
    UnableToVerifyEndpointConnection {
        source: ns_lookup::Error,
        endpoint: String,
    },

    #[snafu(display("Unable to create flight client: {source}"))]
    UnableToCreateFlightClient { source: flight_client::Error },
}

pub type Result<T, E = Error> = std::result::Result<T, E>;

#[derive(Clone)]
pub struct SpiceAI {
    flight_factory: FlightFactory,
}

pub struct SpiceCloudPlatformDialect {}

impl Dialect for SpiceCloudPlatformDialect {
    fn use_timestamp_for_date64(&self) -> bool {
        true
    }

    fn interval_style(&self) -> IntervalStyle {
        IntervalStyle::SQLStandard
    }

    fn identifier_quote_style(&self, identifier: &str) -> Option<char> {
        DefaultDialect {}.identifier_quote_style(identifier)
    }
}

impl DataConnectorFactory for SpiceAI {
    fn create(
        secret: Option<Secret>,
        params: Arc<HashMap<String, String>>,
    ) -> Pin<Box<dyn Future<Output = super::NewDataConnectorResult> + Send>> {
        let default_flight_url = if cfg!(feature = "dev") {
            "https://dev-flight.spiceai.io".to_string()
        } else {
            "https://flight.spiceai.io".to_string()
        };
        Box::pin(async move {
            let secret = secret.context(MissingRequiredSecretsSnafu)?;

            let url: String = params
                .get("endpoint")
                .cloned()
                .unwrap_or(default_flight_url);
            tracing::trace!("Connecting to SpiceAI with flight url: {url}");

            verify_endpoint_connection(&url).await.with_context(|_| {
                UnableToVerifyEndpointConnectionSnafu {
                    endpoint: url.to_string(),
                }
            })?;

            let api_key = secret.get("key").unwrap_or_default();
            let flight_client = FlightClient::new(url.as_str(), "", api_key)
                .await
                .context(UnableToCreateFlightClientSnafu)?;
            let flight_factory = FlightFactory::new(
                "spiceai",
                flight_client,
                Arc::new(SpiceCloudPlatformDialect {}),
            );
            let spiceai = Self { flight_factory };
            Ok(Arc::new(spiceai) as Arc<dyn DataConnector>)
        })
    }
}

#[async_trait]
impl DataConnector for SpiceAI {
    fn as_any(&self) -> &dyn Any {
        self
    }

    async fn read_provider(
        &self,
        dataset: &Dataset,
    ) -> super::DataConnectorResult<Arc<dyn TableProvider>> {
        Ok(Read::table_provider(
            &self.flight_factory,
            SpiceAI::spice_dataset_path(dataset).into(),
            dataset.schema(),
        )
        .await
        .context(super::UnableToGetReadProviderSnafu {
            dataconnector: "spiceai",
        })?)
    }

    async fn read_write_provider(
        &self,
        dataset: &Dataset,
    ) -> Option<super::DataConnectorResult<Arc<dyn TableProvider>>> {
        let read_write_result = ReadWrite::table_provider(
            &self.flight_factory,
            SpiceAI::spice_dataset_path(dataset).into(),
            dataset.schema(),
        )
        .await
        .context(super::UnableToGetReadWriteProviderSnafu {
            dataconnector: "spiceai",
        });

        Some(read_write_result)
    }

<<<<<<< HEAD
    fn supports_append_stream(&self) -> bool {
        true
    }

    async fn append_stream(&self, table_provider: Arc<dyn TableProvider>) -> Option<ChangesStream> {
        let federated_table_provider_adaptor = table_provider
            .as_any()
            .downcast_ref::<FederatedTableProviderAdaptor>()?;
        let flight_table = federated_table_provider_adaptor
            .table_provider
            .as_ref()
            .unwrap()
            .as_any()
            .downcast_ref::<FlightTable>()?;
        let stream = flight_table.stream_changes();
        Some(stream)
=======
    async fn catalog_provider(
        self: Arc<Self>,
        runtime: &Runtime,
        catalog: &Catalog,
    ) -> Option<super::DataConnectorResult<Arc<dyn CatalogProvider>>> {
        if catalog.catalog_id.is_some() {
            return Some(Err(
                super::DataConnectorError::InvalidConfigurationNoSource {
                    dataconnector: "spiceai".into(),
                    message: "Catalog ID is not supported for SpiceAI data connector".into(),
                },
            ));
        }

        let spice_extension = runtime.extension("spice_cloud").await?;
        let catalog_provider = spice_extension
            .catalog_provider(self, catalog.include.clone())
            .await?
            .ok()?;

        Some(Ok(catalog_provider))
>>>>>>> 78e4b6c0
    }
}

impl SpiceAI {
    /// Parses a dataset path from a Spice AI dataset definition.
    ///
    /// Spice AI datasets have several possible formats for `dataset.path()`:
    /// 1. `<org>/<app>/datasets/<dataset_name>` or `spice.ai/<org>/<app>/datasets/<dataset_name>`.
    /// 2. `<org>/<app>` or `spice.ai/<org>/<app>`.
    /// 3. `some.blessed.dataset` or `spice.ai/some.blessed.dataset`.
    ///
    /// The second format is a shorthand for the first format, where the dataset name
    /// is the same as the local table name specified in `name`.
    ///
    /// The third format is a path to a "blessed" Spice AI dataset (i.e. a dataset that is
    /// defined and provided by Spice). If the dataset path does not match the first two formats,
    /// then it is assumed to be a path to a blessed dataset.
    ///
    /// This function returns the full dataset path for the given dataset as you would query for it in Spice.
    /// i.e. `<org>.<app>.<dataset_name>`
    #[allow(clippy::match_same_arms)]
    fn spice_dataset_path<T: Borrow<Dataset>>(dataset: T) -> String {
        let dataset = dataset.borrow();
        let path = dataset.path();
        let path = path.trim_start_matches("spice.ai/");
        let path_parts: Vec<&str> = path.split('/').collect();

        match path_parts.as_slice() {
            [org, app] => format!("{org}.{app}.{dataset_name}", dataset_name = dataset.name),
            [org, app, "datasets", dataset_name] => format!("{org}.{app}.{dataset_name}"),
            [org, app, dataset_name] => format!("{org}.{app}.{dataset_name}"),
            _ => path.to_string(),
        }
    }
}

#[cfg(test)]
mod tests {
    use super::*;

    #[test]
    fn test_spice_dataset_path() {
        let tests = vec![
            (
                "spiceai:spice.ai/lukekim/demo/datasets/my_data".to_string(),
                "lukekim.demo.my_data",
            ),
            (
                "spiceai:spice.ai/lukekim/demo/my_data".to_string(),
                "lukekim.demo.my_data",
            ),
            (
                "spiceai:lukekim/demo/datasets/my_data".to_string(),
                "lukekim.demo.my_data",
            ),
            (
                "spiceai:lukekim/demo/my_data".to_string(),
                "lukekim.demo.my_data",
            ),
            (
                "spice.ai/lukekim/demo/datasets/my_data".to_string(),
                "lukekim.demo.my_data",
            ),
            (
                "spice.ai/lukekim/demo/my_data".to_string(),
                "lukekim.demo.my_data",
            ),
            (
                "lukekim/demo/datasets/my_data".to_string(),
                "lukekim.demo.my_data",
            ),
            ("lukekim/demo/my_data".to_string(), "lukekim.demo.my_data"),
            ("eth.recent_blocks".to_string(), "eth.recent_blocks"),
        ];

        for (input, expected) in tests {
            let dataset = Dataset::try_new(input.clone(), "bar").expect("a valid dataset");
            assert_eq!(SpiceAI::spice_dataset_path(dataset), expected, "{input}");
        }
    }
}<|MERGE_RESOLUTION|>--- conflicted
+++ resolved
@@ -28,13 +28,10 @@
 use data_components::{Read, ReadWrite};
 use datafusion::catalog::CatalogProvider;
 use datafusion::datasource::TableProvider;
-<<<<<<< HEAD
 use datafusion_federation::{FederatedTableProviderAdaptor, FederatedTableSource};
-=======
 use datafusion::sql::unparser::dialect::DefaultDialect;
 use datafusion::sql::unparser::dialect::Dialect;
 use datafusion::sql::unparser::dialect::IntervalStyle;
->>>>>>> 78e4b6c0
 use flight_client::FlightClient;
 use ns_lookup::verify_endpoint_connection;
 use snafu::prelude::*;
@@ -166,7 +163,6 @@
         Some(read_write_result)
     }
 
-<<<<<<< HEAD
     fn supports_append_stream(&self) -> bool {
         true
     }
@@ -183,7 +179,8 @@
             .downcast_ref::<FlightTable>()?;
         let stream = flight_table.stream_changes();
         Some(stream)
-=======
+  }
+  
     async fn catalog_provider(
         self: Arc<Self>,
         runtime: &Runtime,
@@ -205,7 +202,6 @@
             .ok()?;
 
         Some(Ok(catalog_provider))
->>>>>>> 78e4b6c0
     }
 }
 
