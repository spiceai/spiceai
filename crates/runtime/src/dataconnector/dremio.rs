--- conflicted
+++ resolved
@@ -48,18 +48,12 @@
     #[snafu(display("Unable to create flight client: {source}"))]
     UnableToCreateFlightClient { source: flight_client::Error },
 
-<<<<<<< HEAD
-=======
     #[snafu(display("{source}"))]
->>>>>>> a72007b1
     UnableToGetReadProvider {
         source: Box<dyn std::error::Error + Send + Sync>,
     },
 
-<<<<<<< HEAD
-=======
     #[snafu(display("{source}"))]
->>>>>>> a72007b1
     UnableToGetReadWriteProvider {
         source: Box<dyn std::error::Error + Send + Sync>,
     },
