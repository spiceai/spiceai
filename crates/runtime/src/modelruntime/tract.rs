--- conflicted
+++ resolved
@@ -1,6 +1,5 @@
 use super::ModelRuntime;
 use super::Runnable;
-<<<<<<< HEAD
 use arrow::array::ArrayRef;
 use arrow::array::Float32Array;
 use arrow::array::Float64Array;
@@ -13,13 +12,8 @@
 use std::fs::File;
 use tract_core::tract_data::itertools::Itertools;
 
-=======
-use arrow::array::Float32Array;
-use arrow::datatypes::{DataType, Field, Schema};
-use arrow::record_batch::RecordBatch;
 use snafu::ResultExt;
 use std::sync::Arc;
->>>>>>> fe61bd92
 use tract_onnx::prelude::*;
 
 pub struct Tract {
@@ -124,27 +118,8 @@
 }
 
 impl Runnable for TractModel {
-<<<<<<< HEAD
-    fn run(&self) -> super::Result<RecordBatch> {
+    fn run(&self, _input: Vec<RecordBatch>) -> super::Result<RecordBatch> {
         let lookback_size = 10;
-        let file = File::open("/Users/jeadie/Github/spiceai/input.parquet").unwrap();
-
-        let data: Vec<RecordBatch> = ParquetRecordBatchReaderBuilder::try_new(file)
-            .map_err(|e| e.to_string())
-            .unwrap() // TODO stop using `unwrap()`.
-            .build()
-            .map_err(|e| e.to_string())
-            .unwrap()
-            .flatten()
-            .collect_vec();
-
-        self.run_inference(data, lookback_size)
-=======
-    fn run(&self, _input: Vec<RecordBatch>) -> super::Result<RecordBatch> {
-        let id_array = Float32Array::from(vec![1.0, 2.0, 3.0, 4.0, 5.0]);
-        let schema = Schema::new(vec![Field::new("result", DataType::Float32, false)]);
-        return RecordBatch::try_new(Arc::new(schema), vec![Arc::new(id_array)])
-            .context(super::ArrowSnafu);
->>>>>>> fe61bd92
+        self.run_inference(_input, lookback_size)
     }
 }