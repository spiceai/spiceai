/*
Copyright 2024 The Spice.ai OSS Authors

Licensed under the Apache License, Version 2.0 (the "License");
you may not use this file except in compliance with the License.
You may obtain a copy of the License at

     https://www.apache.org/licenses/LICENSE-2.0

Unless required by applicable law or agreed to in writing, software
distributed under the License is distributed on an "AS IS" BASIS,
WITHOUT WARRANTIES OR CONDITIONS OF ANY KIND, either express or implied.
See the License for the specific language governing permissions and
limitations under the License.
*/

use std::{
    cell::LazyCell,
    sync::{Arc, LazyLock},
};

use arrow::{
    array::RecordBatch,
    datatypes::{Schema, SchemaRef},
};
use arrow_tools::schema::verify_schema;
use cache::{get_logical_plan_input_tables, to_cached_record_batch_stream, QueryResult};
use datafusion::{
    error::DataFusionError,
    execution::{context::SQLOptions, SendableRecordBatchStream},
    physical_plan::{memory::MemoryStream, stream::RecordBatchStreamAdapter},
    prelude::DataFrame,
};
use error_code::ErrorCode;
use snafu::{ResultExt, Snafu};
use tokio::time::Instant;
use tracing::Span;
use tracing_futures::Instrument;
pub(crate) use tracker::QueryTracker;

pub mod builder;
pub use builder::QueryBuilder;
pub mod error_code;
mod metrics;
mod tracker;

use async_stream::stream;
use futures::StreamExt;

use super::SPICE_RUNTIME_SCHEMA;

pub type Result<T, E = Error> = std::result::Result<T, E>;

#[derive(Debug, Snafu)]
pub enum Error {
    #[snafu(display("Failed to execute query: {source}"))]
    UnableToExecuteQuery { source: DataFusionError },

    #[snafu(display("Failed to access query results cache: {source}"))]
    FailedToAccessCache { source: cache::Error },

    #[snafu(display("Unable to convert cached result to a record batch stream: {source}"))]
    UnableToCreateMemoryStream { source: DataFusionError },

    #[snafu(display("Unable to collect results after query execution: {source}"))]
    UnableToCollectResults { source: DataFusionError },

    #[snafu(display("Schema mismatch: {source}"))]
    SchemaMismatch { source: arrow_tools::schema::Error },
}

#[derive(Debug, Copy, Clone)]
pub enum Protocol {
    Http,
    Flight,
    FlightSQL,
    Internal,
}

static HTTP: LazyLock<Arc<str>> = LazyLock::new(|| "http".into());
static FLIGHT: LazyLock<Arc<str>> = LazyLock::new(|| "flight".into());
static FLIGHTSQL: LazyLock<Arc<str>> = LazyLock::new(|| "flightsql".into());
static INTERNAL: LazyLock<Arc<str>> = LazyLock::new(|| "internal".into());

impl Protocol {
    #[must_use]
    pub fn as_arc_str(&self) -> Arc<str> {
        match self {
            Protocol::Http => Arc::clone(&HTTP),
            Protocol::Flight => Arc::clone(&FLIGHT),
            Protocol::FlightSQL => Arc::clone(&FLIGHTSQL),
            Protocol::Internal => Arc::clone(&INTERNAL),
        }
    }
}

impl std::fmt::Display for Protocol {
    fn fmt(&self, f: &mut std::fmt::Formatter<'_>) -> std::fmt::Result {
        match self {
            Protocol::Http => write!(f, "http"),
            Protocol::Flight => write!(f, "flight"),
            Protocol::FlightSQL => write!(f, "flightsql"),
            Protocol::Internal => write!(f, "internal"),
        }
    }
}

// There is no need to have a synchronized SQLOptions across all threads, each thread can have its own instance.
thread_local! {
    static RESTRICTED_SQL_OPTIONS: LazyCell<SQLOptions> = LazyCell::new(|| {
        SQLOptions::new()
            .with_allow_ddl(false)
            .with_allow_dml(false)
            .with_allow_statements(false)
    });
}

pub struct Query {
    df: Arc<crate::datafusion::DataFusion>,
    sql: Arc<str>,
    restricted_sql_options: bool,
    tracker: QueryTracker,
}

macro_rules! handle_error {
    ($self:expr, $error_code:expr, $error:expr, $target_error:ident) => {{
        let snafu_error = Error::$target_error { source: $error };
        $self.finish_with_error(snafu_error.to_string(), $error_code);
        return Err(snafu_error);
    }};
}

impl Query {
    #[allow(clippy::too_many_lines)]
    pub async fn run(self) -> Result<QueryResult> {
        crate::metrics::telemetry::track_query_count();
        let span = match &self.tracker.nsql {
            Some(nsql) => {
                tracing::span!(target: "task_history", tracing::Level::INFO, "nsql_query", input = %nsql, runtime_query = false)
            }
            None => {
                tracing::span!(target: "task_history", tracing::Level::INFO, "sql_query", input = %self.sql.replace('\n', " "), runtime_query = false)
            }
        };

        let inner_span = span.clone();
        let query_result = async {
            let mut session = self.df.ctx.state();

            let ctx = self;
            let mut tracker = ctx.tracker;

            // Sets the protocol as an extension on DataFusion, to allow recovering it to track telemetry
            session
                .config_mut()
                .set_extension(Arc::new(tracker.protocol));

            let plan = match session.create_logical_plan(&ctx.sql).await {
                Ok(plan) => plan,
                Err(e) => {
                    let error_code = ErrorCode::from(&e);
                    handle_error!(tracker, error_code, e, UnableToExecuteQuery)
                }
            };

            let mut plan_is_cache_enabled = false;
            let plan_cache_key = cache::key_for_logical_plan(&plan);

            if let Some(cache_provider) = &ctx.df.cache_provider() {
                if let Some(cached_result) = match cache_provider.get(&plan).await {
                    Ok(Some(v)) => Some(v),
                    Ok(None) => None,
                    Err(e) => {
                        handle_error!(tracker, ErrorCode::InternalError, e, FailedToAccessCache)
                    }
                } {
                    tracker = tracker
                        .datasets(cached_result.input_tables)
                        .results_cache_hit(true);

                    let record_batch_stream = match MemoryStream::try_new(
                        cached_result.records.to_vec(),
                        cached_result.schema,
                        None,
                    ) {
                        Ok(stream) => stream,
                        Err(e) => {
                            handle_error!(
                                tracker,
                                ErrorCode::InternalError,
                                e,
                                UnableToCreateMemoryStream
                            )
                        }
                    };

                    return Ok(QueryResult::new(
                        attach_query_tracker_to_stream(
                            inner_span,
                            tracker,
                            Box::pin(record_batch_stream),
                        ),
                        Some(true),
                    ));
                }

                plan_is_cache_enabled = cache_provider.cache_is_enabled_for_plan(&plan);
                tracker = tracker.results_cache_hit(false);
            }

            if ctx.restricted_sql_options {
                if let Err(e) =
                    RESTRICTED_SQL_OPTIONS.with(|sql_options| sql_options.verify_plan(&plan))
                {
                    handle_error!(
                        tracker,
                        ErrorCode::QueryPlanningError,
                        e,
                        UnableToExecuteQuery
                    )
                }
            }

            let input_tables = get_logical_plan_input_tables(&plan);
            if input_tables
                .iter()
                .any(|tr| matches!(tr.schema(), Some(SPICE_RUNTIME_SCHEMA)))
            {
                inner_span.record("runtime_query", true);
            }

            tracker = tracker.datasets(Arc::new(input_tables));

            // Start the timer for the query execution
            tracker.query_execution_duration_timer = Instant::now();

            let df = DataFrame::new(session, plan);

            let df_schema: SchemaRef = Arc::clone(df.schema().inner());

            let res_stream: SendableRecordBatchStream = match df.execute_stream().await {
                Ok(stream) => stream,
                Err(e) => {
                    let error_code = ErrorCode::from(&e);
                    handle_error!(tracker, error_code, e, UnableToExecuteQuery)
                }
            };

            let res_schema = res_stream.schema();

            if let Err(e) = verify_schema(df_schema.fields(), res_schema.fields()) {
                handle_error!(tracker, ErrorCode::InternalError, e, SchemaMismatch)
            };

            if plan_is_cache_enabled {
                if let Some(cache_provider) = &ctx.df.cache_provider() {
                    let record_batch_stream = to_cached_record_batch_stream(
                        Arc::clone(cache_provider),
                        res_stream,
                        plan_cache_key,
                        Arc::clone(&tracker.datasets),
                    );

                    return Ok(QueryResult::new(
                        attach_query_tracker_to_stream(inner_span, tracker, record_batch_stream),
                        Some(false),
                    ));
                }
            }

            Ok(QueryResult::new(
                attach_query_tracker_to_stream(inner_span, tracker, res_stream),
                None,
            ))
        }
        .instrument(span.clone())
        .await;

        match query_result {
            Ok(result) => Ok(result),
            Err(e) => {
                tracing::error!(target: "task_history", parent: &span, "{}", e.to_string().replace('\n', " "));
                Err(e)
            }
        }
    }

    pub fn finish_with_error(self, error_message: String, error_code: ErrorCode) {
        self.tracker.finish_with_error(error_message, error_code);
    }

    pub async fn get_schema(&self) -> Result<Schema, DataFusionError> {
        let df = self.df.ctx.sql(&self.sql).await?;
        Ok(df.schema().into())
    }
}

#[must_use]
/// Attaches a query tracker to a stream of record batches.
///
/// Processes a stream of record batches, updating the query tracker
/// with the number of records returned and saving query details at the end.
///
/// Note: If an error occurs during stream processing, the query tracker
/// is finalized with error details, and further streaming is terminated.
fn attach_query_tracker_to_stream(
    span: Span,
    ctx: QueryTracker,
    mut stream: SendableRecordBatchStream,
) -> SendableRecordBatchStream {
    let schema = stream.schema();
    let schema_copy = Arc::clone(&schema);

    let mut num_records = 0u64;
    let mut num_output_bytes = 0u64;

    let mut truncated_output = "[]".to_string(); // default to empty preview

    let inner_span = span.clone();
    let updated_stream = stream! {
        while let Some(batch_result) = stream.next().await {

            match &batch_result {
                Ok(batch) => {
                    // Create a truncated output for the query history table on first batch.
                    if num_records == 0 {
                        truncated_output = write_to_json_string(&[batch.slice(0, batch.num_rows().min(3))]).unwrap_or_default();
                    }

                    num_output_bytes += batch.get_array_memory_size() as u64;

                    num_records += batch.num_rows() as u64;
                    yield batch_result
                }
                Err(e) => {
                    ctx
                        .schema(schema_copy)
                        .rows_produced(num_records)
                        .finish_with_error(e.to_string(), ErrorCode::QueryExecutionError);
<<<<<<< HEAD
                    tracing::error!(target: "task_history", parent: &inner_span, "{}", e.to_string().replace('\n', " "));
=======
                    tracing::error!(target: "task_history", parent: &inner_span, "{e}");
>>>>>>> c7e12803
                    yield batch_result;
                    return;
                }
            }
        }

        crate::metrics::telemetry::track_bytes_returned(num_output_bytes, ctx.protocol.as_arc_str());

        ctx
            .schema(schema_copy)
            .rows_produced(num_records)
            .finish(&Arc::from(truncated_output));
    };

    Box::pin(RecordBatchStreamAdapter::new(
        schema,
        Box::pin(updated_stream.instrument(span)),
    ))
}

pub fn write_to_json_string(
    data: &[RecordBatch],
) -> Result<String, Box<dyn std::error::Error + Send + Sync>> {
    let buf = Vec::new();
    let mut writer = arrow_json::ArrayWriter::new(buf);

    writer.write_batches(data.iter().collect::<Vec<&RecordBatch>>().as_slice())?;
    writer.finish()?;

    String::from_utf8(writer.into_inner()).boxed()
}<|MERGE_RESOLUTION|>--- conflicted
+++ resolved
@@ -139,7 +139,7 @@
                 tracing::span!(target: "task_history", tracing::Level::INFO, "nsql_query", input = %nsql, runtime_query = false)
             }
             None => {
-                tracing::span!(target: "task_history", tracing::Level::INFO, "sql_query", input = %self.sql.replace('\n', " "), runtime_query = false)
+                tracing::span!(target: "task_history", tracing::Level::INFO, "sql_query", input = %self.sql, runtime_query = false)
             }
         };
 
@@ -279,7 +279,7 @@
         match query_result {
             Ok(result) => Ok(result),
             Err(e) => {
-                tracing::error!(target: "task_history", parent: &span, "{}", e.to_string().replace('\n', " "));
+                tracing::error!(target: "task_history", parent: &span, "{e}");
                 Err(e)
             }
         }
@@ -337,11 +337,7 @@
                         .schema(schema_copy)
                         .rows_produced(num_records)
                         .finish_with_error(e.to_string(), ErrorCode::QueryExecutionError);
-<<<<<<< HEAD
-                    tracing::error!(target: "task_history", parent: &inner_span, "{}", e.to_string().replace('\n', " "));
-=======
                     tracing::error!(target: "task_history", parent: &inner_span, "{e}");
->>>>>>> c7e12803
                     yield batch_result;
                     return;
                 }
