/*
Copyright 2024 The Spice.ai OSS Authors

Licensed under the Apache License, Version 2.0 (the "License");
you may not use this file except in compliance with the License.
You may obtain a copy of the License at

     https://www.apache.org/licenses/LICENSE-2.0

Unless required by applicable law or agreed to in writing, software
distributed under the License is distributed on an "AS IS" BASIS,
WITHOUT WARRANTIES OR CONDITIONS OF ANY KIND, either express or implied.
See the License for the specific language governing permissions and
limitations under the License.
*/

use std::{
    cell::LazyCell,
    sync::{Arc, LazyLock},
};

use arrow::{
    array::RecordBatch,
    datatypes::{Schema, SchemaRef},
};
use arrow_tools::schema::verify_schema;
use cache::{get_logical_plan_input_tables, to_cached_record_batch_stream, QueryResult};
use datafusion::{
    error::DataFusionError,
    execution::{context::SQLOptions, SendableRecordBatchStream},
    physical_plan::{memory::MemoryStream, stream::RecordBatchStreamAdapter},
    prelude::DataFrame,
};
use error_code::ErrorCode;
use snafu::{ResultExt, Snafu};
use tokio::time::Instant;
use tracing::Span;
use tracing_futures::Instrument;
pub(crate) use tracker::QueryTracker;

pub mod builder;
pub use builder::QueryBuilder;
pub mod error_code;
mod metrics;
mod tracker;

use async_stream::stream;
use futures::StreamExt;

use super::SPICE_RUNTIME_SCHEMA;

pub type Result<T, E = Error> = std::result::Result<T, E>;

#[derive(Debug, Snafu)]
pub enum Error {
    #[snafu(display("Failed to execute query: {source}"))]
    UnableToExecuteQuery { source: DataFusionError },

    #[snafu(display("Failed to access query results cache: {source}"))]
    FailedToAccessCache { source: cache::Error },

    #[snafu(display("Unable to convert cached result to a record batch stream: {source}"))]
    UnableToCreateMemoryStream { source: DataFusionError },

    #[snafu(display("Unable to collect results after query execution: {source}"))]
    UnableToCollectResults { source: DataFusionError },

    #[snafu(display("Schema mismatch: {source}"))]
    SchemaMismatch { source: arrow_tools::schema::Error },
}

#[derive(Debug, Copy, Clone)]
pub enum Protocol {
    Http,
    Flight,
    FlightSQL,
    Internal,
}

static HTTP: LazyLock<Arc<str>> = LazyLock::new(|| "http".into());
static FLIGHT: LazyLock<Arc<str>> = LazyLock::new(|| "flight".into());
static FLIGHTSQL: LazyLock<Arc<str>> = LazyLock::new(|| "flightsql".into());
static INTERNAL: LazyLock<Arc<str>> = LazyLock::new(|| "internal".into());

impl Protocol {
    #[must_use]
    pub fn as_arc_str(&self) -> Arc<str> {
        match self {
            Protocol::Http => Arc::clone(&HTTP),
            Protocol::Flight => Arc::clone(&FLIGHT),
            Protocol::FlightSQL => Arc::clone(&FLIGHTSQL),
            Protocol::Internal => Arc::clone(&INTERNAL),
        }
    }
}

impl std::fmt::Display for Protocol {
    fn fmt(&self, f: &mut std::fmt::Formatter<'_>) -> std::fmt::Result {
        match self {
            Protocol::Http => write!(f, "http"),
            Protocol::Flight => write!(f, "flight"),
            Protocol::FlightSQL => write!(f, "flightsql"),
            Protocol::Internal => write!(f, "internal"),
        }
    }
}

// There is no need to have a synchronized SQLOptions across all threads, each thread can have its own instance.
thread_local! {
    static RESTRICTED_SQL_OPTIONS: LazyCell<SQLOptions> = LazyCell::new(|| {
        SQLOptions::new()
            .with_allow_ddl(false)
            .with_allow_dml(false)
            .with_allow_statements(false)
    });
}

pub struct Query {
    df: Arc<crate::datafusion::DataFusion>,
    sql: Arc<str>,
    restricted_sql_options: bool,
    tracker: QueryTracker,
}

macro_rules! handle_error {
    ($self:expr, $error_code:expr, $error:expr, $target_error:ident) => {{
        let snafu_error = Error::$target_error { source: $error };
        $self.finish_with_error(snafu_error.to_string(), $error_code);
        return Err(snafu_error);
    }};
}

impl Query {
    #[allow(clippy::too_many_lines)]
    pub async fn run(self) -> Result<QueryResult> {
        crate::metrics::telemetry::track_query_count();
        let span = match &self.tracker.nsql {
            Some(nsql) => {
                tracing::span!(target: "task_history", tracing::Level::INFO, "nsql_query", input = %nsql, runtime_query = false)
            }
            None => {
                tracing::span!(target: "task_history", tracing::Level::INFO, "sql_query", input = %self.sql, runtime_query = false)
            }
        };

        let inner_span = span.clone();
        let query_result = async {
            let mut session = self.df.ctx.state();

            let ctx = self;
            let mut tracker = ctx.tracker;

            // Sets the protocol as an extension on DataFusion, to allow recovering it to track telemetry
            session
                .config_mut()
                .set_extension(Arc::new(tracker.protocol));

            let plan = match session.create_logical_plan(&ctx.sql).await {
                Ok(plan) => plan,
                Err(e) => {
                    let error_code = ErrorCode::from(&e);
                    handle_error!(tracker, error_code, e, UnableToExecuteQuery)
                }
            };

            let mut plan_is_cache_enabled = false;
            let plan_cache_key = cache::key_for_logical_plan(&plan);

            if let Some(cache_provider) = &ctx.df.cache_provider() {
                if let Some(cached_result) = match cache_provider.get(&plan).await {
                    Ok(Some(v)) => Some(v),
                    Ok(None) => None,
                    Err(e) => {
                        handle_error!(tracker, ErrorCode::InternalError, e, FailedToAccessCache)
                    }
                } {
                    tracker = tracker
                        .datasets(cached_result.input_tables)
                        .results_cache_hit(true);

                    let record_batch_stream = match MemoryStream::try_new(
                        cached_result.records.to_vec(),
                        cached_result.schema,
                        None,
                    ) {
                        Ok(stream) => stream,
                        Err(e) => {
                            handle_error!(
                                tracker,
                                ErrorCode::InternalError,
                                e,
                                UnableToCreateMemoryStream
                            )
                        }
                    };

                    return Ok(QueryResult::new(
                        attach_query_tracker_to_stream(
                            inner_span,
                            tracker,
                            Box::pin(record_batch_stream),
                        ),
                        Some(true),
                    ));
                }

                plan_is_cache_enabled = cache_provider.cache_is_enabled_for_plan(&plan);
                tracker = tracker.results_cache_hit(false);
            }

            if ctx.restricted_sql_options {
                if let Err(e) =
                    RESTRICTED_SQL_OPTIONS.with(|sql_options| sql_options.verify_plan(&plan))
                {
                    handle_error!(
                        tracker,
                        ErrorCode::QueryPlanningError,
                        e,
                        UnableToExecuteQuery
                    )
                }
            }

            let input_tables = get_logical_plan_input_tables(&plan);
            if input_tables
                .iter()
                .any(|tr| matches!(tr.schema(), Some(SPICE_RUNTIME_SCHEMA)))
            {
                inner_span.record("runtime_query", true);
            }

            tracker = tracker.datasets(Arc::new(input_tables));

            // Start the timer for the query execution
            tracker.query_execution_duration_timer = Instant::now();

            let df = DataFrame::new(session, plan);

            let df_schema: SchemaRef = Arc::clone(df.schema().inner());

            let res_stream: SendableRecordBatchStream = match df.execute_stream().await {
                Ok(stream) => stream,
                Err(e) => {
                    let error_code = ErrorCode::from(&e);
                    handle_error!(tracker, error_code, e, UnableToExecuteQuery)
                }
            };

            let res_schema = res_stream.schema();

            if let Err(e) = verify_schema(df_schema.fields(), res_schema.fields()) {
                handle_error!(tracker, ErrorCode::InternalError, e, SchemaMismatch)
            };

            if plan_is_cache_enabled {
                if let Some(cache_provider) = &ctx.df.cache_provider() {
                    let record_batch_stream = to_cached_record_batch_stream(
                        Arc::clone(cache_provider),
                        res_stream,
                        plan_cache_key,
                        Arc::clone(&tracker.datasets),
                    );

                    return Ok(QueryResult::new(
                        attach_query_tracker_to_stream(inner_span, tracker, record_batch_stream),
                        Some(false),
                    ));
                }
            }

            Ok(QueryResult::new(
                attach_query_tracker_to_stream(inner_span, tracker, res_stream),
                None,
            ))
        }
        .instrument(span.clone())
        .await;

        match query_result {
            Ok(result) => Ok(result),
            Err(e) => {
                tracing::error!(target: "task_history", parent: &span, "{e}");
                Err(e)
            }
        }
    }

    pub fn finish_with_error(self, error_message: String, error_code: ErrorCode) {
        self.tracker.finish_with_error(error_message, error_code);
    }

    pub async fn get_schema(&self) -> Result<Schema, DataFusionError> {
        let df = self.df.ctx.sql(&self.sql).await?;
        Ok(df.schema().into())
    }
}

#[must_use]
/// Attaches a query tracker to a stream of record batches.
///
/// Processes a stream of record batches, updating the query tracker
/// with the number of records returned and saving query details at the end.
///
/// Note: If an error occurs during stream processing, the query tracker
/// is finalized with error details, and further streaming is terminated.
fn attach_query_tracker_to_stream(
    span: Span,
    ctx: QueryTracker,
    mut stream: SendableRecordBatchStream,
) -> SendableRecordBatchStream {
    let schema = stream.schema();
    let schema_copy = Arc::clone(&schema);

    let mut num_records = 0u64;
    let mut num_output_bytes = 0u64;

    let mut captured_output = "[]".to_string(); // default to empty preview

    let inner_span = span.clone();
    let updated_stream = stream! {
        while let Some(batch_result) = stream.next().await {

            match &batch_result {
                Ok(batch) => {
                    // Create a truncated output for the query history table on first batch.
                    if num_records == 0 {
                        captured_output = write_to_json_string(&[batch.slice(0, batch.num_rows().min(3))]).unwrap_or_default();
                    }

                    num_output_bytes += batch.get_array_memory_size() as u64;

                    num_records += batch.num_rows() as u64;
                    yield batch_result
                }
                Err(e) => {
                    ctx
                        .schema(schema_copy)
                        .rows_produced(num_records)
                        .finish_with_error(e.to_string(), ErrorCode::QueryExecutionError);
                    tracing::error!(target: "task_history", parent: &inner_span, "{e}");
                    yield batch_result;
                    return;
                }
            }
        }

        crate::metrics::telemetry::track_bytes_returned(num_output_bytes, ctx.protocol.as_arc_str());

        ctx
            .schema(schema_copy)
            .rows_produced(num_records)
<<<<<<< HEAD
            .finish(&Arc::from(truncated_output));
=======
            .finish(Arc::from(captured_output))
            .await;
>>>>>>> 3f985d37
    };

    Box::pin(RecordBatchStreamAdapter::new(
        schema,
        Box::pin(updated_stream.instrument(span)),
    ))
}

pub fn write_to_json_string(
    data: &[RecordBatch],
) -> Result<String, Box<dyn std::error::Error + Send + Sync>> {
    let buf = Vec::new();
    let mut writer = arrow_json::ArrayWriter::new(buf);

    writer.write_batches(data.iter().collect::<Vec<&RecordBatch>>().as_slice())?;
    writer.finish()?;

    String::from_utf8(writer.into_inner()).boxed()
}<|MERGE_RESOLUTION|>--- conflicted
+++ resolved
@@ -349,12 +349,7 @@
         ctx
             .schema(schema_copy)
             .rows_produced(num_records)
-<<<<<<< HEAD
-            .finish(&Arc::from(truncated_output));
-=======
-            .finish(Arc::from(captured_output))
-            .await;
->>>>>>> 3f985d37
+            .finish(&Arc::from(captured_output));
     };
 
     Box::pin(RecordBatchStreamAdapter::new(
