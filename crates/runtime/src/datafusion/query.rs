/*
Copyright 2024 The Spice.ai OSS Authors

Licensed under the Apache License, Version 2.0 (the "License");
you may not use this file except in compliance with the License.
You may obtain a copy of the License at

     https://www.apache.org/licenses/LICENSE-2.0

Unless required by applicable law or agreed to in writing, software
distributed under the License is distributed on an "AS IS" BASIS,
WITHOUT WARRANTIES OR CONDITIONS OF ANY KIND, either express or implied.
See the License for the specific language governing permissions and
limitations under the License.
*/

use std::{collections::HashSet, string, sync::Arc, time::SystemTime};

use arrow::datatypes::Schema;
use arrow_tools::schema::verify_schema;
use cache::{
    cache_is_enabled_for_plan, get_logical_plan_input_tables, to_cached_record_batch_stream,
    QueryResult,
};
use datafusion::{
    error::DataFusionError,
    execution::{context::SQLOptions, SendableRecordBatchStream},
    physical_plan::{memory::MemoryStream, stream::RecordBatchStreamAdapter},
};
use snafu::Snafu;
use tokio::time::Instant;
use uuid::Uuid;

pub mod builder;
#[allow(clippy::module_name_repetitions)]
pub mod query_history;
#[allow(clippy::module_name_repetitions)]
pub use builder::QueryBuilder;

use async_stream::stream;
use futures::StreamExt;

pub type Result<T, E = Error> = std::result::Result<T, E>;

#[derive(Debug, Snafu)]
pub enum Error {
    #[snafu(display("Failed to execute query: {source}"))]
    UnableToExecuteQuery { source: DataFusionError },

    #[snafu(display("Failed to access query results cache: {source}"))]
    FailedToAccessCache { source: cache::Error },

    #[snafu(display("Unable to convert cached result to a record batch stream: {source}"))]
    UnableToCreateMemoryStream { source: DataFusionError },

    #[snafu(display("Unable to collect results after query execution: {source}"))]
    UnableToCollectResults { source: DataFusionError },

    #[snafu(display("Schema mismatch: {source}"))]
    SchemaMismatch { source: arrow_tools::schema::Error },
}

#[derive(Debug)]
pub enum Protocol {
    Http,
    Flight,
}

impl std::fmt::Display for Protocol {
    fn fmt(&self, f: &mut std::fmt::Formatter<'_>) -> std::fmt::Result {
        match self {
            Protocol::Http => write!(f, "http"),
            Protocol::Flight => write!(f, "flight"),
        }
    }
}

pub struct Query {
    df: Arc<crate::datafusion::DataFusion>,
    sql: String,
    query_id: Uuid,
    schema: Option<Arc<Schema>>,
    nsql: Option<String>,
    start_time: SystemTime,
    end_time: Option<SystemTime>,
    execution_time: Option<f32>,
    rows_produced: u64,
    results_cache_hit: Option<bool>,
    restricted_sql_options: Option<SQLOptions>,
    error_message: Option<String>,
    timer: Instant,
    datasets: Arc<HashSet<String>>,
    protocol: Protocol,
}

macro_rules! handle_error {
    ($self:expr, $error:expr, $target_error:ident) => {{
        let snafu_error = Error::$target_error { source: $error };

        if let Err(err) = $self
            .finish_with_error(snafu_error.to_string())
            .write_query_history()
            .await
        {
            tracing::error!("Error writing query history: {err}");
        }

        return Err(snafu_error);
    }};
}

impl Query {
    pub async fn run(self) -> Result<QueryResult> {
        let session = self.df.ctx.state();
<<<<<<< HEAD
        let plan = session
            .create_logical_plan(&self.sql)
            .await
            .context(UnableToExecuteQuerySnafu)?;

        if let Some(cache_provider) = &self.df.cache_provider() {
            if let Some(cached_result) = cache_provider
                .get(&plan)
                .await
                .context(FailedToAccessCacheSnafu)?
            {
                let record_batch_stream = Box::pin(
                    MemoryStream::try_new(
                        cached_result.records.to_vec(),
                        cached_result.schema,
                        None,
                    )
                    .context(UnableToCreateMemoryStreamSnafu)?,
                );
=======

        let mut ctx = self;

        let plan = match session.create_logical_plan(&ctx.sql).await {
            Ok(plan) => plan,
            Err(e) => handle_error!(ctx, e, UnableToExecuteQuery),
        };

        if let Some(cache_provider) = &ctx.df.cache_provider {
            if let Some(cached_result) = match cache_provider.get(&plan).await {
                Ok(Some(v)) => Some(v),
                Ok(None) => None,
                Err(e) => handle_error!(ctx, e, FailedToAccessCache),
            } {
                ctx = ctx
                    .datasets(cached_result.input_tables)
                    .results_cache_hit(true);

                let record_batch_stream = match MemoryStream::try_new(
                    cached_result.records.to_vec(),
                    cached_result.schema,
                    None,
                ) {
                    Ok(stream) => stream,
                    Err(e) => handle_error!(ctx, e, UnableToCreateMemoryStream),
                };
>>>>>>> 35f4c248

                return Ok(QueryResult::new(
                    attach_query_context_to_stream(ctx, Box::pin(record_batch_stream)),
                    Some(true),
                ));
            }

            ctx = ctx.results_cache_hit(false);
        }

        if let Some(restricted_sql_options) = ctx.restricted_sql_options {
            if let Err(e) = restricted_sql_options.verify_plan(&plan) {
                handle_error!(ctx, e, UnableToExecuteQuery)
            }
        }

        ctx = ctx.datasets(Arc::new(get_logical_plan_input_tables(&plan)));

        let plan_copy = plan.clone();

        let df = match ctx.df.ctx.execute_logical_plan(plan).await {
            Ok(df) => df,
            Err(e) => handle_error!(ctx, e, UnableToExecuteQuery),
        };

        let df_schema: Arc<Schema> = df.schema().clone().into();

        let res_stream: SendableRecordBatchStream = match df.execute_stream().await {
            Ok(stream) => stream,
            Err(e) => handle_error!(ctx, e, UnableToCollectResults),
        };

        let res_schema = res_stream.schema();

        if let Err(e) = verify_schema(df_schema.fields(), res_schema.fields()) {
            handle_error!(ctx, e, SchemaMismatch)
        };

        if cache_is_enabled_for_plan(&plan_copy) {
<<<<<<< HEAD
            if let Some(cache_provider) = &self.df.cache_provider() {
=======
            if let Some(cache_provider) = &ctx.df.cache_provider {
>>>>>>> 35f4c248
                let record_batch_stream = to_cached_record_batch_stream(
                    Arc::clone(cache_provider),
                    res_stream,
                    plan_copy,
                    Arc::clone(&ctx.datasets),
                );

                return Ok(QueryResult::new(
                    attach_query_context_to_stream(ctx, record_batch_stream),
                    Some(false),
                ));
            }
        }

        Ok(QueryResult::new(
            attach_query_context_to_stream(ctx, res_stream),
            None,
        ))
    }

    #[must_use]
    fn finish_with_error(mut self, error_message: String) -> Self {
        self.error_message = Some(error_message);
        self.finish()
    }

    #[must_use]
    fn finish(mut self) -> Self {
        if self.end_time.is_none() {
            self.end_time = Some(SystemTime::now());
        }

        let duration = self.timer.elapsed();

        if self.execution_time.is_none() {
            self.execution_time = Some(duration.as_secs_f32());
        }

        let mut tags = vec![];
        match self.results_cache_hit {
            Some(true) => {
                tags.push("cache-hit");
            }
            Some(false) => {
                tags.push("cache-miss");
            }
            None => {}
        }

        if self.error_message.is_some() {
            tags.push("error");
        }

        let labels = [
            ("tags", tags.join(",")),
            (
                "datasets",
                self.datasets
                    .iter()
                    .map(string::ToString::to_string)
                    .collect::<Vec<String>>()
                    .join(","),
            ),
            ("protocol", self.protocol.to_string()),
        ];

        metrics::histogram!("query_duration_seconds", &labels).record(duration.as_secs_f32());

        if self.error_message.is_some() {
            metrics::counter!("query_failures", &labels).increment(1);
        }

        self
    }

    #[must_use]
    fn schema(mut self, schema: Arc<Schema>) -> Self {
        self.schema = Some(schema);
        self
    }

    #[must_use]
    fn rows_produced(mut self, rows_produced: u64) -> Self {
        self.rows_produced = rows_produced;
        self
    }

    #[must_use]
    fn results_cache_hit(mut self, cache_hit: bool) -> Self {
        self.results_cache_hit = Some(cache_hit);
        self
    }

    #[must_use]
    fn error(mut self, message: String) -> Self {
        self.error_message = Some(message);
        self
    }

    #[must_use]
    fn datasets(mut self, datasets: Arc<HashSet<String>>) -> Self {
        self.datasets = datasets;
        self
    }
}

#[must_use]
fn attach_query_context_to_stream(
    ctx: Query,
    mut stream: SendableRecordBatchStream,
) -> SendableRecordBatchStream {
    let schema = stream.schema();
    let schema_copy = Arc::clone(&schema);

    let mut num_records = 0u64;
    let mut ctx = ctx;

    let updated_stream = stream! {
        while let Some(batch_result) = stream.next().await {

            match &batch_result {
                Ok(batch) => {
                    num_records += batch.num_rows() as u64;
                }
                Err(e) => {
                    ctx = ctx.error(e.to_string());
                }
            }
            yield batch_result;
        }

        if let Err(e) = ctx
            .schema(schema_copy)
            .rows_produced(num_records)
            .finish()
            .write_query_history().await {
                tracing::error!("Error writing query history: {e}");
            }
    };

    Box::pin(RecordBatchStreamAdapter::new(
        schema,
        Box::pin(updated_stream),
    ))
}<|MERGE_RESOLUTION|>--- conflicted
+++ resolved
@@ -112,27 +112,6 @@
 impl Query {
     pub async fn run(self) -> Result<QueryResult> {
         let session = self.df.ctx.state();
-<<<<<<< HEAD
-        let plan = session
-            .create_logical_plan(&self.sql)
-            .await
-            .context(UnableToExecuteQuerySnafu)?;
-
-        if let Some(cache_provider) = &self.df.cache_provider() {
-            if let Some(cached_result) = cache_provider
-                .get(&plan)
-                .await
-                .context(FailedToAccessCacheSnafu)?
-            {
-                let record_batch_stream = Box::pin(
-                    MemoryStream::try_new(
-                        cached_result.records.to_vec(),
-                        cached_result.schema,
-                        None,
-                    )
-                    .context(UnableToCreateMemoryStreamSnafu)?,
-                );
-=======
 
         let mut ctx = self;
 
@@ -141,7 +120,7 @@
             Err(e) => handle_error!(ctx, e, UnableToExecuteQuery),
         };
 
-        if let Some(cache_provider) = &ctx.df.cache_provider {
+        if let Some(cache_provider) = &ctx.df.cache_provider() {
             if let Some(cached_result) = match cache_provider.get(&plan).await {
                 Ok(Some(v)) => Some(v),
                 Ok(None) => None,
@@ -159,7 +138,6 @@
                     Ok(stream) => stream,
                     Err(e) => handle_error!(ctx, e, UnableToCreateMemoryStream),
                 };
->>>>>>> 35f4c248
 
                 return Ok(QueryResult::new(
                     attach_query_context_to_stream(ctx, Box::pin(record_batch_stream)),
@@ -199,11 +177,7 @@
         };
 
         if cache_is_enabled_for_plan(&plan_copy) {
-<<<<<<< HEAD
-            if let Some(cache_provider) = &self.df.cache_provider() {
-=======
-            if let Some(cache_provider) = &ctx.df.cache_provider {
->>>>>>> 35f4c248
+            if let Some(cache_provider) = &ctx.df.cache_provider() {
                 let record_batch_stream = to_cached_record_batch_stream(
                     Arc::clone(cache_provider),
                     res_stream,
