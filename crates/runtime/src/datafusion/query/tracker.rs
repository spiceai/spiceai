/*
Copyright 2024 The Spice.ai OSS Authors

Licensed under the Apache License, Version 2.0 (the "License");
you may not use this file except in compliance with the License.
You may obtain a copy of the License at

     https://www.apache.org/licenses/LICENSE-2.0

Unless required by applicable law or agreed to in writing, software
distributed under the License is distributed on an "AS IS" BASIS,
WITHOUT WARRANTIES OR CONDITIONS OF ANY KIND, either express or implied.
See the License for the specific language governing permissions and
limitations under the License.
*/

use std::{collections::HashSet, sync::Arc};

use arrow::datatypes::SchemaRef;
use datafusion::sql::TableReference;
use opentelemetry::Key;
use tokio::time::Instant;

use super::{error_code::ErrorCode, metrics, Protocol};

pub(crate) struct QueryTracker {
    pub(crate) schema: Option<SchemaRef>,
    pub(crate) nsql: Option<Arc<str>>,
    pub(crate) query_duration_secs: Option<f32>,
    pub(crate) query_execution_duration_secs: Option<f32>,
    pub(crate) rows_produced: u64,
    pub(crate) results_cache_hit: Option<bool>,
    pub(crate) error_message: Option<String>,
    pub(crate) error_code: Option<ErrorCode>,
    pub(crate) query_duration_timer: Instant,
    pub(crate) query_execution_duration_timer: Instant,
    pub(crate) datasets: Arc<HashSet<TableReference>>,
    pub(crate) protocol: Protocol,
}

impl QueryTracker {
    pub fn finish_with_error(mut self, error_message: String, error_code: ErrorCode) {
        tracing::debug!("Query finished with error: {error_message}; code: {error_code}",);
        self.error_message = Some(error_message);
        self.error_code = Some(error_code);
        self.finish(&Arc::from(""));
    }

    pub fn finish(mut self, truncated_output: &Arc<str>) {
        let query_duration = self.query_duration_timer.elapsed();
        let query_execution_duration = self.query_execution_duration_timer.elapsed();

        if self.query_duration_secs.is_none() {
            self.query_duration_secs = Some(query_duration.as_secs_f32());
        }

        if self.query_execution_duration_secs.is_none() {
            self.query_execution_duration_secs = Some(query_execution_duration.as_secs_f32());
        }

        let mut tags = vec![];
        match self.results_cache_hit {
            Some(true) => {
                tags.push("cache-hit");
            }
            Some(false) => {
                tags.push("cache-miss");
            }
            None => {}
        }

        if self.error_message.is_some() {
            tags.push("error");
        }

        let mut labels = vec![
            Key::from_static_str("tags").string(tags.join(",")),
            Key::from_static_str("datasets").string(
                self.datasets
                    .iter()
                    .map(ToString::to_string)
                    .collect::<Vec<String>>()
                    .join(","),
            ),
            Key::from_static_str("protocol").string(self.protocol.as_arc_str()),
        ];

        metrics::DURATION_SECONDS.record(query_duration.as_secs_f64(), &labels);
        crate::metrics::telemetry::track_query_duration(query_duration, self.protocol.as_arc_str());
        crate::metrics::telemetry::track_query_execution_duration(
            query_execution_duration,
            self.protocol.as_arc_str(),
        );

        if let Some(err) = &self.error_code {
            labels.push(Key::from_static_str("err_code").string(err.to_string()));
            metrics::FAILURES.add(1, &labels);
        }

<<<<<<< HEAD
        trace_query(&self, &truncated_output.replace('\n', " "), &tags);
=======
        trace_query(&self, truncated_output);
>>>>>>> c7e12803
    }

    #[must_use]
    pub(crate) fn schema(mut self, schema: SchemaRef) -> Self {
        self.schema = Some(schema);
        self
    }

    #[must_use]
    pub(crate) fn rows_produced(mut self, rows_produced: u64) -> Self {
        self.rows_produced = rows_produced;
        self
    }

    #[must_use]
    pub(crate) fn results_cache_hit(mut self, cache_hit: bool) -> Self {
        self.results_cache_hit = Some(cache_hit);
        self
    }

    #[must_use]
    pub(crate) fn datasets(mut self, datasets: Arc<HashSet<TableReference>>) -> Self {
        self.datasets = datasets;
        self
    }
}

<<<<<<< HEAD
fn trace_query(query_tracker: &QueryTracker, truncated_output: &str, tags: &[&str]) {
=======
fn trace_query(query_tracker: &QueryTracker, truncated_output: &str) {
>>>>>>> c7e12803
    if let Some(error_code) = &query_tracker.error_code {
        tracing::info!(target: "task_history", error_code = %error_code, "labels");
    }
    if let Some(query_execution_duration_secs) = &query_tracker.query_execution_duration_secs {
        tracing::info!(target: "task_history", query_execution_duration_ms = %query_execution_duration_secs * 1000.0, "labels");
    }

    tracing::info!(target: "task_history", rows_produced = %query_tracker.rows_produced, "labels");

<<<<<<< HEAD
    let tags_str = tags.join(",");
    tracing::info!(target: "task_history", tags=%tags_str, "labels");
=======
    if let Some(true) = query_tracker.results_cache_hit {
        tracing::info!(target: "task_history", results_cache_hit = true, "labels");
    }
>>>>>>> c7e12803

    let datasets_str = query_tracker
        .datasets
        .iter()
        .map(ToString::to_string)
        .collect::<Vec<String>>()
        .join(",");
    tracing::info!(target: "task_history", protocol = ?query_tracker.protocol, datasets = datasets_str, "labels");
    tracing::info!(target: "task_history", truncated_output = %truncated_output);
}<|MERGE_RESOLUTION|>--- conflicted
+++ resolved
@@ -97,11 +97,7 @@
             metrics::FAILURES.add(1, &labels);
         }
 
-<<<<<<< HEAD
-        trace_query(&self, &truncated_output.replace('\n', " "), &tags);
-=======
         trace_query(&self, truncated_output);
->>>>>>> c7e12803
     }
 
     #[must_use]
@@ -129,11 +125,7 @@
     }
 }
 
-<<<<<<< HEAD
-fn trace_query(query_tracker: &QueryTracker, truncated_output: &str, tags: &[&str]) {
-=======
 fn trace_query(query_tracker: &QueryTracker, truncated_output: &str) {
->>>>>>> c7e12803
     if let Some(error_code) = &query_tracker.error_code {
         tracing::info!(target: "task_history", error_code = %error_code, "labels");
     }
@@ -143,14 +135,10 @@
 
     tracing::info!(target: "task_history", rows_produced = %query_tracker.rows_produced, "labels");
 
-<<<<<<< HEAD
-    let tags_str = tags.join(",");
-    tracing::info!(target: "task_history", tags=%tags_str, "labels");
-=======
+
     if let Some(true) = query_tracker.results_cache_hit {
         tracing::info!(target: "task_history", results_cache_hit = true, "labels");
     }
->>>>>>> c7e12803
 
     let datasets_str = query_tracker
         .datasets
