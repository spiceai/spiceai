/*
Copyright 2024 The Spice.ai OSS Authors

Licensed under the Apache License, Version 2.0 (the "License");
you may not use this file except in compliance with the License.
You may obtain a copy of the License at

     https://www.apache.org/licenses/LICENSE-2.0

Unless required by applicable law or agreed to in writing, software
distributed under the License is distributed on an "AS IS" BASIS,
WITHOUT WARRANTIES OR CONDITIONS OF ANY KIND, either express or implied.
See the License for the specific language governing permissions and
limitations under the License.
*/

use std::iter::zip;
use std::{collections::HashMap, fmt::Display, sync::Arc};

use app::App;
use arrow::array::{RecordBatch, StringArray};
use arrow::error::ArrowError;
use async_openai::types::EmbeddingInput;
use datafusion::common::utils::quote_identifier;
use datafusion::{common::Constraint, datasource::TableProvider, sql::TableReference};
use datafusion_federation::FederatedTableProviderAdaptor;
use itertools::Itertools;
use schemars::JsonSchema;
use serde::{Deserialize, Serialize};
use tokio::sync::RwLock;
use tracing::{Instrument, Span};

use crate::accelerated_table::AcceleratedTable;
use crate::datafusion::query::write_to_json_string;
use crate::datafusion::{SPICE_DEFAULT_CATALOG, SPICE_DEFAULT_SCHEMA};
use crate::{datafusion::DataFusion, model::EmbeddingModelStore};

use super::table::EmbeddingTable;
use snafu::prelude::*;

#[derive(Debug, Snafu)]
pub enum Error {
    #[snafu(display("Data source {} does not exist", data_source))]
    DataSourceNotFound { data_source: String },

    #[snafu(display("Error occurred interacting with datafusion: {}", source))]
    DataFusionError {
        source: Box<dyn std::error::Error + Send + Sync>,
    },

    #[snafu(display("Error occurred processing Arrow records: {}", source))]
    RecordProcessingError { source: ArrowError },

    #[snafu(display("Could not format search results: {}", source))]
    FormattingError {
        source: Box<dyn std::error::Error + Send + Sync>,
    },

    #[snafu(display("Data source {} does not contain any embedding columns", data_source))]
    NoEmbeddingColumns { data_source: String },

    #[snafu(display("Only one embedding column per table currently supported. Table: {data_source} has {num_embeddings} embeddings"))]
    IncorrectNumberOfEmbeddingColumns {
        data_source: String,
        num_embeddings: usize,
    },

    #[snafu(display("Embedding model {} not found", model_name))]
    EmbeddingModelNotFound { model_name: String },

    #[snafu(display("Error embedding input text: {}", source))]
    EmbeddingError {
        source: Box<dyn std::error::Error + Send + Sync>,
    },
}

pub type Result<T, E = Error> = std::result::Result<T, E>;

/// A Component that can perform vector search operations.
pub struct VectorSearch {
    pub df: Arc<DataFusion>,
    embeddings: Arc<RwLock<EmbeddingModelStore>>,
    explicit_primary_keys: HashMap<TableReference, Vec<String>>,
}

pub enum RetrievalLimit {
    TopN(usize),
    Threshold(f64),
}
impl Display for RetrievalLimit {
    fn fmt(&self, f: &mut std::fmt::Formatter<'_>) -> std::fmt::Result {
        match self {
            RetrievalLimit::TopN(n) => write!(f, "TopN({n})"),
            RetrievalLimit::Threshold(t) => write!(f, "Threshold({t})"),
        }
    }
}

#[derive(Debug, Clone, JsonSchema, Serialize, Deserialize)]
#[serde(rename_all = "lowercase")]
#[allow(clippy::doc_markdown)]
pub struct SearchRequest {
    /// The text to search documents for similarity
    pub text: String,

    /// The datasets to search for similarity. For available datasets, use the 'list_datasets' tool and ensure `can_search_documents==true`.
    #[serde(default)]
    pub datasets: Vec<String>,

    /// Number of documents to return for each dataset
    #[serde(default = "default_limit")]
    pub limit: usize,

    /// An SQL filter predicate to apply. Format: 'WHERE <where_cond>'.
    #[serde(rename = "where", default)]
    pub where_cond: Option<String>,

    /// Additional columns to return from the dataset.
    #[serde(default)]
    pub additional_columns: Vec<String>,
}

fn default_limit() -> usize {
    3
}

impl SearchRequest {
    #[must_use]
    pub fn new(
        text: String,
        data_source: Vec<String>,
        limit: usize,
        where_cond: Option<String>,
        additional_columns: Vec<String>,
    ) -> Self {
        SearchRequest {
            text,
            datasets: data_source,
            limit,
            where_cond,
            additional_columns,
        }
    }
}

pub type ModelKey = String;

#[derive(Debug)]
pub struct VectorSearchTableResult {
    pub primary_key: Vec<RecordBatch>,
    pub embedded_column: Vec<RecordBatch>, // original data, not the embedding vector.
    pub additional_columns: Vec<RecordBatch>,
}

pub type VectorSearchResult = HashMap<TableReference, VectorSearchTableResult>;

#[derive(Debug, Clone, PartialEq, Serialize, Deserialize)]
pub struct Match {
    value: String,
    // score: f64,
    dataset: String,
    primary_key: HashMap<String, serde_json::Value>,
    metadata: HashMap<String, serde_json::Value>,
}

pub fn table_to_matches(
    tbl: &TableReference,
    result: &VectorSearchTableResult,
) -> Result<Vec<Match>> {
    let pks: Vec<HashMap<String, serde_json::Value>> =
        if result.primary_key.first().is_some_and(|p| p.num_rows() > 0) {
            let pk_str = write_to_json_string(&result.primary_key).context(FormattingSnafu)?;
            serde_json::from_str(&pk_str)
                .boxed()
                .context(FormattingSnafu)?
        } else {
            vec![]
        };

    let add_cols: Vec<HashMap<String, serde_json::Value>> = if result
        .additional_columns
        .first()
        .is_some_and(|p| p.num_rows() > 0)
    {
        let col_str = write_to_json_string(&result.additional_columns).context(FormattingSnafu)?;
        serde_json::from_str(&col_str)
            .boxed()
            .context(FormattingSnafu)?
    } else {
        vec![]
    };

    let values: Vec<String> = result
        .embedded_column
        .iter()
        .flat_map(|v| {
            if let Some(col) = v.column(0).as_any().downcast_ref::<StringArray>() {
                col.iter()
                    .map(|v| v.unwrap_or_default().to_string())
                    .collect::<Vec<String>>()
            } else {
                vec![]
            }
        })
        .collect();

    Ok(zip(zip(pks, add_cols), values)
        .map(|((pks, add_cols), value)| Match {
            value,
            dataset: tbl.to_string(),
            primary_key: pks,
            metadata: add_cols,
        })
        .collect::<Vec<Match>>())
}

pub fn to_matches(result: &VectorSearchResult) -> Result<Vec<Match>> {
    let output = result
        .iter()
        .map(|(a, b)| table_to_matches(a, b))
        .collect::<Result<Vec<_>>>()?;

    Ok(output.into_iter().flatten().collect_vec())
}

impl VectorSearch {
    pub fn new(
        df: Arc<DataFusion>,
        embeddings: Arc<RwLock<EmbeddingModelStore>>,
        explicit_primary_keys: HashMap<TableReference, Vec<String>>,
    ) -> Self {
        VectorSearch {
            df,
            embeddings,
            explicit_primary_keys,
        }
    }

    /// Perform a single SQL query vector search.
    #[allow(clippy::too_many_arguments)]
    async fn individual_search(
        &self,
        tbl: &TableReference,
        embedding: Vec<f32>,
        primary_keys: &[String],
        embedding_column: &str,
        additional_columns: &[String],
        where_cond: Option<&str>,
        n: usize,
    ) -> Result<VectorSearchTableResult> {
        let projection: Vec<String> = primary_keys
            .iter()
            .cloned()
            .chain(Some(embedding_column.to_string()))
            .chain(additional_columns.iter().cloned())
            .collect();

        let projection_str = projection.iter().map(|s| quote_identifier(s)).join(", ");

        let where_str = where_cond.map_or_else(String::new, |cond| format!("WHERE ({cond})"));

        let query = format!(
            "SELECT {projection_str} FROM {tbl} {where_str} ORDER BY array_distance({embedding_column}_embedding, {embedding:?}) LIMIT {n}"
        );
        tracing::trace!("running SQL: {query}");

        let batches = self
            .df
            .ctx
            .sql(&query)
            .await
            .boxed()
            .context(DataFusionSnafu)?
            .collect()
            .await
            .boxed()
            .context(DataFusionSnafu)?;

        let primary_key_projection = (0..primary_keys.len()).collect_vec();
        let embedding_projection = (primary_keys.len()..=primary_keys.len()).collect_vec();
        let additional_columns_projection =
            (primary_keys.len() + 1..projection.len()).collect_vec();

        let primary_keys_records = batches
            .iter()
            .map(|s| s.project(&primary_key_projection))
            .collect::<std::result::Result<Vec<_>, ArrowError>>()
            .context(RecordProcessingSnafu)?;
        let embedding_records = batches
            .iter()
            .map(|s| s.project(&embedding_projection))
            .collect::<std::result::Result<Vec<_>, ArrowError>>()
            .context(RecordProcessingSnafu)?;
        let primary_keys = batches
            .iter()
            .map(|s| s.project(&additional_columns_projection))
            .collect::<std::result::Result<Vec<_>, ArrowError>>()
            .context(RecordProcessingSnafu)?;

        Ok(VectorSearchTableResult {
            primary_key: primary_keys_records,
            embedded_column: embedding_records,
            additional_columns: primary_keys,
        })
    }

    pub async fn search(&self, req: &SearchRequest) -> Result<VectorSearchResult> {
        let SearchRequest {
            text: query,
            datasets: data_source,
            limit,
            where_cond,
            additional_columns,
        } = req;

        let tables: Vec<TableReference> = data_source.iter().map(TableReference::from).collect();

        let span = match Span::current() {
            span if matches!(span.metadata(), Some(metadata) if metadata.name() == "vector_search") => {
                span
            }
            _ => {
                tracing::span!(target: "task_history", tracing::Level::INFO, "vector_search", input = query)
            }
        };
<<<<<<< HEAD
        span.in_scope(|| {
            tracing::info!(target: "task_history", tables = tables.iter().join(","), limit = %limit, "labels");
        });
=======

        let vector_search_result = async {
            tracing::info!(name: "labels", target: "task_history", tables = tables.iter().join(","), limit = %limit);
>>>>>>> 44029b72

            let per_table_embeddings = self
                .calculate_embeddings_per_table(query.clone(), tables.clone())
                .await?;

            let table_primary_keys = self
                .get_primary_keys_with_overrides(&self.explicit_primary_keys, tables.clone())
                .await?;

            let mut response: VectorSearchResult = HashMap::new();

            for (tbl, search_vectors) in per_table_embeddings {
                tracing::debug!("Running vector search for table {:#?}", tbl.clone());
                let primary_keys = table_primary_keys.get(&tbl).cloned().unwrap_or(vec![]);

                // Only support one embedding column per table.
                let table_provider = self
                    .df
                    .get_table(tbl.clone())
                    .await
                    .ok_or(Error::DataSourceNotFound {
                        data_source: tbl.to_string(),
                    })?;

                let embedding_column = get_embedding_table(&table_provider)
                    .and_then(|e| e.get_embedding_columns().first().cloned())
                    .ok_or(Error::NoEmbeddingColumns {
                        data_source: tbl.to_string(),
                    })?;

                if search_vectors.len() != 1 {
                    return Err(Error::IncorrectNumberOfEmbeddingColumns {
                        data_source: tbl.to_string(),
                        num_embeddings: search_vectors.len(),
                    });
                }
                match search_vectors.first() {
                    None => unreachable!(),
                    Some(embedding) => {
                        let result = self
                            .individual_search(
                                &tbl,
                                embedding.clone(),
                                &primary_keys,
                                &embedding_column,
                                additional_columns,
                                where_cond.as_deref(),
                                *limit,
                            )
                            .await?;
                        response.insert(tbl.clone(), result);
                    }
                };
            }
            tracing::info!(target: "task_history", truncated_output = ?response);
            Ok(response)
        }.instrument(span.clone()).await;

        match vector_search_result {
            Ok(result) => Ok(result),
            Err(e) => {
                tracing::error!(target: "task_history", parent: &span, "{e}");
                Err(e)
            }
        }
    }

    /// For the data sources that assumedly exist in the [`DataFusion`] instance, find the embedding models used in each data source.
    async fn find_relevant_embedding_models(
        &self,
        data_sources: Vec<TableReference>,
    ) -> Result<HashMap<TableReference, Vec<ModelKey>>> {
        let mut embeddings_to_run = HashMap::new();
        for data_source in data_sources {
            let table =
                self.df
                    .get_table(data_source.clone())
                    .await
                    .context(DataSourceNotFoundSnafu {
                        data_source: data_source.to_string(),
                    })?;

            let embedding_models = get_embedding_table(&table)
                .context(NoEmbeddingColumnsSnafu {
                    data_source: data_source.to_string(),
                })?
                .get_embedding_models_used();
            embeddings_to_run.insert(data_source, embedding_models);
        }
        Ok(embeddings_to_run)
    }

    async fn get_primary_keys(&self, table: &TableReference) -> Result<Vec<String>> {
        let tbl_ref = self
            .df
            .get_table(table.clone())
            .await
            .context(DataSourceNotFoundSnafu {
                data_source: table.to_string(),
            })?;

        let constraint_idx = tbl_ref
            .constraints()
            .map(|c| c.iter())
            .unwrap_or_default()
            .find_map(|c| match c {
                Constraint::PrimaryKey(columns) => Some(columns),
                Constraint::Unique(_) => None,
            })
            .cloned()
            .unwrap_or(Vec::new());

        tbl_ref
            .schema()
            .project(&constraint_idx)
            .map(|schema_projection| {
                schema_projection
                    .fields()
                    .iter()
                    .map(|f| f.name().clone())
                    .collect::<Vec<_>>()
            })
            .boxed()
            .context(DataFusionSnafu)
    }

    /// For a set of tables, get their primary keys. Attempt to determine the primary key(s) of the
    /// table from the [`TableProvider`] constraints, and if not provided, use the explicit primary
    /// keys defined in the spicepod configuration.
    async fn get_primary_keys_with_overrides(
        &self,
        explicit_primary_keys: &HashMap<TableReference, Vec<String>>,
        tables: Vec<TableReference>,
    ) -> Result<HashMap<TableReference, Vec<String>>> {
        let mut tbl_to_pks: HashMap<TableReference, Vec<String>> = HashMap::new();

        for tbl in tables {
            let pks = self.get_primary_keys(&tbl).await?;
            if !pks.is_empty() {
                tbl_to_pks.insert(tbl.clone(), pks);
            } else if let Some(explicit_pks) = explicit_primary_keys.get(&tbl) {
                tbl_to_pks.insert(tbl.clone(), explicit_pks.clone());
            }
        }
        Ok(tbl_to_pks)
    }

    /// Embed the input text using the specified embedding model.
    async fn embed(&self, input: &str, embedding_model: &str) -> Result<Vec<f32>> {
        self.embeddings
            .read()
            .await
            .iter()
            .find_map(|(name, model)| {
                if name.clone() == embedding_model {
                    Some(model)
                } else {
                    None
                }
            })
            .ok_or(Error::EmbeddingModelNotFound {
                model_name: embedding_model.to_string(),
            })?
            .write()
            .await
            .embed(EmbeddingInput::String(input.to_string()))
            .await
            .boxed()
            .context(EmbeddingSnafu)?
            .first()
            .cloned()
            .ok_or(Error::EmbeddingError {
                source: string_to_boxed_err(format!(
                    "No embeddings returned for input text from {embedding_model}"
                )),
            })
    }

    /// For each embedding column that a [`TableReference`] contains, calculate the embeddings vector between the query and the column.
    /// The returned `HashMap` is a mapping of [`TableReference`] to an (alphabetical by column name) in-order vector of embeddings.
    async fn calculate_embeddings_per_table(
        &self,
        query: String,
        data_sources: Vec<TableReference>,
    ) -> Result<HashMap<TableReference, Vec<Vec<f32>>>> {
        // Determine which embedding models need to be run. If a table does not have an embedded column, return an error.
        let embeddings_to_run: HashMap<TableReference, Vec<ModelKey>> =
            self.find_relevant_embedding_models(data_sources).await?;

        // Create embedding(s) for question/statement. `embedded_inputs` model_name -> embedding.
        let mut embedded_inputs: HashMap<ModelKey, Vec<f32>> = HashMap::new();
        for model in embeddings_to_run.values().flatten() {
            let result = self
                .embed(&query, model)
                .await
                .boxed()
                .context(EmbeddingSnafu)?;
            embedded_inputs.insert(model.clone(), result);
        }

        Ok(embeddings_to_run
            .iter()
            .map(|(t, model_names)| {
                let z: Vec<_> = model_names
                    .iter()
                    .filter_map(|m| embedded_inputs.get(m).cloned())
                    .collect();
                (t.clone(), z)
            })
            .collect())
    }
}

/// If a [`TableProvider`] is an [`EmbeddingTable`], return the [`EmbeddingTable`].
/// This includes if the [`TableProvider`] is an [`AcceleratedTable`] with a [`EmbeddingTable`] underneath.
fn get_embedding_table(tbl: &Arc<dyn TableProvider>) -> Option<Arc<EmbeddingTable>> {
    if let Some(embedding_table) = tbl.as_any().downcast_ref::<EmbeddingTable>() {
        return Some(Arc::new(embedding_table.clone()));
    }

    let tbl = if let Some(adaptor) = tbl.as_any().downcast_ref::<FederatedTableProviderAdaptor>() {
        adaptor.table_provider.clone()?
    } else {
        Arc::clone(tbl)
    };

    if let Some(accelerated_table) = tbl.as_any().downcast_ref::<AcceleratedTable>() {
        if let Some(embedding_table) = accelerated_table
            .get_federated_table()
            .as_any()
            .downcast_ref::<EmbeddingTable>()
        {
            return Some(Arc::new(embedding_table.clone()));
        }
    }
    None
}

fn string_to_boxed_err(s: String) -> Box<dyn std::error::Error + Send + Sync> {
    Box::<dyn std::error::Error + Send + Sync>::from(s)
}

/// Compute the primary keys for each table in the app. Primary Keys can be explicitly defined in the Spicepod.yaml
pub async fn parse_explicit_primary_keys(
    app: Arc<RwLock<Option<Arc<App>>>>,
) -> HashMap<TableReference, Vec<String>> {
    app.read().await.as_ref().map_or(HashMap::new(), |app| {
        app.datasets
            .iter()
            .filter_map(|d| {
                d.embeddings
                    .iter()
                    .find_map(|e| e.primary_keys.clone())
                    .map(|pks| {
                        (
                            TableReference::parse_str(&d.name)
                                .resolve(SPICE_DEFAULT_CATALOG, SPICE_DEFAULT_SCHEMA)
                                .into(),
                            pks,
                        )
                    })
            })
            .collect::<HashMap<TableReference, Vec<_>>>()
    })
}

#[cfg(test)]
pub(crate) mod tests {
    use schemars::schema_for;
    use snafu::ResultExt;

    use crate::embeddings::vector_search::SearchRequest;

    #[tokio::test]
    async fn test_search_request_schema() -> Result<(), Box<dyn std::error::Error + Send + Sync>> {
        serde_json::to_value(schema_for!(SearchRequest)).boxed()?;
        Ok(())
    }
}<|MERGE_RESOLUTION|>--- conflicted
+++ resolved
@@ -323,15 +323,9 @@
                 tracing::span!(target: "task_history", tracing::Level::INFO, "vector_search", input = query)
             }
         };
-<<<<<<< HEAD
-        span.in_scope(|| {
+
+        let vector_search_result = async {
             tracing::info!(target: "task_history", tables = tables.iter().join(","), limit = %limit, "labels");
-        });
-=======
-
-        let vector_search_result = async {
-            tracing::info!(name: "labels", target: "task_history", tables = tables.iter().join(","), limit = %limit);
->>>>>>> 44029b72
 
             let per_table_embeddings = self
                 .calculate_embeddings_per_table(query.clone(), tables.clone())
