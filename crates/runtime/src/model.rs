--- conflicted
+++ resolved
@@ -56,7 +56,6 @@
 
 pub fn try_to_embedding<S: ::std::hash::BuildHasher>(
     component: &spicepod::component::embeddings::Embeddings,
-<<<<<<< HEAD
 ) -> Result<Box<dyn Embed>, EmbedError> {
     let prefix = component
         .get_prefix()
@@ -76,22 +75,6 @@
         &(component.params).clone().unwrap_or_default(),
     ) {
         Ok(EmbeddingParams::OpenAiParams {
-=======
-    params: &HashMap<String, SecretString, S>,
-) -> Result<Box<dyn Embed>, LlmError> {
-    let prefix = component.get_prefix().ok_or(LlmError::UnknownModelSource {
-        source: format!(
-            "Unknown model source for spicepod component from: {}",
-            component.from.clone()
-        )
-        .into(),
-    })?;
-
-    let model_id = component.get_model_id();
-
-    match construct_embedding_params(&prefix, params) {
-        EmbeddingParams::OpenAiParams {
->>>>>>> f395de9c
             api_base,
             api_key,
             org_id,
@@ -294,16 +277,24 @@
 /// If a `model_id` is provided (in the `from: `), it is provided.
 fn construct_embedding_params<S: ::std::hash::BuildHasher>(
     from: &EmbeddingPrefix,
-<<<<<<< HEAD
     model_id: &Option<String>,
     params: &HashMap<String, String>,
 ) -> Result<EmbeddingParams, EmbedError> {
     match from {
         EmbeddingPrefix::OpenAi => Ok(EmbeddingParams::OpenAiParams {
-            api_base: params.get("endpoint").cloned(),
-            api_key: params.get("openai_api_key").cloned(),
-            org_id: params.get("openai_org_id").cloned(),
-            project_id: params.get("openai_project_id").cloned(),
+            api_base: params.get("endpoint").map(Secret::expose_secret).cloned(),
+            api_key: params
+                .get("openai_api_key")
+                .map(Secret::expose_secret)
+                .cloned(),
+            org_id: params
+                .get("openai_org_id")
+                .map(Secret::expose_secret)
+                .cloned(),
+            project_id: params
+                .get("openai_project_id")
+                .map(Secret::expose_secret)
+                .cloned(),
         }),
         EmbeddingPrefix::File => {
             let weights_path = model_id
@@ -333,25 +324,5 @@
             })
         }
         EmbeddingPrefix::HuggingFace => Ok(EmbeddingParams::HuggingfaceParams {}),
-=======
-    params: &HashMap<String, SecretString, S>,
-) -> EmbeddingParams {
-    match from {
-        EmbeddingPrefix::OpenAi => EmbeddingParams::OpenAiParams {
-            api_base: params.get("endpoint").map(Secret::expose_secret).cloned(),
-            api_key: params
-                .get("openai_api_key")
-                .map(Secret::expose_secret)
-                .cloned(),
-            org_id: params
-                .get("openai_org_id")
-                .map(Secret::expose_secret)
-                .cloned(),
-            project_id: params
-                .get("openai_project_id")
-                .map(Secret::expose_secret)
-                .cloned(),
-        },
->>>>>>> f395de9c
     }
 }