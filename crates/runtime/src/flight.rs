--- conflicted
+++ resolved
@@ -137,19 +137,8 @@
             .ctx
             .sql(&sql)
             .await
-<<<<<<< HEAD
             .map_err(to_tonic_err)?;
         Ok(df.schema().into())
-=======
-            .map_err(handle_datafusion_error)?;
-
-        let schema = df.schema();
-        let arrow_schema: Schema = schema.into();
-
-        let size = df.count().await.map_err(handle_datafusion_error)?;
-
-        Ok((arrow_schema, size))
->>>>>>> d888c598
     }
 
     fn serialize_schema(schema: &Schema) -> Result<Bytes, Status> {
