--- conflicted
+++ resolved
@@ -49,24 +49,11 @@
     cmd: sql::CommandStatementQuery,
 ) -> Result<Response<<Service as FlightService>::DoGetStream>, Status> {
     let datafusion = Arc::clone(&flight_svc.datafusion);
-<<<<<<< HEAD
-    tracing::trace!("do_get_statement: {ticket:?}");
-    match std::str::from_utf8(&ticket.statement_handle) {
-        Ok(sql) => {
-            let start = TimeMeasurement::new("flight_do_get_statement_query_duration_ms", vec![]);
-            let output = Service::sql_to_flight_stream(datafusion, sql.to_owned()).await?;
-            let timed_output = TimedStream::new(output, move || start);
-            Ok(Response::new(
-                Box::pin(timed_output) as <Service as FlightService>::DoGetStream
-            ))
-        }
-        Err(e) => Err(Status::invalid_argument(format!("Invalid ticket: {e:?}"))),
-    }
-=======
     tracing::trace!("do_get_statement: {cmd:?}");
+    let start = TimeMeasurement::new("flight_do_get_statement_query_duration_ms", vec![]);
     let output = Service::sql_to_flight_stream(datafusion, cmd.query).await?;
+    let timed_output = TimedStream::new(output, move || start);
     Ok(Response::new(
-        Box::pin(output) as <Service as FlightService>::DoGetStream
+        Box::pin(timed_output) as <Service as FlightService>::DoGetStream
     ))
->>>>>>> 2d87fc1c
 }