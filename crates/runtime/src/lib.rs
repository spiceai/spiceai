--- conflicted
+++ resolved
@@ -118,16 +118,10 @@
     }
 
     pub async fn load_datasets(&self) {
-<<<<<<< HEAD
         let app_lock = self.app.read().await;
         if let Some(app) = app_lock.as_ref() {
-            for ds in app.datasets.clone() {
-                self.load_dataset(ds);
-            }
-=======
         for ds in &self.app.read().await.datasets {
             self.load_dataset(ds);
->>>>>>> 99a6e9fc
         }
     }
 
@@ -401,21 +395,14 @@
 
                 *self.auth.write().await = load_auth_providers();
 
-<<<<<<< HEAD
+            // check for new and updated datasets
                 for ds in &new_app.datasets {
-                    if !current_app.datasets.iter().any(|d| d.name == ds.name) {
-                        self.load_dataset(ds.clone());
-                    }
-=======
-            // check for new and updated datasets
-            for ds in &new_app.datasets {
-                if let Some(current_ds) = current_app.datasets.iter().find(|d| d.name == ds.name) {
-                    if current_ds != ds {
-                        self.update_dataset(ds).await;
-                    }
-                } else {
-                    self.load_dataset(ds);
->>>>>>> 99a6e9fc
+                    if let Some(current_ds) = current_app.datasets.iter().find(|d| d.name == ds.name) {
+                        if current_ds != ds {
+                            self.update_dataset(ds).await;
+                        }
+                    } else {
+                        self.load_dataset(ds);
                 }
 
                 // check for new and updated models
@@ -437,22 +424,18 @@
                         self.remove_model(model).await;
                     }
                 }
-
-<<<<<<< HEAD
+                  
+                 // Remove datasets that are no longer in the app
+                for ds in &current_app.datasets {
+                    if !new_app.datasets.iter().any(|d| d.name == ds.name) {
+                        self.remove_dataset(ds).await;
+                    }
+                }
+
                 *current_app = new_app;
             } else {
                 *app_lock = Some(new_app);
             }
-=======
-            // Remove datasets that are no longer in the app
-            for ds in &current_app.datasets {
-                if !new_app.datasets.iter().any(|d| d.name == ds.name) {
-                    self.remove_dataset(ds).await;
-                }
-            }
-
-            *current_app = new_app;
->>>>>>> 99a6e9fc
         }
 
         Ok(())
