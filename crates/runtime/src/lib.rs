/*
Copyright 2024 The Spice.ai OSS Authors

Licensed under the Apache License, Version 2.0 (the "License");
you may not use this file except in compliance with the License.
You may obtain a copy of the License at

     https://www.apache.org/licenses/LICENSE-2.0

Unless required by applicable law or agreed to in writing, software
distributed under the License is distributed on an "AS IS" BASIS,
WITHOUT WARRANTIES OR CONDITIONS OF ANY KIND, either express or implied.
See the License for the specific language governing permissions and
limitations under the License.
*/

#![allow(clippy::missing_errors_doc)]

use std::borrow::Borrow;
use std::collections::HashSet;
use std::net::SocketAddr;
use std::{collections::HashMap, sync::Arc};

use ::datafusion::sql::parser::{self, DFParser};
use ::datafusion::sql::sqlparser::ast::{SetExpr, TableFactor};
use ::datafusion::sql::sqlparser::dialect::PostgreSqlDialect;
use ::datafusion::sql::sqlparser::{self, ast};
use accelerated_table::AcceleratedTable;
use app::App;
use config::Config;
use model_components::{model::Model, modelsource::source as model_source};
pub use notify::Error as NotifyError;
use secrets::{spicepod_secret_store_type, Secret};
use snafu::prelude::*;
use spicepod::component::dataset::Dataset;
use spicepod::component::dataset::Mode;
use spicepod::component::model::Model as SpicepodModel;
use std::time::Duration;
use tokio::sync::oneshot::error::RecvError;
use tokio::time::sleep;
use tokio::{signal, sync::RwLock};

use crate::{dataconnector::DataConnector, datafusion::DataFusion};
mod accelerated_table;
pub mod config;
pub mod dataaccelerator;
pub mod dataconnector;
pub mod datafusion;
pub mod dataupdate;
pub mod execution_plan;
mod flight;
mod http;
pub mod model;
<<<<<<< HEAD
=======
pub mod modelformat;
pub mod modelruntime;
pub mod modelsource;
pub mod object_store_registry;
>>>>>>> 2a1befaa
mod opentelemetry;
pub mod podswatcher;
pub mod status;
pub mod timing;
pub(crate) mod tracers;

#[derive(Debug, Snafu)]
pub enum Error {
    #[snafu(display("Unable to start HTTP server: {source}"))]
    UnableToStartHttpServer { source: http::Error },

    #[snafu(display("Unable to start Flight server: {source}"))]
    UnableToStartFlightServer { source: flight::Error },

    #[snafu(display("Unable to start OpenTelemetry server: {source}"))]
    UnableToStartOpenTelemetryServer { source: opentelemetry::Error },

    #[snafu(display("Unknown data source: {data_source}"))]
    UnknownDataSource { data_source: String },

    #[snafu(display("Unable to create data backend: {source}"))]
    UnableToCreateBackend { source: datafusion::Error },

    #[snafu(display("Unable to attach view: {source}"))]
    UnableToAttachView { source: datafusion::Error },

    #[snafu(display("Failed to start pods watcher: {source}"))]
    UnableToInitializePodsWatcher { source: NotifyError },

    #[snafu(display("{source}"))]
    UnableToInitializeDataConnector {
        source: Box<dyn std::error::Error + Send + Sync>,
    },

    #[snafu(display("Unknown data connector: {data_connector}"))]
    UnknownDataConnector { data_connector: String },

    #[snafu(display("Unable to load secrets for data connector: {data_connector}"))]
    UnableToLoadDataConnectorSecrets { data_connector: String },

    #[snafu(display("Unable to get secret for data connector {data_connector}: {source}"))]
    UnableToGetSecretForDataConnector {
        source: Box<dyn std::error::Error + Send + Sync>,
        data_connector: String,
    },

    #[snafu(display("Unable to create view: {source}"))]
    InvalidSQLView {
        source: spicepod::component::dataset::Error,
    },

    #[snafu(display("Unable to attach data connector {data_connector}: {source}"))]
    UnableToAttachDataConnector {
        source: datafusion::Error,
        data_connector: String,
    },

    #[snafu(display("Expected a SQL view statement, received nothing."))]
    ExpectedSqlView,

    #[snafu(display("Unable to parse SQL: {source}"))]
    UnableToParseSql {
        source: sqlparser::parser::ParserError,
    },

    #[snafu(display("Unable to create view: {reason}"))]
    UnableToCreateView { reason: String },

    #[snafu(display(
        "A federated table was configured as read_write without setting replication.enabled = true"
    ))]
    FederatedReadWriteTableWithoutReplication,

    #[snafu(display("An accelerated table was configured as read_write without setting replication.enabled = true"))]
    AcceleratedReadWriteTableWithoutReplication,

    #[snafu(display("Expected acceleration settings for {name}, found None"))]
    ExpectedAccelerationSettings { name: String },

    #[snafu(display("The accelerator engine {name} is not available"))]
    AcceleratorEngineNotAvailable { name: Arc<str> },

    #[snafu(display("Unable to load dataset connector: {dataset}"))]
    UnableToLoadDatasetConnector { dataset: String },

    #[snafu(display("Unable to create accelerated table: {dataset}, {source}"))]
    UnableToCreateAcceleratedTable {
        dataset: String,
        source: datafusion::Error,
    },

    #[snafu(display("Unable to receive accelerated table status: {source}"))]
    UnableToReceiveAcceleratedTableStatus { source: RecvError },
}

pub type Result<T, E = Error> = std::result::Result<T, E>;

pub struct Runtime {
    pub app: Arc<RwLock<Option<App>>>,
    pub config: config::Config,
    pub df: Arc<RwLock<DataFusion>>,
    pub models: Arc<RwLock<HashMap<String, Model>>>,
    pub pods_watcher: podswatcher::PodsWatcher,
    pub secrets_provider: Arc<RwLock<secrets::SecretsProvider>>,

    spaced_tracer: Arc<tracers::SpacedTracer>,
}

impl Runtime {
    #[must_use]
    pub async fn new(
        config: Config,
        app: Arc<RwLock<Option<app::App>>>,
        df: Arc<RwLock<DataFusion>>,
        pods_watcher: podswatcher::PodsWatcher,
    ) -> Self {
        dataconnector::register_all().await;
        dataaccelerator::register_all().await;
        Runtime {
            app,
            config,
            df,
            models: Arc::new(RwLock::new(HashMap::new())),
            pods_watcher,
            secrets_provider: Arc::new(RwLock::new(secrets::SecretsProvider::new())),
            spaced_tracer: Arc::new(tracers::SpacedTracer::new(Duration::from_secs(15))),
        }
    }

    pub async fn load_secrets(&self) {
        measure_scope_ms!("load_secrets");
        let mut secret_store = self.secrets_provider.write().await;

        let app_lock = self.app.read().await;
        if let Some(app) = app_lock.as_ref() {
            let Some(secret_store_type) = spicepod_secret_store_type(&app.secrets.store) else {
                return;
            };

            secret_store.store = secret_store_type;
        }

        if let Err(e) = secret_store.load_secrets().await {
            tracing::warn!("Unable to load secrets: {}", e);
        }
    }

    pub async fn load_datasets(&self) {
        let app_lock = self.app.read().await;
        if let Some(app) = app_lock.as_ref() {
            for ds in &app.datasets {
                status::update_dataset(&ds.name, status::ComponentStatus::Initializing);
                self.load_dataset(ds, &app.datasets).await;
            }
        }
    }

    // Caller must set `status::update_dataset(...` before calling `load_dataset`. This function will set error/ready statuses appropriately.`
    pub async fn load_dataset(&self, ds: &Dataset, all_datasets: &[Dataset]) {
        let spaced_tracer = Arc::clone(&self.spaced_tracer);

        loop {
            let connector = match self.load_dataset_connector(ds, all_datasets).await {
                Ok(connector) => connector,
                Err(err) => {
                    status::update_dataset(&ds.name, status::ComponentStatus::Error);
                    metrics::counter!("datasets_load_error").increment(1);
                    warn_spaced!(spaced_tracer, "{}{err}", "");
                    sleep(Duration::from_secs(1)).await;
                    continue;
                }
            };

            if let Ok(()) = self.register_loaded_dataset(ds, connector, None).await {
            } else {
                sleep(Duration::from_secs(1)).await;
                continue;
            }

            status::update_dataset(&ds.name, status::ComponentStatus::Ready);
            break;
        }
    }

    pub async fn load_dataset_connector(
        &self,
        ds: &Dataset,
        all_datasets: &[Dataset],
    ) -> Result<Arc<dyn DataConnector>> {
        let spaced_tracer = Arc::clone(&self.spaced_tracer);
        let shared_secrets_provider: Arc<RwLock<secrets::SecretsProvider>> =
            Arc::clone(&self.secrets_provider);

        let ds = ds.clone();

        let existing_tables = all_datasets
            .iter()
            .map(|d| d.name.clone())
            .collect::<Vec<String>>();

        let secrets_provider = shared_secrets_provider.read().await;

        if !verify_dependent_tables(&ds, &existing_tables) {
            status::update_dataset(&ds.name, status::ComponentStatus::Error);
            metrics::counter!("datasets_load_error").increment(1);
            return UnableToLoadDatasetConnectorSnafu {
                dataset: ds.name.clone(),
            }
            .fail();
        }

        let source = ds.source();
        let params = Arc::new(ds.params.clone().map(|params| params.as_string_map()));
        let data_connector: Arc<dyn DataConnector> = match Runtime::get_dataconnector_from_source(
            &source,
            &secrets_provider,
            Arc::clone(&params),
        )
        .await
        {
            Ok(data_connector) => data_connector,
            Err(err) => {
                status::update_dataset(&ds.name, status::ComponentStatus::Error);
                metrics::counter!("datasets_load_error").increment(1);
                warn_spaced!(spaced_tracer, "{}{err}", "");
                return UnableToLoadDatasetConnectorSnafu {
                    dataset: ds.name.clone(),
                }
                .fail();
            }
        };

        Ok(data_connector)
    }

    pub async fn register_loaded_dataset(
        &self,
        ds: &Dataset,
        data_connector: Arc<dyn DataConnector>,
        accelerated_table: Option<AcceleratedTable>,
    ) -> Result<()> {
        let df = Arc::clone(&self.df);
        let ds = ds.clone();
        let source = ds.source();
        let spaced_tracer = Arc::clone(&self.spaced_tracer);
        let shared_secrets_provider: Arc<RwLock<secrets::SecretsProvider>> =
            Arc::clone(&self.secrets_provider);

        let data_connector = Arc::clone(&data_connector);
        match Runtime::register_dataset(
            &ds,
            data_connector,
            Arc::clone(&df),
            &source,
            Arc::clone(&shared_secrets_provider),
            accelerated_table,
        )
        .await
        {
            Ok(()) => {
                tracing::info!("Registered dataset {}", &ds.name);
                let engine = ds.acceleration.map_or_else(
                    || "None".to_string(),
                    |acc| {
                        if acc.enabled {
                            acc.engine().to_string()
                        } else {
                            "None".to_string()
                        }
                    },
                );
                metrics::gauge!("datasets_count", "engine" => engine).increment(1.0);
                status::update_dataset(&ds.name, status::ComponentStatus::Ready);

                Ok(())
            }
            Err(err) => {
                status::update_dataset(&ds.name, status::ComponentStatus::Error);
                metrics::counter!("datasets_load_error").increment(1);
                if let Error::UnableToAttachDataConnector {
                    source: datafusion::Error::RefreshSql { source },
                    data_connector: _,
                } = &err
                {
                    tracing::error!("{source}");
                }
                warn_spaced!(spaced_tracer, "{}{err}", "");

                Err(err)
            }
        }
    }

    pub async fn remove_dataset(&self, ds: &Dataset) {
        let mut df = self.df.write().await;

        if df.table_exists(&ds.name) {
            if let Err(e) = df.remove_table(&ds.name) {
                tracing::warn!("Unable to unload dataset {}: {}", &ds.name, e);
                return;
            }
        }

        tracing::info!("Unloaded dataset {}", &ds.name);
        let engine = ds.acceleration.as_ref().map_or_else(
            || "None".to_string(),
            |acc| {
                if acc.enabled {
                    acc.engine().to_string()
                } else {
                    "None".to_string()
                }
            },
        );
        metrics::gauge!("datasets_count", "engine" => engine).decrement(1.0);
    }

    pub async fn update_dataset(&self, ds: &Dataset, all_datasets: &[Dataset]) {
        status::update_dataset(&ds.name, status::ComponentStatus::Refreshing);
        if let Ok(connector) = self.load_dataset_connector(ds, all_datasets).await {
            tracing::info!("Updating accelerated dataset {}...", &ds.name);

            // File accelerated datasets don't support hot reload.
            if ds.is_accelerated() {
                if let Ok(()) = &self
                    .reload_accelerated_dataset(ds, Arc::clone(&connector))
                    .await
                {
                    status::update_dataset(&ds.name, status::ComponentStatus::Ready);
                    return;
                }
                tracing::debug!("Failed to create accelerated table for dataset {}, falling back to full dataset reload", ds.name);
            }

            self.remove_dataset(ds).await;

            if let Ok(()) = self
                .register_loaded_dataset(ds, Arc::clone(&connector), None)
                .await
            {
                status::update_dataset(&ds.name, status::ComponentStatus::Ready);
            } else {
                status::update_dataset(&ds.name, status::ComponentStatus::Error);
            }
        } else {
            status::update_dataset(&ds.name, status::ComponentStatus::Error);
        }
    }

    async fn reload_accelerated_dataset(
        &self,
        ds: &Dataset,
        connector: Arc<dyn DataConnector>,
    ) -> Result<()> {
        let acceleration_secret =
            Runtime::get_acceleration_secret(ds, Arc::clone(&self.secrets_provider)).await?;

        // create new accelerated table for updated data connector
        let (accelerated_table, is_ready) = self
            .df
            .read()
            .await
            .create_accelerated_table(ds, Arc::clone(&connector), acceleration_secret)
            .await
            .context(UnableToCreateAcceleratedTableSnafu {
                dataset: ds.name.clone(),
            })?;

        // wait for accelerated table to be ready
        is_ready
            .await
            .context(UnableToReceiveAcceleratedTableStatusSnafu)?;

        tracing::debug!("Accelerated table for dataset {} is ready", ds.name);

        self.register_loaded_dataset(ds, Arc::clone(&connector), Some(accelerated_table))
            .await?;

        Ok(())
    }

    async fn get_dataconnector_from_source(
        source: &str,
        secrets_provider: &secrets::SecretsProvider,
        params: Arc<Option<HashMap<String, String>>>,
    ) -> Result<Arc<dyn DataConnector>> {
        let secret = secrets_provider.get_secret(source).await.context(
            UnableToGetSecretForDataConnectorSnafu {
                data_connector: source,
            },
        )?;

        match dataconnector::create_new_connector(source, secret, params).await {
            Some(dc) => dc.context(UnableToInitializeDataConnectorSnafu {}),
            None => UnknownDataConnectorSnafu {
                data_connector: source,
            }
            .fail(),
        }
    }

    async fn get_acceleration_secret(
        ds: &Dataset,
        secrets_provider: Arc<RwLock<secrets::SecretsProvider>>,
    ) -> Result<Option<Secret>> {
        let source = ds.source();
        let replicate = ds.replication.as_ref().map_or(false, |r| r.enabled);

        let acceleration_settings =
            ds.acceleration
                .as_ref()
                .ok_or_else(|| Error::ExpectedAccelerationSettings {
                    name: ds.name.to_string(),
                })?;

        if ds.mode() == Mode::ReadWrite && !replicate {
            AcceleratedReadWriteTableWithoutReplicationSnafu.fail()?;
        }

        let accelerator_engine = acceleration_settings.engine();
        let secret_key = acceleration_settings
            .engine_secret
            .clone()
            .unwrap_or(format!("{accelerator_engine}_engine").to_lowercase());

        let secrets_provider_read_guard = secrets_provider.read().await;
        let acceleration_secret = secrets_provider_read_guard
            .get_secret(&secret_key)
            .await
            .context(UnableToGetSecretForDataConnectorSnafu {
                data_connector: source,
            })?;

        drop(secrets_provider_read_guard);

        Ok(acceleration_secret)
    }

    async fn register_dataset(
        ds: impl Borrow<Dataset>,
        data_connector: Arc<dyn DataConnector>,
        df: Arc<RwLock<DataFusion>>,
        source: &str,
        secrets_provider: Arc<RwLock<secrets::SecretsProvider>>,
        accelerated_table: Option<AcceleratedTable>,
    ) -> Result<()> {
        let ds = ds.borrow();

        // VIEW
        if let Some(view_sql) = ds.view_sql() {
            let view_sql = view_sql.context(InvalidSQLViewSnafu)?;
            df.write()
                .await
                .register_table(ds, datafusion::Table::View(view_sql))
                .await
                .context(UnableToAttachViewSnafu)?;
            return Ok(());
        }

        let replicate = ds.replication.as_ref().map_or(false, |r| r.enabled);

        // FEDERATED TABLE
        if !ds.is_accelerated() {
            if ds.mode() == Mode::ReadWrite && !replicate {
                // A federated dataset was configured as ReadWrite, but the replication setting wasn't set - error out.
                FederatedReadWriteTableWithoutReplicationSnafu.fail()?;
            }

            return Runtime::register_table(
                df,
                ds,
                datafusion::Table::Federated(data_connector),
                source,
            )
            .await;
        }

        // ACCELERATED TABLE
        let acceleration_settings =
            ds.acceleration
                .as_ref()
                .ok_or_else(|| Error::ExpectedAccelerationSettings {
                    name: ds.name.to_string(),
                })?;
        let accelerator_engine = acceleration_settings.engine();
        let acceleration_secret = Runtime::get_acceleration_secret(ds, secrets_provider).await?;

        dataaccelerator::get_accelerator_engine(&accelerator_engine)
            .await
            .context(AcceleratorEngineNotAvailableSnafu {
                name: accelerator_engine,
            })?;

        Runtime::register_table(
            df,
            ds,
            datafusion::Table::Accelerated {
                source: data_connector,
                acceleration_secret,
                accelerated_table,
            },
            source,
        )
        .await
    }

    async fn register_table(
        df: Arc<RwLock<DataFusion>>,
        ds: &Dataset,
        table: datafusion::Table,
        source: &str,
    ) -> Result<()> {
        df.write().await.register_table(ds, table).await.context(
            UnableToAttachDataConnectorSnafu {
                data_connector: source,
            },
        )?;

        Ok(())
    }

    pub async fn load_models(&self) {
        let app_lock = self.app.read().await;
        if let Some(app) = app_lock.as_ref() {
            for model in &app.models {
                status::update_model(&model.name, status::ComponentStatus::Initializing);
                self.load_model(model).await;
            }
        }
    }

    // Caller must set `status::update_model(...` before calling `load_model`. This function will set error/ready statues appropriately.`
    pub async fn load_model(&self, m: &SpicepodModel) {
        measure_scope_ms!("load_model", "model" => m.name, "source" => model_source(&m.from));
        tracing::info!("Loading model [{}] from {}...", m.name, m.from);
        let mut model_map = self.models.write().await;

        let model = m.clone();
        let source = model_source(model.from.as_str());

        let shared_secrets_provider = Arc::clone(&self.secrets_provider);
        let secrets_provider = shared_secrets_provider.read().await;

        let secret = match secrets_provider
            .get_secret(source.to_string().as_str())
            .await
        {
            Ok(s) => s,
            Err(e) => {
                metrics::counter!("models_load_error").increment(1);
                status::update_model(&model.name, status::ComponentStatus::Error);
                tracing::warn!(
                    "Unable to load runnable model from spicepod {}, error: {}",
                    m.name,
                    e,
                );
                return;
            }
        };

        match Model::load(m.clone(), secret).await {
            Ok(in_m) => {
                model_map.insert(m.name.clone(), in_m);
                tracing::info!("Model [{}] deployed, ready for inferencing", m.name);
                metrics::gauge!("models_count", "model" => m.name.clone(), "source" => model_source(&m.from).to_string()).increment(1.0);
                status::update_model(&model.name, status::ComponentStatus::Ready);
            }
            Err(e) => {
                metrics::counter!("models_load_error").increment(1);
                status::update_model(&model.name, status::ComponentStatus::Error);
                tracing::warn!(
                    "Unable to load runnable model from spicepod {}, error: {}",
                    m.name,
                    e,
                );
            }
        }
    }

    pub async fn remove_model(&self, m: &SpicepodModel) {
        let mut model_map = self.models.write().await;
        if !model_map.contains_key(&m.name) {
            tracing::warn!(
                "Unable to unload runnable model {}: model not found",
                m.name,
            );
            return;
        }
        model_map.remove(&m.name);
        tracing::info!("Model [{}] has been unloaded", m.name);
        metrics::gauge!("models_count", "model" => m.name.clone(), "source" => model_source(&m.from).to_string()).decrement(1.0);
    }

    pub async fn update_model(&self, m: &SpicepodModel) {
        status::update_model(&m.name, status::ComponentStatus::Refreshing);
        self.remove_model(m).await;
        self.load_model(m).await;
    }

    pub async fn start_servers(&mut self, with_metrics: Option<SocketAddr>) -> Result<()> {
        let http_server_future = http::start(
            self.config.http_bind_address,
            Arc::clone(&self.app),
            Arc::clone(&self.df),
            Arc::clone(&self.models),
            self.config.clone().into(),
            with_metrics,
        );

        let flight_server_future =
            flight::start(self.config.flight_bind_address, Arc::clone(&self.df));
        let open_telemetry_server_future = opentelemetry::start(
            self.config.open_telemetry_bind_address,
            Arc::clone(&self.df),
        );
        let pods_watcher_future = self.start_pods_watcher();

        tokio::select! {
            http_res = http_server_future => http_res.context(UnableToStartHttpServerSnafu),
            flight_res = flight_server_future => flight_res.context(UnableToStartFlightServerSnafu),
            open_telemetry_res = open_telemetry_server_future => open_telemetry_res.context(UnableToStartOpenTelemetryServerSnafu),
            pods_watcher_res = pods_watcher_future => pods_watcher_res.context(UnableToInitializePodsWatcherSnafu),
            () = shutdown_signal() => {
                tracing::info!("Goodbye!");
                Ok(())
            },
        }
    }

    pub async fn start_pods_watcher(&mut self) -> notify::Result<()> {
        let mut rx = self.pods_watcher.watch()?;

        while let Some(new_app) = rx.recv().await {
            let mut app_lock = self.app.write().await;
            if let Some(current_app) = app_lock.as_mut() {
                if *current_app == new_app {
                    continue;
                }

                tracing::debug!("Updated pods information: {:?}", new_app);
                tracing::debug!("Previous pods information: {:?}", current_app);

                // check for new and updated datasets
                for ds in &new_app.datasets {
                    if let Some(current_ds) =
                        current_app.datasets.iter().find(|d| d.name == ds.name)
                    {
                        if current_ds != ds {
                            self.update_dataset(ds, &new_app.datasets).await;
                        }
                    } else {
                        status::update_dataset(&ds.name, status::ComponentStatus::Initializing);
                        self.load_dataset(ds, &new_app.datasets).await;
                    }
                }

                // check for new and updated models
                for model in &new_app.models {
                    if let Some(current_model) =
                        current_app.models.iter().find(|m| m.name == model.name)
                    {
                        if current_model != model {
                            self.update_model(model).await;
                        }
                    } else {
                        status::update_model(&model.name, status::ComponentStatus::Initializing);
                        self.load_model(model).await;
                    }
                }

                // Remove models that are no longer in the app
                for model in &current_app.models {
                    if !new_app.models.iter().any(|m| m.name == model.name) {
                        status::update_model(&model.name, status::ComponentStatus::Disabled);
                        self.remove_model(model).await;
                    }
                }

                // Remove datasets that are no longer in the app
                for ds in &current_app.datasets {
                    if !new_app.datasets.iter().any(|d| d.name == ds.name) {
                        status::update_dataset(&ds.name, status::ComponentStatus::Disabled);
                        self.remove_dataset(ds).await;
                    }
                }

                *current_app = new_app;
            } else {
                *app_lock = Some(new_app);
            }
        }

        Ok(())
    }
}

fn verify_dependent_tables(ds: &Dataset, existing_tables: &[String]) -> bool {
    if !ds.is_view() {
        return true;
    }

    let dependent_tables = match get_view_dependent_tables(ds) {
        Ok(tables) => tables,
        Err(err) => {
            tracing::error!(
                "Failed to get dependent tables for view {}: {}",
                &ds.name,
                err
            );
            return false;
        }
    };

    for tbl in &dependent_tables {
        if !existing_tables.contains(tbl) {
            tracing::error!(
                "Failed to load {}. Dependent table {} not found",
                &ds.name,
                &tbl
            );
            return false;
        }
    }

    true
}

fn get_view_dependent_tables(dataset: impl Borrow<Dataset>) -> Result<Vec<String>> {
    let ds = dataset.borrow();

    let Some(sql) = ds.view_sql() else {
        return ExpectedSqlViewSnafu.fail();
    };

    let sql = sql.context(InvalidSQLViewSnafu)?;

    let statements = DFParser::parse_sql_with_dialect(sql.as_str(), &PostgreSqlDialect {})
        .context(UnableToParseSqlSnafu)?;

    if statements.len() != 1 {
        return UnableToCreateViewSnafu {
            reason: format!(
                "Expected 1 statement to create view from, received {}",
                statements.len()
            )
            .to_string(),
        }
        .fail();
    }

    Ok(get_dependent_table_names(&statements[0]))
}

fn get_dependent_table_names(statement: &parser::Statement) -> Vec<String> {
    let mut table_names = Vec::new();
    let mut cte_names = HashSet::new();

    if let parser::Statement::Statement(statement) = statement.clone() {
        if let ast::Statement::Query(statement) = *statement {
            // Collect names of CTEs
            if let Some(with) = statement.with {
                for table in with.cte_tables {
                    cte_names.insert(table.alias.name.to_string());
                    let cte_table_names = get_dependent_table_names(&parser::Statement::Statement(
                        Box::new(ast::Statement::Query(table.query)),
                    ));
                    // Extend table_names with names found in CTEs if they reference actual tables
                    table_names.extend(cte_table_names);
                }
            }
            // Process the main query body
            if let SetExpr::Select(select_statement) = *statement.body {
                for from in select_statement.from {
                    let mut relations = vec![];
                    relations.push(from.relation.clone());
                    for join in from.joins {
                        relations.push(join.relation.clone());
                    }

                    for relation in relations {
                        match relation {
                            TableFactor::Table {
                                name,
                                alias: _,
                                args: _,
                                with_hints: _,
                                version: _,
                                partitions: _,
                            } => {
                                table_names.push(name.to_string());
                            }
                            TableFactor::Derived {
                                lateral: _,
                                subquery,
                                alias: _,
                            } => {
                                table_names.extend(get_dependent_table_names(
                                    &parser::Statement::Statement(Box::new(ast::Statement::Query(
                                        subquery,
                                    ))),
                                ));
                            }
                            _ => (),
                        }
                    }
                }
            }
        }
    }

    // Filter out CTEs and temporary views (aliases of subqueries)
    table_names
        .into_iter()
        .filter(|name| !cte_names.contains(name))
        .collect()
}

async fn shutdown_signal() {
    let ctrl_c = async {
        let signal_result = signal::ctrl_c().await;
        if let Err(err) = signal_result {
            tracing::error!("Failed to listen to shutdown signal: {err}");
        }
    };

    tokio::select! {
        () = ctrl_c => {},
    }
}<|MERGE_RESOLUTION|>--- conflicted
+++ resolved
@@ -51,13 +51,7 @@
 mod flight;
 mod http;
 pub mod model;
-<<<<<<< HEAD
-=======
-pub mod modelformat;
-pub mod modelruntime;
-pub mod modelsource;
 pub mod object_store_registry;
->>>>>>> 2a1befaa
 mod opentelemetry;
 pub mod podswatcher;
 pub mod status;
