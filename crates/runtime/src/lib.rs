--- conflicted
+++ resolved
@@ -648,13 +648,9 @@
         let replicate = ds.replication.as_ref().map_or(false, |r| r.enabled);
 
         // Only wrap data connector when necessary.
-<<<<<<< HEAD
-        let connector = if !ds.embeddings.is_empty() {
-=======
         let connector = if ds.embeddings.is_empty() {
             data_connector
         } else {
->>>>>>> 46df134e
             Arc::new(EmbeddingConnector::new(
                 data_connector,
                 Arc::clone(&embedding),
