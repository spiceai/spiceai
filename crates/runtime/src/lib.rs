#![allow(clippy::missing_errors_doc)]

use std::borrow::Borrow;
use std::{collections::HashMap, sync::Arc};

use app::App;
use config::Config;
use model::Model;
pub use notify::Error as NotifyError;
use snafu::prelude::*;
use spicepod::component::dataset::Dataset;
use spicepod::component::dataset::Mode;
use std::time::Duration;
use tokio::time::sleep;
use tokio::{signal, sync::RwLock};

use crate::{dataconnector::DataConnector, datafusion::DataFusion};

pub mod auth;
pub mod config;
pub mod databackend;
pub mod dataconnector;
pub mod datafusion;
pub mod datapublisher;
pub mod dataupdate;
mod flight;
mod http;
pub mod model;
pub mod modelformat;
pub mod modelruntime;
pub mod modelsource;
mod opentelemetry;
pub mod podswatcher;
pub(crate) mod tracers;

#[derive(Debug, Snafu)]
pub enum Error {
    #[snafu(display("Unable to start HTTP server: {source}"))]
    UnableToStartHttpServer { source: http::Error },

    #[snafu(display("Unable to start Flight server: {source}"))]
    UnableToStartFlightServer { source: flight::Error },

    #[snafu(display("Unable to start OpenTelemetry server: {source}"))]
    UnableToStartOpenTelemetryServer { source: opentelemetry::Error },

    #[snafu(display("Unknown data source: {data_source}"))]
    UnknownDataSource { data_source: String },

    #[snafu(display("Unable to create data backend: {source}"))]
    UnableToCreateBackend { source: datafusion::Error },

    #[snafu(display("Unable to attach data source {data_source}: {source}"))]
    UnableToAttachDataSource {
        source: datafusion::Error,
        data_source: String,
    },

    #[snafu(display("Unable to attach view: {source}"))]
    UnableToAttachView { source: datafusion::Error },

    #[snafu(display("Failed to start pods watcher: {source}"))]
    UnableToInitializePodsWatcher { source: NotifyError },

    #[snafu(display("Unable to initialize data connector {data_connector}: {source}"))]
    UnableToInitializeDataConnector {
        source: dataconnector::Error,
        data_connector: String,
    },

    #[snafu(display("Unknown data connector: {data_connector}"))]
    UnknownDataConnector { data_connector: String },

    #[snafu(display("Unable to create view: {source}"))]
    InvalidSQLView {
        source: spicepod::component::dataset::Error,
    },

    #[snafu(display("Unable to attach data connector {data_connector}: {source}"))]
    UnableToAttachDataConnector {
        source: datafusion::Error,
        data_connector: String,
    },
}

pub type Result<T, E = Error> = std::result::Result<T, E>;

pub struct Runtime {
    pub app: Arc<RwLock<App>>,
    pub config: config::Config,
    pub df: Arc<RwLock<DataFusion>>,
    pub models: Arc<RwLock<HashMap<String, Model>>>,
    pub pods_watcher: podswatcher::PodsWatcher,
    pub auth: Arc<auth::AuthProviders>,

    spaced_tracer: Arc<tracers::SpacedTracer>,
}

impl Runtime {
    #[must_use]
    pub fn new(
        config: Config,
<<<<<<< HEAD
        app: App,
        df: DataFusion,
=======
        app: Arc<app::App>,
        df: Arc<RwLock<DataFusion>>,
>>>>>>> 1e7dfc41
        models: HashMap<String, Model>,
        pods_watcher: podswatcher::PodsWatcher,
        auth: Arc<auth::AuthProviders>,
    ) -> Self {
        Runtime {
<<<<<<< HEAD
            app: Arc::new(RwLock::new(app)),
            config,
            df: Arc::new(RwLock::new(df)),
            models: Arc::new(RwLock::new(models)),
=======
            app,
            config,
            df,
            models: Arc::new(models),
>>>>>>> 1e7dfc41
            pods_watcher,
            auth,
            spaced_tracer: Arc::new(tracers::SpacedTracer::new(Duration::from_secs(15))),
        }
    }

    pub fn load_datasets(&self, auth: &Arc<auth::AuthProviders>) {
        for ds in self.app.datasets.clone() {
            self.load_dataset(ds, auth);
        }
    }

    pub fn load_dataset(&self, ds: Dataset, auth: &Arc<auth::AuthProviders>) {
        let df = Arc::clone(&self.df);
        let auth = Arc::clone(auth);
        let spaced_tracer = Arc::clone(&self.spaced_tracer);
        tokio::spawn(async move {
            loop {
                if ds.acceleration.is_none() && !ds.is_view() {
                    tracing::warn!("No acceleration specified for dataset: {}", ds.name);
                    break;
                };

                let source = ds.source();
                let source = source.as_str();
                let params = Arc::new(ds.params.clone());
                let data_connector: Option<Box<dyn DataConnector + Send>> =
                    match Runtime::get_dataconnector_from_source(source, &auth, Arc::clone(&params))
                        .await
                    {
                        Ok(data_connector) => data_connector,
                        Err(err) => {
                            warn_spaced!(
                                spaced_tracer,
                                "Unable to get data connector from source for dataset {}, retrying: {err:?}",
                                &ds.name
                            );
                            sleep(Duration::from_secs(1)).await;
                            continue;
                        }
                    };

                match Runtime::initialize_dataconnector(
                    data_connector,
                    Arc::clone(&df),
                    source,
                    &ds,
                )
                .await
                {
                    Ok(()) => (),
                    Err(err) => {
                        warn_spaced!(
                            spaced_tracer,
                            "Unable to initialize data connector for dataset {}, retrying: {err:?}",
                            &ds.name
                        );
                        sleep(Duration::from_secs(1)).await;
                        continue;
                    }
                };

                tracing::info!("Loaded dataset: {}", &ds.name);
                break;
            }
        });
    }

    async fn get_dataconnector_from_source(
        source: &str,
        auth: &auth::AuthProviders,
        params: Arc<Option<HashMap<String, String>>>,
    ) -> Result<Option<Box<dyn DataConnector + Send>>> {
        match source {
            "spice.ai" => Ok(Some(Box::new(
                dataconnector::spiceai::SpiceAI::new(auth.get(source), params)
                    .await
                    .context(UnableToInitializeDataConnectorSnafu {
                        data_connector: source,
                    })?,
            ))),
            "dremio" => Ok(Some(Box::new(
                dataconnector::dremio::Dremio::new(auth.get(source), params)
                    .await
                    .context(UnableToInitializeDataConnectorSnafu {
                        data_connector: source,
                    })?,
            ))),
            "localhost" | "" => Ok(None),
            "debug" => Ok(Some(Box::new(dataconnector::debug::DebugSource {}))),
            _ => UnknownDataConnectorSnafu {
                data_connector: source,
            }
            .fail()?,
        }
    }

    async fn initialize_dataconnector(
        data_connector: Option<Box<dyn DataConnector + Send>>,
        df: Arc<RwLock<DataFusion>>,
        source: &str,
        ds: impl Borrow<Dataset>,
    ) -> Result<()> {
        let ds = ds.borrow();
        let view_sql = ds.view_sql().context(InvalidSQLViewSnafu)?;
        let data_backend_publishing_enabled =
            ds.mode() == Mode::ReadWrite || data_connector.is_none();

        if view_sql.is_some() {
            df.read()
                .await
                .attach_view(ds)
                .context(UnableToAttachViewSnafu)?;
            return Ok(());
        }

        let data_backend = df
            .read()
            .await
            .new_accelerated_backend(ds)
            .context(UnableToCreateBackendSnafu)?;
        let data_backend = Arc::new(data_backend);

        if data_backend_publishing_enabled {
            df.write()
                .await
                .attach_publisher(&ds.name.clone(), ds.clone(), Arc::clone(&data_backend))
                .await
                .context(UnableToAttachDataConnectorSnafu {
                    data_connector: source,
                })?;
        }

        if let Some(data_connector) = data_connector {
            let replicate = ds.replication.as_ref().map_or(false, |r| r.enabled);

            // Attach data publisher only if replicate is true and mode is ReadWrite
            if replicate && ds.mode() == Mode::ReadWrite {
                if let Some(data_publisher) = data_connector.get_data_publisher() {
                    df.write()
                        .await
                        .attach_publisher(&ds.name.clone(), ds.clone(), Arc::new(data_publisher))
                        .await
                        .context(UnableToAttachDataConnectorSnafu {
                            data_connector: source,
                        })?;
                } else {
                    tracing::warn!(
                        "Data connector {source} does not support writes, but dataset {ds_name} is configured to replicate",
                        ds_name = ds.name
                    );
                }
            }

            df.write()
                .await
                .attach_connector_to_publisher(
                    ds.clone(),
                    data_connector,
                    Arc::clone(&data_backend),
                )
                .context(UnableToAttachDataConnectorSnafu {
                    data_connector: source,
                })?;
        }

        Ok(())
    }

    pub fn load_model(models_map: &mut HashMap<String, Model>, m: &Model, auth: &auth::AuthProviders) -> HashMap<String, Model> {
    {
        tracing::info!("Deploying model [{}] from {}...", m.name, m.from);
        match Model::load(m, auth.get(m.source().as_str())) {
            Ok(in_m) => {
                model_map.insert(m.name.clone(), in_m);
                tracing::info!("Model [{}] deployed, ready for inferencing", m.name);
            }
            Err(e) => {
                tracing::warn!(
                    "Unable to load runnable model from spicepod {}, error: {}",
                    m.name,
                    e,
                );
            }
        }
    }

    pub async fn start_servers(&mut self) -> Result<()> {
        let http_server_future = http::start(
            self.config.http_bind_address,
            self.app.clone(),
            self.df.clone(),
            self.models.clone(),
        );
        let flight_server_future = flight::start(self.config.flight_bind_address, self.df.clone());
        let open_telemetry_server_future =
            opentelemetry::start(self.config.open_telemetry_bind_address, self.df.clone());
        let pods_watcher_future = self.start_pods_watcher();

        tokio::select! {
            http_res = http_server_future => http_res.context(UnableToStartHttpServerSnafu),
            flight_res = flight_server_future => flight_res.context(UnableToStartFlightServerSnafu),
            open_telemetry_res = open_telemetry_server_future => open_telemetry_res.context(UnableToStartOpenTelemetryServerSnafu),
            pods_watcher_res = pods_watcher_future => pods_watcher_res.context(UnableToInitializePodsWatcherSnafu),
            () = shutdown_signal() => {
                tracing::info!("Goodbye!");
                Ok(())
            },
        }
    }

    pub async fn start_pods_watcher(&mut self) -> notify::Result<()> {

        let mut rx = self.pods_watcher.watch()?;

        while let Some(new_app) = rx.recv().await {
            let current_app = self.app.read().await;
            let current_datasets = current_app.datasets.clone();
            let current_models = current_app.models.clone();

            tracing::debug!("Updated pods information: {:?}", new_app);
            tracing::debug!("Previous pods information: {:?}", current_app);

            drop(current_app);

    
            let mut auth = auth::AuthProviders::default();
            if let Err(e) = auth.parse_from_config() {
                tracing::warn!(
                    "Unable to parse auth from config, proceeding without auth: {}",
                    e
                );
            }
            let auth_arc = Arc::new(auth);

            for ds in &new_app.datasets {
<<<<<<< HEAD
                if !current_datasets.iter().any(|d| d.name == ds.name){
                    if let Err(err) =
                        Runtime::load_dataset(ds, &mut *self.df.write().await, &auth).await
                    {
                        tracing::error!("Unable to load dataset: {err:?}");
                    }
=======
                if !existing_dataset_names.contains(&ds.name) {
                    self.load_dataset(ds.clone(), &auth_arc);
>>>>>>> 1e7dfc41
                }
            }

            for model in &new_app.models {
                if !current_models.iter().any(|m| m.name == model.name) {
                    tracing::info!("TODO: load new model: {model:?}");

                    // tracing::info!("Deploying model [{}] from {}...", model.name, model.from);
                    // match Model::load(model, auth.get(model.source().as_str())) {
                    //     Ok(in_m) => {
                    //         self.models.write().await.insert(model.name.clone(), in_m);
                    //         tracing::info!("Model [{}] deployed, ready for inferencing", model.name);
                    //     }
                    //     Err(e) => {
                    //         tracing::warn!(
                    //             "Unable to load runnable model from spicepod {}, error: {}",
                    //             model.name,
                    //             e,
                    //         );
                    //     }
                    // }
                }
            }

            *self.app.write().await = new_app;
        }

        Ok(())
    }
}

async fn shutdown_signal() {
    let ctrl_c = async {
        let signal_result = signal::ctrl_c().await;
        if let Err(err) = signal_result {
            tracing::error!("Unable to listen to shutdown signal: {err:?}");
        }
    };

    let terminate = async {
        match signal::unix::signal(signal::unix::SignalKind::terminate()) {
            Ok(mut signal) => signal.recv().await,
            Err(err) => {
                tracing::error!("Unable to listen to shutdown signal: {err:?}");
                None
            }
        }
    };

    tokio::select! {
        () = ctrl_c => {},
        _ = terminate => {},
    }
}<|MERGE_RESOLUTION|>--- conflicted
+++ resolved
@@ -100,29 +100,17 @@
     #[must_use]
     pub fn new(
         config: Config,
-<<<<<<< HEAD
-        app: App,
-        df: DataFusion,
-=======
         app: Arc<app::App>,
         df: Arc<RwLock<DataFusion>>,
->>>>>>> 1e7dfc41
         models: HashMap<String, Model>,
         pods_watcher: podswatcher::PodsWatcher,
         auth: Arc<auth::AuthProviders>,
     ) -> Self {
         Runtime {
-<<<<<<< HEAD
-            app: Arc::new(RwLock::new(app)),
-            config,
-            df: Arc::new(RwLock::new(df)),
-            models: Arc::new(RwLock::new(models)),
-=======
             app,
             config,
             df,
             models: Arc::new(models),
->>>>>>> 1e7dfc41
             pods_watcher,
             auth,
             spaced_tracer: Arc::new(tracers::SpacedTracer::new(Duration::from_secs(15))),
@@ -359,17 +347,12 @@
             let auth_arc = Arc::new(auth);
 
             for ds in &new_app.datasets {
-<<<<<<< HEAD
                 if !current_datasets.iter().any(|d| d.name == ds.name){
                     if let Err(err) =
                         Runtime::load_dataset(ds, &mut *self.df.write().await, &auth).await
                     {
                         tracing::error!("Unable to load dataset: {err:?}");
                     }
-=======
-                if !existing_dataset_names.contains(&ds.name) {
-                    self.load_dataset(ds.clone(), &auth_arc);
->>>>>>> 1e7dfc41
                 }
             }
 
