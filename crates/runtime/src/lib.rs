--- conflicted
+++ resolved
@@ -366,17 +366,12 @@
             if let Some(app) = &self.app {
                 let mut current_app = app.write().await;
 
-<<<<<<< HEAD
+                if *current_app == new_app {
+                    continue;
+                }
+
                 tracing::debug!("Updated pods information: {:?}", new_app);
                 tracing::debug!("Previous pods information: {:?}", current_app);
-=======
-            if *current_app == new_app {
-                continue;
-            }
-
-            tracing::debug!("Updated pods information: {:?}", new_app);
-            tracing::debug!("Previous pods information: {:?}", current_app);
->>>>>>> f0e9addb
 
                 *self.auth.write().await = load_auth_providers();
 
@@ -386,38 +381,26 @@
                     }
                 }
 
-<<<<<<< HEAD
+                // check for new and updated models
                 for model in &new_app.models {
-                    if !current_app.models.iter().any(|m| m.name == model.name) {
+                    if let Some(current_model) =
+                        current_app.models.iter().find(|m| m.name == model.name)
+                    {
+                        if current_model != model {
+                            self.update_model(model).await;
+                        }
+                    } else {
                         self.load_model(model).await;
+                }
+
+                // Remove models that are no longer in the app
+                for model in &current_app.models {
+                    if !new_app.models.iter().any(|m| m.name == model.name) {
+                        self.remove_model(model).await;
                     }
-=======
-            // check for new and updated models
-            for model in &new_app.models {
-                if let Some(current_model) =
-                    current_app.models.iter().find(|m| m.name == model.name)
-                {
-                    if current_model != model {
-                        self.update_model(model).await;
-                    }
-                } else {
-                    self.load_model(model).await;
->>>>>>> f0e9addb
                 }
 
-<<<<<<< HEAD
                 *current_app = new_app;
-            }
-=======
-            // Remove models that are no longer in the app
-            for model in &current_app.models {
-                if !new_app.models.iter().any(|m| m.name == model.name) {
-                    self.remove_model(model).await;
-                }
-            }
-
-            *current_app = new_app;
->>>>>>> f0e9addb
         }
 
         Ok(())
