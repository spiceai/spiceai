/*
Copyright 2024 The Spice.ai OSS Authors

Licensed under the Apache License, Version 2.0 (the "License");
you may not use this file except in compliance with the License.
You may obtain a copy of the License at

     https://www.apache.org/licenses/LICENSE-2.0

Unless required by applicable law or agreed to in writing, software
distributed under the License is distributed on an "AS IS" BASIS,
WITHOUT WARRANTIES OR CONDITIONS OF ANY KIND, either express or implied.
See the License for the specific language governing permissions and
limitations under the License.
*/
#![allow(clippy::missing_errors_doc)]

use std::collections::HashSet;
use std::net::SocketAddr;
use std::pin::Pin;
use std::{collections::HashMap, sync::Arc};

use crate::{dataconnector::DataConnector, datafusion::DataFusion};
use ::datafusion::datasource::TableProvider;
use ::datafusion::error::DataFusionError;
use ::datafusion::sql::{sqlparser, TableReference};
use ::opentelemetry::KeyValue;
use accelerated_table::AcceleratedTable;
use app::App;
use builder::RuntimeBuilder;
use cache::QueryResultsCacheProvider;
use component::catalog::Catalog;
use component::dataset::acceleration::RefreshMode;
use component::dataset::{self, Dataset};
use component::view::View;
use config::Config;
use dataaccelerator::spice_sys::dataset_checkpoint::DatasetCheckpoint;
use datafusion::SPICE_RUNTIME_SCHEMA;
use datasets_health_monitor::DatasetsHealthMonitor;
use embeddings::connector::EmbeddingConnector;
use embeddings::task::TaskEmbed;
use extension::ExtensionFactory;
use futures::future::join_all;
use futures::{Future, StreamExt};
use llms::chat::Chat;
use llms::embeddings::Embed;
use model::{try_to_chat_model, try_to_embedding, EmbeddingModelStore, LLMModelStore};
use model_components::model::Model;
pub use notify::Error as NotifyError;
use secrecy::SecretString;
use secrets::ParamStr;
use snafu::prelude::*;
use spice_metrics::get_metrics_table_reference;
use spicepod::component::embeddings::Embeddings;
use spicepod::component::model::{Model as SpicepodModel, ModelType};
use spicepod::component::tool::Tool;
use timing::TimeMeasurement;
use tls::TlsConfig;
use tokio::sync::oneshot::error::RecvError;
use tokio::sync::RwLock;
use tools::builtin::get_builtin_tool_spec;
use tools::factory as tool_factory;
use tools::SpiceModelTool;
use tracing_util::dataset_registered_trace;
use util::fibonacci_backoff::FibonacciBackoffBuilder;
pub use util::shutdown_signal;
use util::{retry, RetryError};

use crate::extension::Extension;
pub mod accelerated_table;
mod builder;
pub mod component;
pub mod config;
pub mod dataaccelerator;
pub mod dataconnector;
pub mod datafusion;
pub mod datasets_health_monitor;
pub mod dataupdate;
pub mod embeddings;
pub mod execution_plan;
pub mod extension;
mod flight;
mod http;
pub mod internal_table;
mod metrics;
mod metrics_server;
pub mod model;
pub mod object_store_registry;
pub mod objectstore;
mod opentelemetry;
mod parameters;
pub mod podswatcher;
pub mod secrets;
pub mod spice_metrics;
pub mod status;
pub mod task_history;
pub mod timing;
pub mod tls;
pub mod tools;
pub(crate) mod tracers;
mod tracing_util;
mod view;

#[derive(Debug, Snafu)]
pub enum Error {
    #[snafu(display("Unable to start HTTP server: {source}"))]
    UnableToStartHttpServer { source: http::Error },

    #[snafu(display("{source}"))]
    UnableToJoinTask { source: tokio::task::JoinError },

    #[snafu(display("Unable to start Prometheus metrics server: {source}"))]
    UnableToStartMetricsServer { source: metrics_server::Error },

    #[snafu(display("Unable to start Flight server: {source}"))]
    UnableToStartFlightServer { source: flight::Error },

    #[snafu(display("Unable to start OpenTelemetry server: {source}"))]
    UnableToStartOpenTelemetryServer { source: opentelemetry::Error },

    #[snafu(display("Unknown data source: {data_source}"))]
    UnknownDataSource { data_source: String },

    #[snafu(display("Unable to create data backend: {source}"))]
    UnableToCreateBackend { source: datafusion::Error },

    #[snafu(display("Unable to attach view: {source}"))]
    UnableToAttachView { source: datafusion::Error },

    #[snafu(display("Failed to start pods watcher: {source}"))]
    UnableToInitializePodsWatcher { source: NotifyError },

    #[snafu(display("{source}"))]
    UnableToInitializeDataConnector {
        source: Box<dyn std::error::Error + Send + Sync>,
    },

    #[snafu(display("{source}"))]
    UnableToInitializeLlm {
        source: Box<dyn std::error::Error + Send + Sync>,
    },

    #[snafu(display("{source}"))]
    UnableToInitializeEmbeddingModel {
        source: Box<dyn std::error::Error + Send + Sync>,
    },

    #[snafu(display("{source}"))]
    UnableToInitializeLlmTool {
        source: Box<dyn std::error::Error + Send + Sync>,
    },

    #[snafu(display("Unknown data connector: {data_connector}"))]
    UnknownDataConnector { data_connector: String },

    #[snafu(display("Unable to load secrets for data connector: {data_connector}"))]
    UnableToLoadDataConnectorSecrets { data_connector: String },

    #[snafu(display("Unable to get secret for data connector {data_connector}: {source}"))]
    UnableToGetSecretForDataConnector {
        source: Box<dyn std::error::Error + Send + Sync>,
        data_connector: String,
    },

    #[snafu(display("Unable to get secret for LLM: {source}"))]
    UnableToGetSecretForLLM {
        source: Box<dyn std::error::Error + Send + Sync>,
    },

    #[snafu(display("Unable to attach data connector {data_connector}: {source}"))]
    UnableToAttachDataConnector {
        source: datafusion::Error,
        data_connector: String,
    },

    #[snafu(display("Unable to load SQL file {file}: {source}"))]
    UnableToLoadSqlFile {
        file: String,
        source: std::io::Error,
    },

    #[snafu(display("Unable to parse SQL: {source}"))]
    UnableToParseSql {
        source: sqlparser::parser::ParserError,
    },

    #[snafu(display("Unable to create view: {reason}"))]
    UnableToCreateView { reason: String },

    #[snafu(display("Specify the SQL string for view {name} using either `sql: SELECT * FROM...` inline or as a file reference with `sql_ref: my_view.sql`"))]
    NeedToSpecifySQLView { name: String },

    #[snafu(display(
        "A federated table was configured as read_write without setting replication.enabled = true"
    ))]
    FederatedReadWriteTableWithoutReplication,

    #[snafu(display("An accelerated table was configured as read_write without setting replication.enabled = true"))]
    AcceleratedReadWriteTableWithoutReplication,

    #[snafu(display("An accelerated table for {dataset_name} was configured with 'refresh_mode = changes', but the data connector doesn't support a changes stream."))]
    AcceleratedTableInvalidChanges { dataset_name: String },

    #[snafu(display("Expected acceleration settings for {name}, found None"))]
    ExpectedAccelerationSettings { name: String },

    #[snafu(display("The accelerator engine {name} is not available. Valid engines are arrow, duckdb, sqlite, and postgres."))]
    AcceleratorEngineNotAvailable { name: String },

    #[snafu(display("The accelerator engine {name} failed to initialize: {source}"))]
    AcceleratorInitializationFailed {
        name: String,
        source: Box<dyn std::error::Error + Send + Sync>,
    },

    #[snafu(display(
        "Dataset names should not include a catalog. Unexpected '{}' in '{}'. Remove '{}' from the dataset name and try again.",
        catalog,
        name,
        catalog,
    ))]
    DatasetNameIncludesCatalog { catalog: Arc<str>, name: Arc<str> },

    #[snafu(display("Unable to load dataset connector: {dataset}"))]
    UnableToLoadDatasetConnector { dataset: TableReference },

    #[snafu(display("Unable to load data connector for catalog {catalog}: {source}"))]
    UnableToLoadCatalogConnector {
        catalog: String,
        source: Box<dyn std::error::Error + Send + Sync>,
    },

    #[snafu(display("The data connector {dataconnector} doesn't support catalogs."))]
    DataConnectorDoesntSupportCatalogs { dataconnector: String },

    #[snafu(display("Unable to create accelerated table: {dataset}, {source}"))]
    UnableToCreateAcceleratedTable {
        dataset: TableReference,
        source: datafusion::Error,
    },

    #[snafu(display("Unable to receive accelerated table status: {source}"))]
    UnableToReceiveAcceleratedTableStatus { source: RecvError },

    #[snafu(display("Unable to start local metrics: {source}"))]
    UnableToStartLocalMetrics { source: spice_metrics::Error },

    #[snafu(display("Unable to track task history: {source}"))]
    UnableToTrackTaskHistory { source: task_history::Error },

    #[snafu(display("Unable to create metrics table: {source}"))]
    UnableToCreateMetricsTable { source: DataFusionError },

    #[snafu(display("Unable to register metrics table: {source}"))]
    UnableToRegisterMetricsTable { source: datafusion::Error },

    #[snafu(display("Invalid dataset defined in Spicepod: {source}"))]
    InvalidSpicepodDataset {
        source: crate::component::dataset::Error,
    },

    #[snafu(display("Invalid glob pattern {pattern}: {source}"))]
    InvalidGlobPattern {
        pattern: String,
        source: globset::Error,
    },

    #[snafu(display("Error converting GlobSet to Regex: {source}"))]
    ErrorConvertingGlobSetToRegex { source: globset::Error },

    #[snafu(display("Unable to create directory: {source}"))]
    UnableToCreateDirectory { source: std::io::Error },
}

pub type Result<T, E = Error> = std::result::Result<T, E>;

#[derive(Clone, Copy)]
pub struct LogErrors(pub bool);

#[derive(Clone)]
pub struct Runtime {
    app: Arc<RwLock<Option<Arc<App>>>>,
    df: Arc<DataFusion>,
    models: Arc<RwLock<HashMap<String, Model>>>,
    llms: Arc<RwLock<LLMModelStore>>,
    embeds: Arc<RwLock<EmbeddingModelStore>>,
    tools: Arc<RwLock<HashMap<String, Arc<dyn SpiceModelTool>>>>,
    pods_watcher: Arc<RwLock<Option<podswatcher::PodsWatcher>>>,
    secrets: Arc<RwLock<secrets::Secrets>>,
    datasets_health_monitor: Option<Arc<DatasetsHealthMonitor>>,
    metrics_endpoint: Option<SocketAddr>,
    prometheus_registry: Option<prometheus::Registry>,

    autoload_extensions: Arc<HashMap<String, Box<dyn ExtensionFactory>>>,
    extensions: Arc<RwLock<HashMap<String, Arc<dyn Extension>>>>,
    spaced_tracer: Arc<tracers::SpacedTracer>,

    status: Arc<status::RuntimeStatus>,
}

impl Runtime {
    #[must_use]
    pub fn builder() -> RuntimeBuilder {
        RuntimeBuilder::new()
    }

    #[must_use]
    pub fn datafusion(&self) -> Arc<DataFusion> {
        Arc::clone(&self.df)
    }

    #[must_use]
    pub fn secrets(&self) -> Arc<RwLock<secrets::Secrets>> {
        Arc::clone(&self.secrets)
    }

    #[must_use]
    pub fn status(&self) -> Arc<status::RuntimeStatus> {
        Arc::clone(&self.status)
    }

    /// Requests a loaded extension, or will attempt to load it if part of the autoloaded extensions.
    pub async fn extension(&self, name: &str) -> Option<Arc<dyn Extension>> {
        let extensions = self.extensions.read().await;

        if let Some(extension) = extensions.get(name) {
            return Some(Arc::clone(extension));
        }
        drop(extensions);

        if let Some(autoload_factory) = self.autoload_extensions.get(name) {
            let mut extensions = self.extensions.write().await;
            let mut extension = autoload_factory.create();
            let extension_name = extension.name().to_string();
            if let Err(err) = extension.initialize(self).await {
                tracing::error!("Unable to initialize extension {extension_name}: {err}");
                return None;
            }

            if let Err(err) = extension.on_start(self).await {
                tracing::error!("Unable to start extension {extension_name}: {err}");
                return None;
            }

            extensions.insert(extension_name.clone(), extension.into());
            return extensions.get(&extension_name).cloned();
        }

        None
    }

    /// Starts the HTTP, Flight, OpenTelemetry and Metrics servers all listening on the ports specified in the given `Config`.
    ///
    /// The future returned by this function drives the individual server futures and will only return once the servers are shutdown.
    ///
    /// It is recommended to start the servers in parallel to loading the Runtime components to speed up startup.
    pub async fn start_servers(
        &self,
        config: Config,
        tls_config: Option<Arc<TlsConfig>>,
    ) -> Result<()> {
        self.register_metrics_table(self.prometheus_registry.is_some())
            .await?;

        let http_server_future = tokio::spawn(http::start(
            config.http_bind_address,
            Arc::clone(&self.app),
            Arc::clone(&self.df),
            Arc::clone(&self.models),
            Arc::clone(&self.llms),
            Arc::clone(&self.embeds),
            config.clone().into(),
            self.metrics_endpoint,
            tls_config.clone(),
        ));

        // Spawn the metrics server in the background
        let metrics_endpoint = self.metrics_endpoint;
        let prometheus_registry = self.prometheus_registry.clone();
        let cloned_tls_config = tls_config.clone();
        tokio::spawn(async move {
            if let Err(e) =
                metrics_server::start(metrics_endpoint, prometheus_registry, cloned_tls_config)
                    .await
            {
                tracing::error!("Prometheus metrics server error: {e}");
            }
        });

        let flight_server_future = tokio::spawn(flight::start(
            config.flight_bind_address,
            Arc::clone(&self.df),
            tls_config.clone(),
        ));
        let open_telemetry_server_future = tokio::spawn(opentelemetry::start(
            config.open_telemetry_bind_address,
            Arc::clone(&self.df),
            tls_config.clone(),
        ));
        let pods_watcher_future = self.start_pods_watcher();

        if let Some(tls_config) = tls_config {
            match tls_config.subject_name() {
                Some(subject_name) => {
                    tracing::info!("Endpoints secured with TLS using certificate: {subject_name}");
                }
                None => {
                    tracing::info!("Endpoints secured with TLS");
                }
            }
        }

        tokio::select! {
            http_res = http_server_future => {
                match http_res {
                    Ok(http_res) => http_res.context(UnableToStartHttpServerSnafu),
                    Err(source) => {
                        Err(Error::UnableToJoinTask { source })
                    }
                }
             },
            flight_res = flight_server_future => {
                match flight_res {
                    Ok(flight_res) => flight_res.context(UnableToStartFlightServerSnafu),
                    Err(source) => {
                        Err(Error::UnableToJoinTask { source })
                    }
                }
            },
            open_telemetry_res = open_telemetry_server_future => {
                match open_telemetry_res {
                    Ok(open_telemetry_res) => open_telemetry_res.context(UnableToStartOpenTelemetryServerSnafu),
                    Err(source) => {
                        Err(Error::UnableToJoinTask { source })
                    }
                }
            },
            pods_watcher_res = pods_watcher_future => pods_watcher_res.context(UnableToInitializePodsWatcherSnafu),
            () = shutdown_signal() => {
                tracing::info!("Goodbye!");
                Ok(())
            },
        }
    }

    /// Will load all of the components of the Runtime, including `secret_stores`, `catalogs`, `datasets`, `models`, and `embeddings`.
    ///
    /// The future returned by this function will not resolve until all components have been loaded and marked as ready.
    /// This includes waiting for the first refresh of any accelerated tables to complete.
    pub async fn load_components(&self) {
        self.start_extensions().await;

        #[cfg(feature = "models")]
        self.load_embeddings().await; // Must be loaded before datasets

        let mut futures: Vec<Pin<Box<dyn Future<Output = ()>>>> = vec![
            Box::pin(async {
                if let Err(err) = self.init_task_history().await {
                    tracing::warn!("Creating internal task history table: {err}");
                };
            }),
            Box::pin(self.init_results_cache()),
            Box::pin(self.load_datasets()),
            Box::pin(self.load_catalogs()),
        ];

        if cfg!(feature = "models") {
            futures.push(Box::pin(self.load_models()));
        }

        join_all(futures).await;
    }

    pub async fn get_params_with_secrets(
        &self,
        params: &HashMap<String, String>,
    ) -> HashMap<String, SecretString> {
        let shared_secrets = Arc::clone(&self.secrets);
        let secrets = shared_secrets.read().await;

        let mut params_with_secrets: HashMap<String, SecretString> = HashMap::new();

        // Inject secrets from the user-supplied params.
        // This will replace any instances of `${ store:key }` with the actual secret value.
        for (k, v) in params {
            let secret = secrets.inject_secrets(k, ParamStr(v)).await;
            params_with_secrets.insert(k.clone(), secret);
        }

        params_with_secrets
    }

    async fn start_extensions(&self) {
        let mut extensions = self.extensions.write().await;
        for (name, extension) in extensions.iter_mut() {
            if let Err(err) = extension.on_start(self).await {
                tracing::warn!("Failed to start extension {name}: {err}");
            }
        }
    }

    fn datasets_iter(app: &Arc<App>) -> impl Iterator<Item = Result<Dataset>> + '_ {
        app.datasets
            .clone()
            .into_iter()
            .map(Dataset::try_from)
            .map(move |ds| ds.map(|ds| Dataset::with_app(ds, Arc::clone(app))))
    }

    fn catalogs_iter<'a>(app: &Arc<App>) -> impl Iterator<Item = Result<Catalog>> + 'a {
        app.catalogs.clone().into_iter().map(Catalog::try_from)
    }

    /// Returns a list of valid datasets from the given App, skipping any that fail to parse and logging an error for them.
    fn get_valid_datasets(app: &Arc<App>, log_errors: LogErrors) -> Vec<Arc<Dataset>> {
        Self::datasets_iter(app)
            .zip(&app.datasets)
            .filter_map(|(ds, spicepod_ds)| match ds {
                Ok(ds) => Some(Arc::new(ds)),
                Err(e) => {
                    if log_errors.0 {
                        metrics::datasets::LOAD_ERROR.add(1, &[]);
                        tracing::error!(dataset = &spicepod_ds.name, "{e}");
                    }
                    None
                }
            })
            .collect()
    }

    /// Returns a list of valid catalogs from the given App, skipping any that fail to parse and logging an error for them.
    fn get_valid_catalogs(app: &Arc<App>, log_errors: LogErrors) -> Vec<Catalog> {
        Self::catalogs_iter(app)
            .zip(&app.catalogs)
            .filter_map(|(catalog, spicepod_catalog)| match catalog {
                Ok(catalog) => Some(catalog),
                Err(e) => {
                    if log_errors.0 {
                        metrics::catalogs::LOAD_ERROR.add(1, &[]);
                        tracing::error!(catalog = &spicepod_catalog.name, "{e}");
                    }
                    None
                }
            })
            .collect()
    }

    /// Returns a list of valid views from the given App, skipping any that fail to parse and logging an error for them.
    fn get_valid_views(app: &Arc<App>, log_errors: LogErrors) -> Vec<View> {
        let datasets = Self::get_valid_datasets(app, log_errors)
            .iter()
            .map(|ds| ds.name.clone())
            .collect::<HashSet<_>>();

        app.views
            .iter()
            .cloned()
            .map(View::try_from)
            .zip(&app.views)
            .filter_map(|(view, spicepod_view)| match view {
                Ok(view) => {
                    // only load this view if the name isn't used by an existing dataset
                    if datasets.contains(&view.name) {
                        if log_errors.0 {
                            metrics::views::LOAD_ERROR.add(1, &[]);
                            tracing::error!(
                                view = &spicepod_view.name,
                                "View name is already in use by a dataset."
                            );
                        }
                        None
                    } else {
                        Some(view)
                    }
                }
                Err(e) => {
                    if log_errors.0 {
                        metrics::views::LOAD_ERROR.add(1, &[]);
                        tracing::error!(view = &spicepod_view.name, "{e}");
                    }
                    None
                }
            })
            .collect()
    }

    async fn load_catalogs(&self) {
        let app_lock = self.app.read().await;
        let Some(app) = app_lock.as_ref() else {
            return;
        };

        let valid_catalogs = Self::get_valid_catalogs(app, LogErrors(true));
        let mut futures = vec![];
        for catalog in &valid_catalogs {
            self.status
                .update_catalog(&catalog.name, status::ComponentStatus::Initializing);
            futures.push(self.load_catalog(catalog));
        }

        let _ = join_all(futures).await;
    }

    /// Returns a list of valid datasets from the given App, skipping any that fail to parse and logging an error for them.
    async fn get_initialized_datasets(app: &Arc<App>, log_errors: LogErrors) -> Vec<Arc<Dataset>> {
        let valid_datasets = Self::get_valid_datasets(app, log_errors);
        futures::stream::iter(valid_datasets)
            .filter_map(|ds| async move {
                match (ds.is_accelerated(), ds.is_accelerator_initialized().await) {
                    (true, true) | (false, _) => Some(Arc::clone(&ds)),
                    (true, false) => {
                        if log_errors.0 {
                            metrics::datasets::LOAD_ERROR.add(1, &[]);
                            tracing::error!(
                                dataset = &ds.name.to_string(),
                                "Dataset is accelerated but the accelerator failed to initialize."
                            );
                        }
                        None
                    }
                }
            })
            .collect()
            .await
    }

    /// Initialize datasets configured with accelerators before registering the datasets.
    /// This ensures that the required resources for acceleration are available before registration,
    /// which is important for acceleration federation for some acceleration engines (e.g. `SQLite`).
    async fn initialize_accelerators(&self, datasets: &[Arc<Dataset>]) -> Vec<Arc<Dataset>> {
        let spaced_tracer = Arc::clone(&self.spaced_tracer);

        let mut initialized_datasets = vec![];
        for ds in datasets {
            if let Some(acceleration) = &ds.acceleration {
                let accelerator = match dataaccelerator::get_accelerator_engine(acceleration.engine)
                    .await
                    .context(AcceleratorEngineNotAvailableSnafu {
                        name: acceleration.engine.to_string(),
                    }) {
                    Ok(accelerator) => accelerator,
                    Err(err) => {
                        let ds_name = &ds.name;
                        self.status
                            .update_dataset(ds_name, status::ComponentStatus::Error);
                        metrics::datasets::LOAD_ERROR.add(1, &[]);
                        warn_spaced!(spaced_tracer, "{} {err}", ds_name.table());
                        continue;
                    }
                };

                // If we already have an existing dataset checkpoint table that has been checkpointed,
                // it means there is data from a previous acceleration and we don't need
                // to wait for the first refresh to complete to mark it ready.
                if let Ok(checkpoint) = DatasetCheckpoint::try_new(ds).await {
                    if checkpoint.exists().await {
                        self.status
                            .update_dataset(&ds.name, status::ComponentStatus::Ready);
                    }
                }

                match accelerator
                    .init(ds)
                    .await
                    .context(AcceleratorInitializationFailedSnafu {
                        name: acceleration.engine.to_string(),
                    }) {
                    Ok(()) => {
                        initialized_datasets.push(Arc::clone(ds));
                    }
                    Err(err) => {
                        let ds_name = &ds.name;
                        self.status
                            .update_dataset(ds_name, status::ComponentStatus::Error);
                        metrics::datasets::LOAD_ERROR.add(1, &[]);
                        warn_spaced!(spaced_tracer, "{} {err}", ds_name.table());
                    }
                }
            } else {
                initialized_datasets.push(Arc::clone(ds)); // non-accelerated datasets are always successfully initialized
            }
        }

        initialized_datasets
    }

    async fn load_datasets(&self) {
        let app_lock = self.app.read().await;
        let Some(app) = app_lock.as_ref() else {
            return;
        };

        let valid_datasets = Self::get_valid_datasets(app, LogErrors(true));
        let mut futures = vec![];

        // Load only successfully initialized datasets
        for ds in &self.initialize_accelerators(&valid_datasets).await {
            self.status
                .update_dataset(&ds.name, status::ComponentStatus::Initializing);
            futures.push(self.load_dataset(Arc::clone(ds)));
        }

        if let Some(parallel_num) = app.runtime.num_of_parallel_loading_at_start_up {
            let stream = futures::stream::iter(futures).buffer_unordered(parallel_num);
            let _ = stream.collect::<Vec<_>>().await;
            return;
        }

        let _ = join_all(futures).await;

        // After all datasets have loaded, load the views.
        self.load_views(app);
    }

    fn load_views(&self, app: &Arc<App>) {
        let views: Vec<View> = Self::get_valid_views(app, LogErrors(true));

        for view in &views {
            if let Err(e) = self.load_view(view) {
                tracing::error!("Unable to load view: {e}");
            };
        }
    }

    async fn load_catalog(&self, catalog: &Catalog) {
        let spaced_tracer = Arc::clone(&self.spaced_tracer);

        let retry_strategy = FibonacciBackoffBuilder::new().max_retries(None).build();

        let _ = retry(retry_strategy, || async {
            let connector = match self.load_catalog_connector(catalog).await {
                Ok(connector) => connector,
                Err(err) => {
                    let catalog_name = &catalog.name;
                    self.status
                        .update_catalog(catalog_name, status::ComponentStatus::Error);
                    metrics::catalogs::LOAD_ERROR.add(1, &[]);
                    warn_spaced!(spaced_tracer, "{} {err}", catalog_name);
                    return Err(RetryError::transient(err));
                }
            };

            if let Err(err) = self.register_catalog(catalog, connector).await {
                tracing::error!("Unable to register catalog {}: {err}", &catalog.name);
                return Err(RetryError::transient(err));
            };

            self.status
                .update_catalog(&catalog.name, status::ComponentStatus::Ready);

            Ok(())
        })
        .await;
    }

    // Caller must set `status::update_dataset(...` before calling `load_dataset`. This function will set error/ready statuses appropriately.`
    async fn load_dataset(&self, ds: Arc<Dataset>) {
        let spaced_tracer = Arc::clone(&self.spaced_tracer);

        let retry_strategy = FibonacciBackoffBuilder::new().max_retries(None).build();

        let _ = retry(retry_strategy, || async {
            let connector = match self.load_dataset_connector(Arc::clone(&ds)).await {
                Ok(connector) => connector,
                Err(err) => {
                    let ds_name = &ds.name;
                    self.status
                        .update_dataset(ds_name, status::ComponentStatus::Error);
                    metrics::datasets::LOAD_ERROR.add(1, &[]);
                    warn_spaced!(spaced_tracer, "{} {err}", ds_name.table());
                    return Err(RetryError::transient(err));
                }
            };

            if let Err(err) = self
                .register_loaded_dataset(Arc::clone(&ds), connector, None)
                .await
            {
                return Err(RetryError::transient(err));
            };

            Ok(())
        })
        .await;
    }

    fn load_view(&self, view: &View) -> Result<()> {
        let df = Arc::clone(&self.df);
        df.register_view(view.name.clone(), view.sql.clone())
            .context(UnableToAttachViewSnafu)?;

        Ok(())
    }

    async fn load_catalog_connector(&self, catalog: &Catalog) -> Result<Arc<dyn DataConnector>> {
        let spaced_tracer = Arc::clone(&self.spaced_tracer);
        let catalog = catalog.clone();

        let source = catalog.provider;
        let params = catalog.params.clone();
        let data_connector: Arc<dyn DataConnector> =
            match self.get_dataconnector_from_source(&source, params).await {
                Ok(data_connector) => data_connector,
                Err(err) => {
                    let catalog_name = &catalog.name;
                    self.status
                        .update_catalog(catalog_name, status::ComponentStatus::Error);
                    metrics::catalogs::LOAD_ERROR.add(1, &[]);
                    warn_spaced!(spaced_tracer, "{} {err}", catalog_name);
                    return UnableToLoadDatasetConnectorSnafu {
                        dataset: catalog_name.clone(),
                    }
                    .fail();
                }
            };

        Ok(data_connector)
    }

    async fn load_dataset_connector(&self, ds: Arc<Dataset>) -> Result<Arc<dyn DataConnector>> {
        let spaced_tracer = Arc::clone(&self.spaced_tracer);

        let source = ds.source();
        let params = ds.params.clone();
        let data_connector: Arc<dyn DataConnector> =
            match self.get_dataconnector_from_source(&source, params).await {
                Ok(data_connector) => data_connector,
                Err(err) => {
                    let ds_name = &ds.name;
                    self.status
                        .update_dataset(ds_name, status::ComponentStatus::Error);
                    metrics::datasets::LOAD_ERROR.add(1, &[]);
                    warn_spaced!(spaced_tracer, "{} {err}", ds_name.table());
                    return UnableToLoadDatasetConnectorSnafu {
                        dataset: ds.name.clone(),
                    }
                    .fail();
                }
            };

        Ok(data_connector)
    }

    async fn register_catalog(
        &self,
        catalog: &Catalog,
        data_connector: Arc<dyn DataConnector>,
    ) -> Result<()> {
        tracing::info!(
            "Registering catalog '{}' for {}",
            &catalog.name,
            &catalog.provider
        );
        let catalog_provider = data_connector
            .catalog_provider(self, catalog)
            .await
            .context(DataConnectorDoesntSupportCatalogsSnafu {
                dataconnector: catalog.provider.clone(),
            })?
            .boxed()
            .context(UnableToLoadCatalogConnectorSnafu {
                catalog: catalog.name.clone(),
            })?;
        let num_schemas = catalog_provider
            .schema_names()
            .iter()
            .fold(0, |acc, schema| {
                acc + catalog_provider
                    .schema(schema)
                    .map_or(0, |s| i32::from(!s.table_names().is_empty()))
            });
        let num_tables = catalog_provider
            .schema_names()
            .iter()
            .fold(0, |acc, schema| {
                acc + catalog_provider
                    .schema(schema)
                    .map_or(0, |s| s.table_names().len())
            });

        self.df
            .register_catalog(&catalog.name, catalog_provider)
            .boxed()
            .context(UnableToLoadCatalogConnectorSnafu {
                catalog: catalog.name.clone(),
            })?;

        tracing::info!(
            "Registered catalog '{}' with {num_schemas} schema{} and {num_tables} table{}",
            &catalog.name,
            if num_schemas == 1 { "" } else { "s" },
            if num_tables == 1 { "" } else { "s" },
        );

        Ok(())
    }

    async fn register_loaded_dataset(
        &self,
        ds: Arc<Dataset>,
        data_connector: Arc<dyn DataConnector>,
        accelerated_table: Option<AcceleratedTable>,
    ) -> Result<()> {
        let source = ds.source();
        let spaced_tracer = Arc::clone(&self.spaced_tracer);
        if let Some(acceleration) = &ds.acceleration {
            if data_connector.resolve_refresh_mode(acceleration.refresh_mode)
                == RefreshMode::Changes
                && !data_connector.supports_changes_stream()
            {
                let err = AcceleratedTableInvalidChangesSnafu {
                    dataset_name: ds.name.to_string(),
                }
                .build();
                warn_spaced!(spaced_tracer, "{}{err}", "");
                return Err(err);
            }
        }

        // test dataset connectivity by attempting to get a read provider
        let read_provider = match data_connector.read_provider(&ds).await {
            Ok(provider) => provider,
            Err(err) => {
                self.status
                    .update_dataset(&ds.name, status::ComponentStatus::Error);
                metrics::datasets::LOAD_ERROR.add(1, &[]);
                warn_spaced!(spaced_tracer, "{}{err}", "");
                return UnableToLoadDatasetConnectorSnafu {
                    dataset: ds.name.clone(),
                }
                .fail();
            }
        };

        match self
            .register_dataset(
                Arc::clone(&ds),
                RegisterDatasetContext {
                    data_connector: Arc::clone(&data_connector),
                    federated_read_table: read_provider,
                    source,
                    accelerated_table,
                },
            )
            .await
        {
            Ok(()) => {
                tracing::info!(
                    "{}",
                    dataset_registered_trace(
                        &data_connector,
                        &ds,
                        self.df.cache_provider().is_some()
                    )
                );
                if let Some(datasets_health_monitor) = &self.datasets_health_monitor {
                    if let Err(err) = datasets_health_monitor.register_dataset(&ds).await {
                        tracing::warn!(
                            "Unable to add dataset {} for availability monitoring: {err}",
                            &ds.name
                        );
                    };
                }
                let engine = ds.acceleration.as_ref().map_or_else(
                    || "None".to_string(),
                    |acc| {
                        if acc.enabled {
                            acc.engine.to_string()
                        } else {
                            "None".to_string()
                        }
                    },
                );
                metrics::datasets::COUNT.add(1, &[KeyValue::new("engine", engine)]);

                Ok(())
            }
            Err(err) => {
                self.status
                    .update_dataset(&ds.name, status::ComponentStatus::Error);
                metrics::datasets::LOAD_ERROR.add(1, &[]);
                if let Error::UnableToAttachDataConnector {
                    source: datafusion::Error::RefreshSql { source },
                    data_connector: _,
                } = &err
                {
                    tracing::error!("{source}");
                }
                warn_spaced!(spaced_tracer, "{}{err}", "");

                Err(err)
            }
        }
    }

    async fn remove_dataset(&self, ds: &Dataset) {
        if self.df.table_exists(ds.name.clone()) {
            if let Some(datasets_health_monitor) = &self.datasets_health_monitor {
                datasets_health_monitor
                    .deregister_dataset(&ds.name.to_string())
                    .await;
            }

            if let Err(e) = self.df.remove_table(&ds.name) {
                tracing::warn!("Unable to unload dataset {}: {}", &ds.name, e);
                return;
            }
        }

        tracing::info!("Unloaded dataset {}", &ds.name);
        let engine = ds.acceleration.as_ref().map_or_else(
            || "None".to_string(),
            |acc| {
                if acc.enabled {
                    acc.engine.to_string()
                } else {
                    "None".to_string()
                }
            },
        );
        metrics::datasets::COUNT.add(-1, &[KeyValue::new("engine", engine)]);
    }

    async fn update_dataset(&self, ds: Arc<Dataset>) {
        self.status
            .update_dataset(&ds.name, status::ComponentStatus::Refreshing);
        match self.load_dataset_connector(Arc::clone(&ds)).await {
            Ok(connector) => {
                // File accelerated datasets don't support hot reload.
                if Self::accelerated_dataset_supports_hot_reload(&ds, &*connector) {
                    tracing::info!("Updating accelerated dataset {}...", &ds.name);
                    if let Ok(()) = &self
                        .reload_accelerated_dataset(Arc::clone(&ds), Arc::clone(&connector))
                        .await
                    {
                        self.status
                            .update_dataset(&ds.name, status::ComponentStatus::Ready);
                        return;
                    }
                    tracing::debug!("Failed to create accelerated table for dataset {}, falling back to full dataset reload", ds.name);
                }

                self.remove_dataset(&ds).await;

                if (self
                    .register_loaded_dataset(Arc::clone(&ds), Arc::clone(&connector), None)
                    .await)
                    .is_err()
                {
                    self.status
                        .update_dataset(&ds.name, status::ComponentStatus::Error);
                }
            }
            Err(e) => {
                tracing::error!("Unable to update dataset {}: {e}", ds.name);
                self.status
                    .update_dataset(&ds.name, status::ComponentStatus::Error);
            }
        }
    }

    fn accelerated_dataset_supports_hot_reload(
        ds: &Dataset,
        connector: &dyn DataConnector,
    ) -> bool {
        let Some(acceleration) = &ds.acceleration else {
            return false;
        };

        if !acceleration.enabled {
            return false;
        }

        // Datasets that configure changes and are file-accelerated automatically keep track of changes that survive restarts.
        // Thus we don't need to "hot reload" them to try to keep their data intact.
        if connector.supports_changes_stream()
            && ds.is_file_accelerated()
            && connector.resolve_refresh_mode(acceleration.refresh_mode) == RefreshMode::Changes
        {
            return false;
        }

        // File accelerated datasets don't support hot reload.
        if ds.is_file_accelerated() {
            return false;
        }

        true
    }

    async fn reload_accelerated_dataset(
        &self,
        ds: Arc<Dataset>,
        connector: Arc<dyn DataConnector>,
    ) -> Result<()> {
        let read_table = connector.read_provider(&ds).await.map_err(|_| {
            UnableToLoadDatasetConnectorSnafu {
                dataset: ds.name.clone(),
            }
            .build()
        })?;

        // create new accelerated table for updated data connector
        let (accelerated_table, is_ready) = self
            .df
            .create_accelerated_table(&ds, Arc::clone(&connector), read_table, self.secrets())
            .await
            .context(UnableToCreateAcceleratedTableSnafu {
                dataset: ds.name.clone(),
            })?;

        // wait for accelerated table to be ready
        is_ready
            .await
            .context(UnableToReceiveAcceleratedTableStatusSnafu)?;

        tracing::debug!("Accelerated table for dataset {} is ready", ds.name);

        self.register_loaded_dataset(ds, Arc::clone(&connector), Some(accelerated_table))
            .await?;

        Ok(())
    }

    async fn get_dataconnector_from_source(
        &self,
        source: &str,
        params: HashMap<String, String>,
    ) -> Result<Arc<dyn DataConnector>> {
        let secret_map = self.get_params_with_secrets(&params).await;

        match dataconnector::create_new_connector(source, secret_map, self.secrets()).await {
            Some(dc) => dc.context(UnableToInitializeDataConnectorSnafu {}),
            None => UnknownDataConnectorSnafu {
                data_connector: source,
            }
            .fail(),
        }
    }

    async fn register_dataset(
        &self,
        ds: Arc<Dataset>,
        register_dataset_ctx: RegisterDatasetContext,
    ) -> Result<()> {
        let RegisterDatasetContext {
            data_connector,
            mut federated_read_table,
            source,
            accelerated_table,
        } = register_dataset_ctx;

        let replicate = ds.replication.as_ref().map_or(false, |r| r.enabled);

        // Only wrap data connector when necessary.
        let connector = if ds.embeddings.is_empty() {
            data_connector
        } else {
            let connector = EmbeddingConnector::new(data_connector, Arc::clone(&self.embeds));
            federated_read_table = connector
                .wrap_table(federated_read_table, &ds)
                .await
                .boxed()
                .context(UnableToInitializeDataConnectorSnafu)?;
            Arc::new(connector) as Arc<dyn DataConnector>
        };

        // FEDERATED TABLE
        if !ds.is_accelerated() {
            if ds.mode() == dataset::Mode::ReadWrite && !replicate {
                // A federated dataset was configured as ReadWrite, but the replication setting wasn't set - error out.
                FederatedReadWriteTableWithoutReplicationSnafu.fail()?;
            }

            let ds_name: TableReference = ds.name.clone();
            self.df
                .register_table(
                    ds,
                    datafusion::Table::Federated {
                        data_connector: connector,
                        federated_read_table,
                    },
                )
                .await
                .context(UnableToAttachDataConnectorSnafu {
                    data_connector: source,
                })?;

            self.status
                .update_dataset(&ds_name, status::ComponentStatus::Ready);
            return Ok(());
        }

        // ACCELERATED TABLE
        let acceleration_settings =
            ds.acceleration
                .as_ref()
                .ok_or_else(|| Error::ExpectedAccelerationSettings {
                    name: ds.name.to_string(),
                })?;
        let accelerator_engine = acceleration_settings.engine;
        let replicate = ds.replication.as_ref().map_or(false, |r| r.enabled);

        if ds.mode() == dataset::Mode::ReadWrite && !replicate {
            AcceleratedReadWriteTableWithoutReplicationSnafu.fail()?;
        }

        dataaccelerator::get_accelerator_engine(accelerator_engine)
            .await
            .context(AcceleratorEngineNotAvailableSnafu {
                name: accelerator_engine.to_string(),
            })?;

        // The accelerated refresh task will set the dataset status to `Ready` once it finishes loading.
        self.status
            .update_dataset(&ds.name, status::ComponentStatus::Refreshing);
        self.df
            .register_table(
                ds,
                datafusion::Table::Accelerated {
                    source: connector,
                    federated_read_table,
                    accelerated_table,
                    secrets: self.secrets(),
                },
            )
            .await
            .context(UnableToAttachDataConnectorSnafu {
                data_connector: source,
            })
    }

    /// Loads a specific LLM from the spicepod. If an error occurs, no retry attempt is made.
    async fn load_llm(
        &self,
        m: SpicepodModel,
        params: HashMap<String, SecretString>,
    ) -> Result<Box<dyn Chat>> {
        let l = try_to_chat_model(&m, &params, Arc::new(self.clone()))
            .await
            .boxed()
            .context(UnableToInitializeLlmSnafu)?;

        l.health()
            .await
            .boxed()
            .context(UnableToInitializeLlmSnafu)?;
        Ok(l)
    }

    #[allow(dead_code)]
    /// Loads a specific Embedding model from the spicepod. If an error occurs, no retry attempt is made.
    async fn load_embedding(&self, in_embed: &Embeddings) -> Result<Box<dyn Embed>> {
        let params_with_secrets = self.get_params_with_secrets(&in_embed.params).await;

        let l = try_to_embedding(in_embed, &params_with_secrets)
            .boxed()
            .context(UnableToInitializeEmbeddingModelSnafu)?;
        l.health()
            .await
            .boxed()
            .context(UnableToInitializeEmbeddingModelSnafu)?;
        Ok(l)
    }

    #[allow(dead_code)]
    async fn load_embeddings(&self) {
        let app_lock = self.app.read().await;
        if let Some(app) = app_lock.as_ref() {
            for in_embed in &app.embeddings {
                self.status
                    .update_embedding(&in_embed.name, status::ComponentStatus::Initializing);
                match self.load_embedding(in_embed).await {
                    Ok(e) => {
                        let mut embeds_map = self.embeds.write().await;

                        let m = Box::new(TaskEmbed::new(e)) as Box<dyn Embed>;
                        embeds_map.insert(in_embed.name.clone(), m);

                        tracing::info!("Embedding [{}] ready to embed", in_embed.name);
                        metrics::embeddings::COUNT.add(
                            1,
                            &[
                                KeyValue::new("embeddings", in_embed.name.clone()),
                                KeyValue::new(
                                    "source",
                                    in_embed
                                        .get_prefix()
                                        .map(|x| x.to_string())
                                        .unwrap_or_default(),
                                ),
                            ],
                        );
                        self.status
                            .update_embedding(&in_embed.name, status::ComponentStatus::Ready);
                    }
                    Err(e) => {
                        metrics::embeddings::LOAD_ERROR.add(1, &[]);
                        self.status
                            .update_embedding(&in_embed.name, status::ComponentStatus::Error);
                        tracing::warn!(
                            "Unable to load embedding from spicepod {}, error: {}",
                            in_embed.name,
                            e,
                        );
                    }
                }
            }
        }
    }

    async fn load_models(&self) {
        // Load tools before loading models.
        self.load_tools().await;

        let app_lock = self.app.read().await;
        if let Some(app) = app_lock.as_ref() {
            for model in &app.models {
                self.status
                    .update_model(&model.name, status::ComponentStatus::Initializing);
                self.load_model(model).await;
            }
        }
    }

    #[allow(clippy::implicit_hasher)]
    async fn load_tools(&self) {
        let app_lock = self.app.read().await;
        if let Some(app) = app_lock.as_ref() {
            for tool in &app.tools {
                self.load_tool(tool).await;
            }
        }

        // Load all built-in tools, regardless if they are in the spicepod
        for tool in get_builtin_tool_spec() {
            self.load_tool(&tool).await;
        }
    }

    async fn load_tool(&self, tool: &Tool) {
        self.status
            .update_tool(&tool.name, status::ComponentStatus::Initializing);
        let params_with_secrets: HashMap<String, SecretString> =
            self.get_params_with_secrets(&tool.params).await;

        match tool_factory::forge(tool, params_with_secrets)
            .await
            .context(UnableToInitializeLlmToolSnafu)
        {
            Ok(t) => {
                let mut tools_map = self.tools.write().await;
                tools_map.insert(tool.name.clone(), t);
                tracing::info!("Tool [{}] ready to use", tool.name);
                metrics::tools::COUNT.add(1, &[KeyValue::new("tool", tool.name.clone())]);
                self.status
                    .update_tool(&tool.name, status::ComponentStatus::Ready);
            }
            Err(e) => {
                metrics::tools::LOAD_ERROR.add(1, &[]);
                self.status
                    .update_tool(&tool.name, status::ComponentStatus::Error);
                tracing::warn!(
                    "Unable to load tool from spicepod {}, error: {}",
                    tool.name,
                    e,
                );
            }
        }
    }

    // Caller must set `status::update_model(...` before calling `load_model`. This function will set error/ready statues appropriately.`
    async fn load_model(&self, m: &SpicepodModel) {
        let source = m.get_source();
        let source_str = source.clone().map(|s| s.to_string()).unwrap_or_default();
        let model = m.clone();
        let _guard = TimeMeasurement::new(
            &metrics::models::LOAD_DURATION_MS,
            &[
                KeyValue::new("model", m.name.clone()),
                KeyValue::new("source", source_str.clone()),
            ],
        );

        tracing::info!("Loading model [{}] from {}...", m.name, m.from);

        // TODO: Have downstream code using model parameters to accept `Hashmap<String, Value>`.
        // This will require handling secrets with `Value` type.
        let p = m
            .params
            .clone()
            .iter()
            .map(|(k, v)| {
                let k = k.clone();
                match v.as_str() {
                    Some(s) => (k, s.to_string()),
                    None => (k, v.to_string()),
                }
            })
            .collect::<HashMap<_, _>>();
        let params = self.get_params_with_secrets(&p).await;

        let model_type = m.model_type();
        tracing::trace!("Model type for {} is {:#?}", m.name, model_type.clone());
        let result: Result<(), String> = match model_type {
            Some(ModelType::Llm) => match self.load_llm(m.clone(), params).await {
                Ok(l) => {
                    let mut llm_map = self.llms.write().await;
                    llm_map.insert(m.name.clone(), l);
                    Ok(())
                }
                Err(e) => Err(format!(
                    "Unable to load LLM from spicepod {}, error: {}",
                    m.name, e,
                )),
            },
            Some(ModelType::Ml) => match Model::load(m.clone(), params).await {
                Ok(in_m) => {
                    let mut model_map = self.models.write().await;
                    model_map.insert(m.name.clone(), in_m);
                    Ok(())
                }
                Err(e) => Err(format!(
                    "Unable to load runnable model from spicepod {}, error: {}",
                    m.name, e,
                )),
            },
            None => Err(format!(
                "Unable to load model {} from spicepod. Unable to determine model type.",
                m.name,
            )),
        };
        match result {
            Ok(()) => {
                tracing::info!("Model [{}] deployed, ready for inferencing", m.name);
                metrics::models::COUNT.add(
                    1,
                    &[
                        KeyValue::new("model", m.name.clone()),
                        KeyValue::new("source", source_str),
                    ],
                );
                self.status
                    .update_model(&model.name, status::ComponentStatus::Ready);
            }
            Err(e) => {
                metrics::models::LOAD_ERROR.add(1, &[]);
                self.status
                    .update_model(&model.name, status::ComponentStatus::Error);
                tracing::warn!(e);
            }
        }
    }

    async fn remove_model(&self, m: &SpicepodModel) {
        match m.model_type() {
            Some(ModelType::Ml) => {
                let mut ml_map = self.models.write().await;
                ml_map.remove(&m.name);
            }
            Some(ModelType::Llm) => {
                let mut llm_map = self.llms.write().await;
                llm_map.remove(&m.name);
            }
            None => return,
        };

        tracing::info!("Model [{}] has been unloaded", m.name);
        let source_str = m.get_source().map(|s| s.to_string()).unwrap_or_default();
        metrics::models::COUNT.add(
            -1,
            &[
                KeyValue::new("model", m.name.clone()),
                KeyValue::new("source", source_str),
            ],
        );
    }

    async fn update_model(&self, m: &SpicepodModel) {
        self.status
            .update_model(&m.name, status::ComponentStatus::Refreshing);
        self.remove_model(m).await;
        self.load_model(m).await;
    }

    async fn register_metrics_table(&self, metrics_enabled: bool) -> Result<()> {
        if metrics_enabled {
            let table_reference = get_metrics_table_reference();
            let metrics_table = self.df.get_table(table_reference).await;

            if metrics_table.is_none() {
                tracing::debug!("Registering local metrics table");
                spice_metrics::register_metrics_table(&self.df)
                    .await
                    .context(UnableToStartLocalMetricsSnafu)?;
            }
        }

        Ok(())
    }

    async fn start_pods_watcher(&self) -> notify::Result<()> {
        let mut pods_watcher = self.pods_watcher.write().await;
        let Some(mut pods_watcher) = pods_watcher.take() else {
            return Ok(());
        };
        let mut rx = pods_watcher.watch()?;

        while let Some(new_app) = rx.recv().await {
            let mut app_lock = self.app.write().await;
            if let Some(current_app) = app_lock.as_mut() {
                let new_app = Arc::new(new_app);
                if *current_app == new_app {
                    continue;
                }

                tracing::debug!("Updated pods information: {:?}", new_app);
                tracing::debug!("Previous pods information: {:?}", current_app);

                // Check for new and updated catalogs
                let valid_catalogs = Self::get_valid_catalogs(&new_app, LogErrors(true));
                let existing_catalogs = Self::get_valid_catalogs(current_app, LogErrors(false));

                for catalog in &valid_catalogs {
                    if let Some(current_catalog) =
                        existing_catalogs.iter().find(|c| c.name == catalog.name)
                    {
                        if catalog != current_catalog {
                            // It isn't currently possible to remove catalogs once they have been loaded in DataFusion. `load_catalog` will overwrite the existing catalog.
                            self.load_catalog(catalog).await;
                        }
                    } else {
                        self.status
                            .update_catalog(&catalog.name, status::ComponentStatus::Initializing);
                        self.load_catalog(catalog).await;
                    }
                }

                // Check for new and updated datasets
                let valid_datasets = Self::get_valid_datasets(&new_app, LogErrors(true));
                let existing_datasets = Self::get_valid_datasets(current_app, LogErrors(false));

                for ds in valid_datasets {
                    if let Some(current_ds) = existing_datasets.iter().find(|d| d.name == ds.name) {
                        if ds != *current_ds {
                            self.update_dataset(ds).await;
                        }
                    } else {
                        self.status
                            .update_dataset(&ds.name, status::ComponentStatus::Initializing);
                        self.load_dataset(ds).await;
                    }
                }

                // Remove datasets that are no longer in the app
                for ds in &current_app.datasets {
                    if !new_app.datasets.iter().any(|d| d.name == ds.name) {
                        let ds = match Dataset::try_from(ds.clone()) {
                            Ok(ds) => ds,
                            Err(e) => {
                                tracing::error!("Could not remove dataset {}: {e}", ds.name);
                                continue;
                            }
                        };
                        self.status
                            .update_dataset(&ds.name, status::ComponentStatus::Disabled);
                        self.remove_dataset(&ds).await;
                    }
                }

                // check for new and updated models
                for model in &new_app.models {
                    if let Some(current_model) =
                        current_app.models.iter().find(|m| m.name == model.name)
                    {
                        if current_model != model {
                            self.update_model(model).await;
                        }
                    } else {
                        self.status
                            .update_model(&model.name, status::ComponentStatus::Initializing);
                        self.load_model(model).await;
                    }
                }

                // Remove models that are no longer in the app
                for model in &current_app.models {
                    if !new_app.models.iter().any(|m| m.name == model.name) {
                        self.status
                            .update_model(&model.name, status::ComponentStatus::Disabled);
                        self.remove_model(model).await;
                    }
                }

                *current_app = new_app;
            } else {
                *app_lock = Some(Arc::new(new_app));
            }
        }

        Ok(())
    }

    pub async fn init_results_cache(&self) {
        let app = self.app.read().await;
        let Some(app) = app.as_ref() else { return };

        let cache_config = &app.runtime.results_cache;

        if !cache_config.enabled {
            return;
        }

        match QueryResultsCacheProvider::try_new(
            cache_config,
            Box::new([SPICE_RUNTIME_SCHEMA.into(), "information_schema".into()]),
        ) {
            Ok(cache_provider) => {
                tracing::info!("Initialized results cache; {cache_provider}");
                self.datafusion().set_cache_provider(cache_provider);
            }
            Err(e) => {
                tracing::warn!("Failed to initialize results cache: {e}");
            }
        };
    }

<<<<<<< HEAD
    pub async fn init_task_history(&self) -> Result<()> {
        match task_history::TaskSpan::instantiate_table(self.status()).await {
=======
    pub async fn init_query_history(&self) -> Result<()> {
        let app = self.app.read().await;
        if let Some(app) = app.as_ref() {
            if !app.runtime.task_history.enabled {
                tracing::debug!("Task history is disabled!");
                return Ok(());
            }
        }

        let query_history_table_reference = TableReference::partial(
            SPICE_RUNTIME_SCHEMA,
            query_history::DEFAULT_QUERY_HISTORY_TABLE,
        );

        match query_history::instantiate_query_history_table(self.status()).await {
            Ok(table) => {
                let _ = self
                    .df
                    .register_runtime_table(query_history_table_reference, table)
                    .context(UnableToCreateBackendSnafu);
            }
            Err(err) => return Err(Error::UnableToTrackQueryHistory { source: err }),
        };

        let (retention_period_secs, retention_check_interval_secs) = match app.as_ref() {
            Some(app) => (
                app.runtime
                    .task_history
                    .retention_period_as_secs()
                    .map_err(|e| Error::UnableToTrackTaskHistory {
                        source: task_history::Error::InvalidConfiguration { source: e }, // keeping the spicepod detached but still want to return snafu errors
                    })?,
                app.runtime
                    .task_history
                    .retention_check_interval_as_secs()
                    .map_err(|e| Error::UnableToTrackTaskHistory {
                        source: task_history::Error::InvalidConfiguration { source: e },
                    })?,
            ),
            None => (
                task_history::DEFAULT_TASK_HISTORY_RETENTION_PERIOD_SECS,
                task_history::DEFAULT_TASK_HISTORY_RETENTION_CHECK_INTERVAL_SECS,
            ),
        };

        match task_history::TaskSpan::instantiate_table(
            self.status(),
            retention_period_secs,
            retention_check_interval_secs,
        )
        .await
        {
>>>>>>> 3f985d37
            Ok(table) => self
                .df
                .register_runtime_table(
                    TableReference::partial(
                        SPICE_RUNTIME_SCHEMA,
                        task_history::DEFAULT_TASK_HISTORY_TABLE,
                    ),
                    table,
                )
                .context(UnableToCreateBackendSnafu),
            Err(source) => Err(Error::UnableToTrackTaskHistory { source }),
        }
    }
}

pub struct RegisterDatasetContext {
    data_connector: Arc<dyn DataConnector>,
    federated_read_table: Arc<dyn TableProvider>,
    source: String,
    accelerated_table: Option<AcceleratedTable>,
}

#[must_use]
pub fn spice_data_base_path() -> String {
    let Ok(working_dir) = std::env::current_dir() else {
        return ".".to_string();
    };

    let base_folder = working_dir.join(".spice/data");
    base_folder.to_str().unwrap_or(".").to_string()
}

pub(crate) fn make_spice_data_directory() -> Result<()> {
    let base_folder = spice_data_base_path();
    std::fs::create_dir_all(base_folder).context(UnableToCreateDirectorySnafu)
}<|MERGE_RESOLUTION|>--- conflicted
+++ resolved
@@ -1625,33 +1625,8 @@
         };
     }
 
-<<<<<<< HEAD
     pub async fn init_task_history(&self) -> Result<()> {
-        match task_history::TaskSpan::instantiate_table(self.status()).await {
-=======
-    pub async fn init_query_history(&self) -> Result<()> {
         let app = self.app.read().await;
-        if let Some(app) = app.as_ref() {
-            if !app.runtime.task_history.enabled {
-                tracing::debug!("Task history is disabled!");
-                return Ok(());
-            }
-        }
-
-        let query_history_table_reference = TableReference::partial(
-            SPICE_RUNTIME_SCHEMA,
-            query_history::DEFAULT_QUERY_HISTORY_TABLE,
-        );
-
-        match query_history::instantiate_query_history_table(self.status()).await {
-            Ok(table) => {
-                let _ = self
-                    .df
-                    .register_runtime_table(query_history_table_reference, table)
-                    .context(UnableToCreateBackendSnafu);
-            }
-            Err(err) => return Err(Error::UnableToTrackQueryHistory { source: err }),
-        };
 
         let (retention_period_secs, retention_check_interval_secs) = match app.as_ref() {
             Some(app) => (
@@ -1681,7 +1656,6 @@
         )
         .await
         {
->>>>>>> 3f985d37
             Ok(table) => self
                 .df
                 .register_runtime_table(
