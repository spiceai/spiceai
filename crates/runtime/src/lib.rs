--- conflicted
+++ resolved
@@ -200,12 +200,8 @@
     pub df: Arc<DataFusion>,
     pub models: Arc<RwLock<HashMap<String, Model>>>,
     pub llms: Arc<RwLock<LLMModelStore>>,
-<<<<<<< HEAD
+    pub embeds: Arc<RwLock<EmbeddingModelStore>>,
     pub pods_watcher: RwLock<Option<podswatcher::PodsWatcher>>,
-=======
-    pub embeds: Arc<RwLock<EmbeddingModelStore>>,
-    pub pods_watcher: Option<podswatcher::PodsWatcher>,
->>>>>>> 850a2f5a
     pub secrets_provider: Arc<RwLock<secrets::SecretsProvider>>,
 
     extensions: Vec<Box<dyn Extension>>,
@@ -228,12 +224,8 @@
             df: Arc::new(DataFusion::new_with_cache_provider(cache_provider)),
             models: Arc::new(RwLock::new(HashMap::new())),
             llms: Arc::new(RwLock::new(HashMap::new())),
-<<<<<<< HEAD
+            embeds: Arc::new(RwLock::new(HashMap::new())),
             pods_watcher: RwLock::new(None),
-=======
-            embeds: Arc::new(RwLock::new(HashMap::new())),
-            pods_watcher: None,
->>>>>>> 850a2f5a
             secrets_provider: Arc::new(RwLock::new(secrets::SecretsProvider::new())),
             spaced_tracer: Arc::new(tracers::SpacedTracer::new(Duration::from_secs(15))),
             extensions: vec![],
