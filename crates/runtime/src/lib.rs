--- conflicted
+++ resolved
@@ -18,12 +18,9 @@
 mod http;
 pub mod model;
 pub mod modelformat;
-<<<<<<< HEAD
 pub mod modelruntime;
 pub mod modelsource;
-=======
 mod opentelemetry;
->>>>>>> eb0648db
 
 #[derive(Debug, Snafu)]
 pub enum Error {
