/*
Copyright 2024 The Spice.ai OSS Authors

Licensed under the Apache License, Version 2.0 (the "License");
you may not use this file except in compliance with the License.
You may obtain a copy of the License at

     https://www.apache.org/licenses/LICENSE-2.0

Unless required by applicable law or agreed to in writing, software
distributed under the License is distributed on an "AS IS" BASIS,
WITHOUT WARRANTIES OR CONDITIONS OF ANY KIND, either express or implied.
See the License for the specific language governing permissions and
limitations under the License.
*/

use std::time::SystemTime;
use std::{any::Any, sync::Arc, time::Duration};

use crate::component::dataset::acceleration::{RefreshMode, ZeroResultsAction};
use crate::component::dataset::TimeFormat;
use crate::datafusion::SPICE_RUNTIME_SCHEMA;
use arrow::array::UInt64Array;
use arrow::datatypes::SchemaRef;
use arrow::error::ArrowError;
use async_trait::async_trait;
use cache::QueryResultsCacheProvider;
use data_components::delete::get_deletion_provider;
use datafusion::error::{DataFusionError, Result as DataFusionResult};
use datafusion::execution::context::SessionState;
use datafusion::logical_expr::{Operator, TableProviderFilterPushDown};
use datafusion::physical_plan::union::UnionExec;
use datafusion::physical_plan::{collect, ExecutionPlan};
use datafusion::sql::TableReference;
use datafusion::{
    datasource::{TableProvider, TableType},
    execution::context::SessionContext,
    logical_expr::Expr,
};
use snafu::prelude::*;
use tokio::task::JoinHandle;

use tokio::sync::{mpsc, oneshot, RwLock};

use crate::datafusion::filter_converter::TimestampFilterConvert;
use crate::execution_plan::fallback_on_zero_results::FallbackOnZeroResultsScanExec;
use crate::execution_plan::schema_cast::SchemaCastScanExec;
use crate::execution_plan::slice::SliceExec;
use crate::execution_plan::tee::TeeExec;
use crate::execution_plan::TableScanParams;

pub mod changes;
pub mod refresh;
pub mod refresh_task;
mod refresh_task_runner;

#[derive(Debug, Snafu)]
pub enum Error {
    #[snafu(display("Unable to get data from connector: {source}"))]
    UnableToGetDataFromConnector { source: DataFusionError },

    #[snafu(display("Unable to scan table provider: {source}"))]
    UnableToScanTableProvider {
        source: datafusion::error::DataFusionError,
    },

    #[snafu(display("Unable to create MemTable from data update: {source}"))]
    UnableToCreateMemTableFromUpdate {
        source: datafusion::error::DataFusionError,
    },

    #[snafu(display("Failed to trigger table refresh: {source}"))]
    FailedToTriggerRefresh {
        source: tokio::sync::mpsc::error::SendError<()>,
    },

    #[snafu(display("Manual refresh is not supported for `append` mode"))]
    ManualRefreshIsNotSupported {},

    #[snafu(display("Failed to find latest timestamp in accelerated table"))]
    FailedToQueryLatestTimestamp {
        source: datafusion::error::DataFusionError,
    },

    #[snafu(display("{reason}"))]
    FailedToFindLatestTimestamp { reason: String },

    #[snafu(display("Failed to filter update data: {source}"))]
    FailedToFilterUpdates { source: ArrowError },

<<<<<<< HEAD
    #[snafu(display("Changes: {message}"))]
    Changes { message: String },
=======
    #[snafu(display("Failed to write data into accelerated table: {source}"))]
    FailedToWriteData {
        source: datafusion::error::DataFusionError,
    },
>>>>>>> cad37b94
}

pub type Result<T> = std::result::Result<T, Error>;

// An accelerated table consists of a federated table and a local accelerator.
//
// The accelerator must support inserts.
// AcceleratedTable::new returns an instance of the table and a oneshot receiver that will be triggered when the table is ready, right after the initial data refresh finishes.
pub struct AcceleratedTable {
    dataset_name: TableReference,
    accelerator: Arc<dyn TableProvider>,
    federated: Arc<dyn TableProvider>,
    refresh_trigger: Option<mpsc::Sender<()>>,
    handlers: Vec<JoinHandle<()>>,
    zero_results_action: ZeroResultsAction,
    refresh_params: Arc<RwLock<refresh::Refresh>>,
    refresher: Arc<refresh::Refresher>,
}

fn validate_refresh_data_window(
    refresh: &refresh::Refresh,
    dataset: &TableReference,
    schema: &SchemaRef,
) {
    if refresh.period.is_some() {
        if let Some(time_column) = &refresh.time_column {
            if schema.column_with_name(time_column).is_none() {
                tracing::warn!(
                    "No matching column {time_column} found in the source table, refresh_data_window will be ignored for dataset {dataset}"
                );
            }
        } else {
            tracing::warn!(
                "No time_column was provided, refresh_data_window will be ignored for {dataset}"
            );
        }
    }
}

pub struct Builder {
    dataset_name: TableReference,
    federated: Arc<dyn TableProvider>,
    accelerator: Arc<dyn TableProvider>,
    refresh: refresh::Refresh,
    retention: Option<Retention>,
    zero_results_action: ZeroResultsAction,
    cache_provider: Option<Arc<QueryResultsCacheProvider>>,
}

impl Builder {
    pub fn new(
        dataset_name: TableReference,
        federated: Arc<dyn TableProvider>,
        accelerator: Arc<dyn TableProvider>,
        refresh: refresh::Refresh,
    ) -> Self {
        Self {
            dataset_name,
            federated,
            accelerator,
            refresh,
            retention: None,
            zero_results_action: ZeroResultsAction::default(),
            cache_provider: None,
        }
    }

    pub fn retention(&mut self, retention: Option<Retention>) -> &mut Self {
        self.retention = retention;
        self
    }

    pub fn zero_results_action(&mut self, zero_results_action: ZeroResultsAction) -> &mut Self {
        self.zero_results_action = zero_results_action;
        self
    }

    pub fn cache_provider(
        &mut self,
        cache_provider: Option<Arc<QueryResultsCacheProvider>>,
    ) -> &mut Self {
        self.cache_provider = cache_provider;
        self
    }

    pub async fn build(self) -> (AcceleratedTable, oneshot::Receiver<()>) {
        let (ready_sender, is_ready) = oneshot::channel::<()>();

        let (acceleration_refresh_mode, refresh_trigger) = match self.refresh.mode {
            RefreshMode::Append => {
                if self.refresh.time_column.is_none() {
                    (refresh::AccelerationRefreshMode::Append(None), None)
                } else {
                    let (start_refresh, on_start_refresh) = mpsc::channel::<()>(1);
                    (
                        refresh::AccelerationRefreshMode::Append(Some(on_start_refresh)),
                        Some(start_refresh),
                    )
                }
            }
            RefreshMode::Full => {
                let (start_refresh, on_start_refresh) = mpsc::channel::<()>(1);
                (
                    refresh::AccelerationRefreshMode::Full(on_start_refresh),
                    Some(start_refresh),
                )
            }
            RefreshMode::Changes => refresh::AccelerationRefreshMode::Changes,
        };

        validate_refresh_data_window(&self.refresh, &self.dataset_name, &self.federated.schema());
        let refresh_params = Arc::new(RwLock::new(self.refresh));
        let mut refresher = refresh::Refresher::new(
            self.dataset_name.clone(),
            Arc::clone(&self.federated),
            Arc::clone(&refresh_params),
            Arc::clone(&self.accelerator),
        );
        refresher.cache_provider(self.cache_provider.clone());

        let refresh_handle = refresher
            .start(acceleration_refresh_mode, ready_sender)
            .await;
        let refresher = Arc::new(refresher);

        let mut handlers = vec![];
        handlers.push(refresh_handle);

        if let Some(retention) = self.retention {
            let retention_check_handle = tokio::spawn(AcceleratedTable::start_retention_check(
                self.dataset_name.clone(),
                Arc::clone(&self.accelerator),
                retention,
                self.cache_provider.clone(),
            ));
            handlers.push(retention_check_handle);
        }
        (
            AcceleratedTable {
                dataset_name: self.dataset_name,
                accelerator: self.accelerator,
                federated: self.federated,
                refresh_trigger,
                handlers,
                zero_results_action: self.zero_results_action,
                refresh_params,
                refresher,
            },
            is_ready,
        )
    }
}

impl AcceleratedTable {
    pub fn builder(
        dataset_name: TableReference,
        federated: Arc<dyn TableProvider>,
        accelerator: Arc<dyn TableProvider>,
        refresh: refresh::Refresh,
    ) -> Builder {
        Builder::new(dataset_name, federated, accelerator, refresh)
    }

    #[must_use]
    pub fn refresher(&self) -> Arc<refresh::Refresher> {
        Arc::clone(&self.refresher)
    }

    #[must_use]
    pub fn refresh_params(&self) -> Arc<RwLock<refresh::Refresh>> {
        Arc::clone(&self.refresh_params)
    }

    pub async fn trigger_refresh(&self) -> Result<()> {
        match &self.refresh_trigger {
            Some(refresh_trigger) => {
                refresh_trigger
                    .send(())
                    .await
                    .context(FailedToTriggerRefreshSnafu)?;
            }
            None => {
                ManualRefreshIsNotSupportedSnafu.fail()?;
            }
        }

        Ok(())
    }

    #[must_use]
    pub fn get_federated_table(&self) -> Arc<dyn TableProvider> {
        Arc::clone(&self.federated)
    }

    pub async fn update_refresh_sql(&self, refresh_sql: Option<String>) -> Result<()> {
        let dataset_name = &self.dataset_name;

        if self.dataset_name.schema() != Some(SPICE_RUNTIME_SCHEMA) {
            if let Some(sql_str) = &refresh_sql {
                tracing::info!("[refresh] Updating refresh SQL for {dataset_name} to {sql_str}");
            } else {
                tracing::info!("[refresh] Removing refresh SQL for {dataset_name}");
            }
        }
        let mut refresh = self.refresh_params.write().await;
        refresh.sql = refresh_sql;
        Ok(())
    }

    #[allow(clippy::cast_possible_wrap)]
    #[allow(clippy::cast_possible_truncation)]
    async fn start_retention_check(
        dataset_name: TableReference,
        accelerator: Arc<dyn TableProvider>,
        retention: Retention,
        cache_provider: Option<Arc<QueryResultsCacheProvider>>,
    ) {
        let time_column = retention.time_column;
        let retention_period = retention.period;
        let schema = accelerator.schema();
        let field = schema
            .column_with_name(time_column.as_str())
            .map(|(_, f)| f);

        let mut interval_timer = tokio::time::interval(retention.check_interval);

        let Some(timestamp_filter_converter) = TimestampFilterConvert::create(
            field.cloned(),
            Some(time_column.clone()),
            retention.time_format,
        ) else {
            tracing::error!("[retention] Failed to get the expression time format for {time_column}, check schema and time format");
            return;
        };

        loop {
            interval_timer.tick().await;

            if let Some(deleted_table_provider) = get_deletion_provider(Arc::clone(&accelerator)) {
                let ctx = SessionContext::new();

                let start = SystemTime::now() - retention_period;

                let timestamp = refresh::get_timestamp(start);
                let expr = timestamp_filter_converter.convert(timestamp, Operator::Lt);

                let timestamp = if let Some(value) =
                    chrono::DateTime::from_timestamp((timestamp / 1_000_000_000) as i64, 0)
                {
                    value.to_rfc3339()
                } else {
                    tracing::warn!("[retention] Unable to convert timestamp");
                    continue;
                };
                if dataset_name.schema() == Some(SPICE_RUNTIME_SCHEMA) {
                    tracing::debug!(
                        "[retention] Evicting data for {dataset_name} where {time_column} < {}...",
                        timestamp
                    );
                } else {
                    tracing::info!(
                        "[retention] Evicting data for {dataset_name} where {time_column} < {}...",
                        timestamp
                    );
                }

                tracing::debug!("[retention] Expr {expr:?}");

                let plan = deleted_table_provider
                    .delete_from(&ctx.state(), &vec![expr])
                    .await;
                match plan {
                    Ok(plan) => {
                        match collect(plan, ctx.task_ctx()).await {
                            Err(e) => {
                                tracing::error!("[retention] Error running retention check: {e}");
                            }
                            Ok(deleted) => {
                                let num_records = deleted.first().map_or(0, |f| {
                                    f.column(0)
                                        .as_any()
                                        .downcast_ref::<UInt64Array>()
                                        .map_or(0, |v| v.values().first().map_or(0, |f| *f))
                                });

                                if dataset_name.schema() == Some(SPICE_RUNTIME_SCHEMA) {
                                    tracing::debug!("[retention] Evicted {num_records} records for {dataset_name}");
                                } else {
                                    tracing::info!("[retention] Evicted {num_records} records for {dataset_name}");
                                }

                                if num_records > 0 {
                                    if let Some(cache_provider) = &cache_provider {
                                        if let Err(e) = cache_provider
                                            .invalidate_for_table(&dataset_name.to_string())
                                            .await
                                        {
                                            tracing::error!("Failed to invalidate cached results for dataset {}: {e}", &dataset_name.to_string());
                                        }
                                    }
                                }
                            }
                        };
                    }
                    Err(e) => {
                        tracing::error!("[retention] Error running retention check: {e}");
                    }
                }
            } else {
                tracing::error!("[retention] Accelerated table does not support delete");
            }
        }
    }
}

impl Drop for AcceleratedTable {
    fn drop(&mut self) {
        for handler in self.handlers.drain(..) {
            handler.abort();
        }
    }
}

#[async_trait]
impl TableProvider for AcceleratedTable {
    fn as_any(&self) -> &dyn Any {
        self
    }

    fn schema(&self) -> SchemaRef {
        self.accelerator.schema()
    }

    fn table_type(&self) -> TableType {
        self.accelerator.table_type()
    }

    fn supports_filters_pushdown(
        &self,
        filters: &[&Expr],
    ) -> DataFusionResult<Vec<TableProviderFilterPushDown>> {
        Ok(vec![TableProviderFilterPushDown::Inexact; filters.len()])
    }

    async fn scan(
        &self,
        state: &SessionState,
        projection: Option<&Vec<usize>>,
        filters: &[Expr],
        limit: Option<usize>,
    ) -> DataFusionResult<Arc<dyn ExecutionPlan>> {
        let input = self
            .accelerator
            .scan(state, projection, filters, limit)
            .await?;

        let plan: Arc<dyn ExecutionPlan> = match self.zero_results_action {
            ZeroResultsAction::ReturnEmpty => input,
            ZeroResultsAction::UseSource => Arc::new(FallbackOnZeroResultsScanExec::new(
                self.dataset_name.clone(),
                input,
                Arc::clone(&self.federated),
                TableScanParams::new(state, projection, filters, limit),
            )),
        };

        Ok(Arc::new(SchemaCastScanExec::new(plan, self.schema())))
    }

    async fn insert_into(
        &self,
        state: &SessionState,
        input: Arc<dyn ExecutionPlan>,
        overwrite: bool,
    ) -> datafusion::error::Result<Arc<dyn ExecutionPlan>> {
        // Duplicate the input into two streams
        let tee_input: Arc<dyn ExecutionPlan> = Arc::new(TeeExec::new(input, 2));

        // Slice the duplicated stream by partition to get separate streams for the accelerated & federated inserts.
        let accelerated_input = Arc::new(SliceExec::new(Arc::clone(&tee_input), 0));
        let accelerated_insert_plan = self
            .accelerator
            .insert_into(state, accelerated_input, overwrite)
            .await?;

        let federated_input = Arc::new(SliceExec::new(tee_input, 1));
        let federated_insert_plan = self
            .federated
            .insert_into(state, federated_input, overwrite)
            .await?;

        // Return the equivalent of a UNION ALL that inserts both into the acceleration and federated source tables.
        let union_plan = Arc::new(UnionExec::new(vec![
            accelerated_insert_plan,
            federated_insert_plan,
        ]));

        Ok(union_plan)
    }
}

pub struct Retention {
    pub(crate) time_column: String,
    pub(crate) time_format: Option<TimeFormat>,
    pub(crate) period: Duration,
    pub(crate) check_interval: Duration,
}

impl Retention {
    #[must_use]
    pub fn new(
        time_column: Option<String>,
        time_format: Option<TimeFormat>,
        retention_period: Option<Duration>,
        retention_check_interval: Option<Duration>,
        retention_check_enabled: bool,
    ) -> Option<Self> {
        if !retention_check_enabled {
            return None;
        }
        if let (Some(time_column), Some(period), Some(check_interval)) =
            (time_column, retention_period, retention_check_interval)
        {
            Some(Self {
                time_column,
                time_format,
                period,
                check_interval,
            })
        } else {
            None
        }
    }
}<|MERGE_RESOLUTION|>--- conflicted
+++ resolved
@@ -88,15 +88,13 @@
     #[snafu(display("Failed to filter update data: {source}"))]
     FailedToFilterUpdates { source: ArrowError },
 
-<<<<<<< HEAD
     #[snafu(display("Changes: {message}"))]
     Changes { message: String },
-=======
+
     #[snafu(display("Failed to write data into accelerated table: {source}"))]
     FailedToWriteData {
         source: datafusion::error::DataFusionError,
     },
->>>>>>> cad37b94
 }
 
 pub type Result<T> = std::result::Result<T, Error>;
@@ -204,7 +202,7 @@
                     Some(start_refresh),
                 )
             }
-            RefreshMode::Changes => refresh::AccelerationRefreshMode::Changes,
+            RefreshMode::Changes => (refresh::AccelerationRefreshMode::Changes, None),
         };
 
         validate_refresh_data_window(&self.refresh, &self.dataset_name, &self.federated.schema());
