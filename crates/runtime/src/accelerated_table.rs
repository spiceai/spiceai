use std::{any::Any, sync::Arc, time::Duration};

use arrow::datatypes::SchemaRef;
use async_stream::stream;
use async_trait::async_trait;
use datafusion::common::OwnedTableReference;
use datafusion::error::Result as DataFusionResult;
use datafusion::execution::context::SessionState;
use datafusion::logical_expr::TableProviderFilterPushDown;
use datafusion::physical_plan::union::UnionExec;
use datafusion::physical_plan::{collect, ExecutionPlan};
use datafusion::{
    datasource::{TableProvider, TableType},
    execution::context::SessionContext,
    logical_expr::Expr,
};
use futures::{stream::BoxStream, StreamExt};
use object_store::ObjectStore;
use snafu::prelude::*;
use spicepod::component::dataset::acceleration::RefreshMode;
use tokio::task::JoinHandle;
use url::Url;

use tokio::sync::mpsc;
use tokio::sync::mpsc::Receiver;
use tokio::time::interval;
use tokio_stream::wrappers::ReceiverStream;

use crate::execution_plan::slice::SliceExec;
use crate::execution_plan::tee::TeeExec;
use crate::{
    dataconnector::{self, get_all_data},
    dataupdate::{DataUpdate, DataUpdateExecutionPlan, UpdateType},
    status,
    timing::TimeMeasurement,
};

#[derive(Debug, Snafu)]
<<<<<<< HEAD
#[allow(clippy::enum_variant_names)]
enum Error {
=======
pub enum Error {
>>>>>>> 639df26a
    #[snafu(display("Unable to get data from connector: {source}"))]
    UnableToGetDataFromConnector { source: dataconnector::Error },

    #[snafu(display("Unable to scan table provider: {source}"))]
    UnableToScanTableProvider {
        source: datafusion::error::DataFusionError,
    },

<<<<<<< HEAD
    #[snafu(display("Unable to register table provider: {source}"))]
    UnableToRegisterTableProvider {
        source: datafusion::error::DataFusionError,
    },
=======
    #[snafu(display("Failed to trigger table refresh: {source}"))]
    FailedToTriggerRefresh {
        source: tokio::sync::mpsc::error::SendError<()>,
    },

    #[snafu(display("Manual refresh is not supported for `append` mode"))]
    ManualRefreshIsNotSupported {},
>>>>>>> 639df26a
}

pub type Result<T> = std::result::Result<T, Error>;

// An accelerated table consists of a federated table and a local accelerator.
//
// The accelerator must support inserts.
pub(crate) struct AcceleratedTable {
    accelerator: Arc<dyn TableProvider>,
    federated: Arc<dyn TableProvider>,
    refresh_handle: JoinHandle<()>,
    refresh_trigger: Option<mpsc::Sender<()>>,
    scheduled_refreshes_handle: Option<JoinHandle<()>>,
}

enum AccelerationRefreshMode {
    Full(Receiver<()>),
    Append,
}

impl AcceleratedTable {
    pub async fn new(
        dataset_name: String,
        federated: Arc<dyn TableProvider>,
        accelerator: Arc<dyn TableProvider>,
        refresh_mode: RefreshMode,
        refresh_interval: Option<Duration>,
        refresh_sql: Option<String>,
        object_store: Option<(Url, Arc<dyn ObjectStore + 'static>)>,
    ) -> Self {
        let mut refresh_trigger = None;
        let mut scheduled_refreshes_handle: Option<JoinHandle<()>> = None;

        let acceleration_refresh_mode: AccelerationRefreshMode = match refresh_mode {
            RefreshMode::Append => AccelerationRefreshMode::Append,
            RefreshMode::Full => {
                let (trigger, receiver) = mpsc::channel::<()>(1);
                refresh_trigger = Some(trigger.clone());
                scheduled_refreshes_handle =
                    Self::schedule_regular_refreshes(refresh_interval, trigger).await;
                AccelerationRefreshMode::Full(receiver)
            }
        };

        let refresh_handle = tokio::spawn(Self::start_refresh(
            dataset_name,
            Arc::clone(&federated),
<<<<<<< HEAD
            refresh_mode,
            refresh_interval,
            refresh_sql,
=======
            acceleration_refresh_mode,
>>>>>>> 639df26a
            Arc::clone(&accelerator),
            object_store,
        ));

        Self {
            accelerator,
            federated,
            refresh_handle,
            refresh_trigger,
            scheduled_refreshes_handle,
        }
    }

    #[allow(dead_code)]
    pub async fn trigger_refresh(&self) -> Result<()> {
        match &self.refresh_trigger {
            Some(refresh_trigger) => {
                refresh_trigger
                    .send(())
                    .await
                    .context(FailedToTriggerRefreshSnafu)?;
            }
            None => {
                ManualRefreshIsNotSupportedSnafu.fail()?;
            }
        }

        Ok(())
    }

    async fn schedule_regular_refreshes(
        refresh_interval: Option<Duration>,
        refresh_trigger: mpsc::Sender<()>,
    ) -> Option<JoinHandle<()>> {
        if let Some(refresh_interval) = refresh_interval {
            let mut interval_timer = interval(refresh_interval);
            let trigger = refresh_trigger.clone();
            let handle = tokio::spawn(async move {
                loop {
                    interval_timer.tick().await;
                    // If sending fails, it means the receiver is dropped, and we should stop the task.
                    if trigger.send(()).await.is_err() {
                        break;
                    }
                }
            });

            return Some(handle);
        } else if let Err(err) = refresh_trigger.send(()).await {
            tracing::error!("Failed to trigger refresh: {err}");
        }

        None
    }

    async fn start_refresh(
        dataset_name: String,
        federated: Arc<dyn TableProvider>,
<<<<<<< HEAD
        refresh_mode: RefreshMode,
        refresh_interval: Option<Duration>,
        refresh_sql: Option<String>,
=======
        acceleration_refresh_mode: AccelerationRefreshMode,
>>>>>>> 639df26a
        accelerator: Arc<dyn TableProvider>,
        object_store: Option<(Url, Arc<dyn ObjectStore + 'static>)>,
    ) {
        let mut stream = Self::stream_updates(
            dataset_name.clone(),
            federated,
<<<<<<< HEAD
            refresh_mode,
            refresh_interval,
            refresh_sql,
=======
            acceleration_refresh_mode,
>>>>>>> 639df26a
            object_store,
        );

        let ctx = SessionContext::new();
        loop {
            let future_result = stream.next().await;
            match future_result {
                Some(data_update) => {
                    let Ok(data_update) = data_update else {
                        continue;
                    };
                    let state = ctx.state();

                    let overwrite = data_update.update_type == UpdateType::Overwrite;
                    match accelerator
                        .insert_into(
                            &state,
                            Arc::new(DataUpdateExecutionPlan::new(data_update)),
                            overwrite,
                        )
                        .await
                    {
                        Ok(plan) => {
                            if let Err(e) = collect(plan, ctx.task_ctx()).await {
                                tracing::error!("Error adding data for {dataset_name}: {e}");
                            };
                        }
                        Err(e) => {
                            tracing::error!("Error adding data for {dataset_name}: {e}");
                        }
                    }
                }
                None => break,
            };
        }
    }

    #[allow(clippy::needless_pass_by_value)]
    fn stream_updates<'a>(
        dataset_name: String,
        federated: Arc<dyn TableProvider>,
<<<<<<< HEAD
        refresh_mode: RefreshMode,
        refresh_interval: Option<Duration>,
        refresh_sql: Option<String>,
=======
        acceleration_refresh_mode: AccelerationRefreshMode,
>>>>>>> 639df26a
        object_store: Option<(Url, Arc<dyn ObjectStore + 'static>)>,
    ) -> BoxStream<'a, Result<DataUpdate>> {
        let mut ctx = SessionContext::new();
        if let Some((ref url, ref object_store)) = object_store {
            ctx.runtime_env()
                .register_object_store(url, Arc::clone(object_store));
        }
        if let Err(e) = ctx.register_table(
            OwnedTableReference::bare(dataset_name.clone()),
            Arc::clone(&federated),
        ) {
            tracing::error!("Unable to register federated table: {e}");
        }

        Box::pin(stream! {
            match acceleration_refresh_mode {
                AccelerationRefreshMode::Append => {
                    let plan = federated.scan(&ctx.state(), None, &[], None).await.context(UnableToScanTableProviderSnafu {})?;

                    if plan.output_partitioning().partition_count() > 1 {
                        tracing::error!("Append is not supported for tables with multiple partitions: {dataset_name}");
                        return;
                    }

                    let schema = federated.schema();

                    let mut stream = plan.execute(0, ctx.task_ctx()).context(UnableToScanTableProviderSnafu {})?;
                    loop {
                        match stream.next().await {
                            Some(Ok(batch)) => {
                                yield Ok(DataUpdate {
                                    schema: Arc::clone(&schema),
                                    data: vec![batch],
                                    update_type: UpdateType::Append,
                                });
                            }
                            Some(Err(e)) => {
                                tracing::error!("Error reading data for {dataset_name}: {e}");
                                yield Err(Error::UnableToScanTableProvider { source: e });
                            }
                            None => break,
                        }
                    }
                }
<<<<<<< HEAD
                RefreshMode::Full => loop {
                  tracing::info!("Refreshing data for {dataset_name}");
                  status::update_dataset(&dataset_name, status::ComponentStatus::Refreshing);
                  let timer = TimeMeasurement::new("load_dataset_duration_ms", vec![("dataset", dataset_name.clone())]);

                  let all_data = match get_all_data(&mut ctx, dataset_name.clone().into(), Arc::clone(&federated), refresh_sql.clone()).await {
                      Ok(data) => data,
                      Err(e) => {
                          tracing::error!("Error refreshing data for {dataset_name}: {e}");
                          yield Err(Error::UnableToGetDataFromConnector { source: e });
                          continue;
                      }
                  };
                  yield Ok(DataUpdate {
                      schema: all_data.0,
                      data: all_data.1,
                      update_type: UpdateType::Overwrite,
                  });
                  drop(timer);
                  match refresh_interval {
                      Some(interval) => tokio::time::sleep(interval).await,
                      None => break,
                  };
              },
=======
                AccelerationRefreshMode::Full(receiver) => {

                    let mut refresh_stream = ReceiverStream::new(receiver);

                    while refresh_stream.next().await.is_some() {
                        tracing::info!("Refreshing data for {dataset_name}");
                        status::update_dataset(&dataset_name, status::ComponentStatus::Refreshing);
                        let timer = TimeMeasurement::new("load_dataset_duration_ms", vec![("dataset", dataset_name.clone())]);
                        let all_data = match get_all_data(&ctx, federated.as_ref()).await {
                            Ok(data) => data,
                            Err(e) => {
                                tracing::error!("Error refreshing data for {dataset_name}: {e}");
                                yield Err(Error::UnableToGetDataFromConnector { source: e });
                                continue;
                            }
                        };
                        yield Ok(DataUpdate {
                            schema: all_data.0,
                            data: all_data.1,
                            update_type: UpdateType::Overwrite,
                        });

                        drop(timer);
                    }
                }
>>>>>>> 639df26a
            }
        })
    }
}

impl Drop for AcceleratedTable {
    fn drop(&mut self) {
        self.refresh_handle.abort();
        if let Some(handle) = &self.scheduled_refreshes_handle {
            handle.abort();
        }
    }
}

#[async_trait]
impl TableProvider for AcceleratedTable {
    fn as_any(&self) -> &dyn Any {
        self
    }

    fn schema(&self) -> SchemaRef {
        self.accelerator.schema()
    }

    fn table_type(&self) -> TableType {
        self.accelerator.table_type()
    }

    fn supports_filters_pushdown(
        &self,
        filters: &[&Expr],
    ) -> DataFusionResult<Vec<TableProviderFilterPushDown>> {
        self.accelerator.supports_filters_pushdown(filters)
    }

    async fn scan(
        &self,
        state: &SessionState,
        projection: Option<&Vec<usize>>,
        filters: &[Expr],
        limit: Option<usize>,
    ) -> DataFusionResult<Arc<dyn ExecutionPlan>> {
        self.accelerator
            .scan(state, projection, filters, limit)
            .await
    }

    async fn insert_into(
        &self,
        state: &SessionState,
        input: Arc<dyn ExecutionPlan>,
        overwrite: bool,
    ) -> datafusion::error::Result<Arc<dyn ExecutionPlan>> {
        // Duplicate the input into two streams
        let tee_input: Arc<dyn ExecutionPlan> = Arc::new(TeeExec::new(input, 2));

        // Slice the duplicated stream by partition to get separate streams for the accelerated & federated inserts.
        let accelerated_input = Arc::new(SliceExec::new(Arc::clone(&tee_input), 0));
        let accelerated_insert_plan = self
            .accelerator
            .insert_into(state, accelerated_input, overwrite)
            .await?;

        let federated_input = Arc::new(SliceExec::new(tee_input, 1));
        let federated_insert_plan = self
            .federated
            .insert_into(state, federated_input, overwrite)
            .await?;

        // Return the equivalent of a UNION ALL that inserts both into the acceleration and federated source tables.
        let union_plan = Arc::new(UnionExec::new(vec![
            accelerated_insert_plan,
            federated_insert_plan,
        ]));

        Ok(union_plan)
    }
}<|MERGE_RESOLUTION|>--- conflicted
+++ resolved
@@ -36,12 +36,7 @@
 };
 
 #[derive(Debug, Snafu)]
-<<<<<<< HEAD
-#[allow(clippy::enum_variant_names)]
-enum Error {
-=======
 pub enum Error {
->>>>>>> 639df26a
     #[snafu(display("Unable to get data from connector: {source}"))]
     UnableToGetDataFromConnector { source: dataconnector::Error },
 
@@ -50,12 +45,6 @@
         source: datafusion::error::DataFusionError,
     },
 
-<<<<<<< HEAD
-    #[snafu(display("Unable to register table provider: {source}"))]
-    UnableToRegisterTableProvider {
-        source: datafusion::error::DataFusionError,
-    },
-=======
     #[snafu(display("Failed to trigger table refresh: {source}"))]
     FailedToTriggerRefresh {
         source: tokio::sync::mpsc::error::SendError<()>,
@@ -63,7 +52,6 @@
 
     #[snafu(display("Manual refresh is not supported for `append` mode"))]
     ManualRefreshIsNotSupported {},
->>>>>>> 639df26a
 }
 
 pub type Result<T> = std::result::Result<T, Error>;
@@ -111,13 +99,8 @@
         let refresh_handle = tokio::spawn(Self::start_refresh(
             dataset_name,
             Arc::clone(&federated),
-<<<<<<< HEAD
-            refresh_mode,
-            refresh_interval,
+            acceleration_refresh_mode,
             refresh_sql,
-=======
-            acceleration_refresh_mode,
->>>>>>> 639df26a
             Arc::clone(&accelerator),
             object_store,
         ));
@@ -176,26 +159,16 @@
     async fn start_refresh(
         dataset_name: String,
         federated: Arc<dyn TableProvider>,
-<<<<<<< HEAD
-        refresh_mode: RefreshMode,
-        refresh_interval: Option<Duration>,
+        acceleration_refresh_mode: AccelerationRefreshMode,
         refresh_sql: Option<String>,
-=======
-        acceleration_refresh_mode: AccelerationRefreshMode,
->>>>>>> 639df26a
         accelerator: Arc<dyn TableProvider>,
         object_store: Option<(Url, Arc<dyn ObjectStore + 'static>)>,
     ) {
         let mut stream = Self::stream_updates(
             dataset_name.clone(),
             federated,
-<<<<<<< HEAD
-            refresh_mode,
-            refresh_interval,
+            acceleration_refresh_mode,
             refresh_sql,
-=======
-            acceleration_refresh_mode,
->>>>>>> 639df26a
             object_store,
         );
 
@@ -237,13 +210,8 @@
     fn stream_updates<'a>(
         dataset_name: String,
         federated: Arc<dyn TableProvider>,
-<<<<<<< HEAD
-        refresh_mode: RefreshMode,
-        refresh_interval: Option<Duration>,
+        acceleration_refresh_mode: AccelerationRefreshMode,
         refresh_sql: Option<String>,
-=======
-        acceleration_refresh_mode: AccelerationRefreshMode,
->>>>>>> 639df26a
         object_store: Option<(Url, Arc<dyn ObjectStore + 'static>)>,
     ) -> BoxStream<'a, Result<DataUpdate>> {
         let mut ctx = SessionContext::new();
@@ -288,32 +256,6 @@
                         }
                     }
                 }
-<<<<<<< HEAD
-                RefreshMode::Full => loop {
-                  tracing::info!("Refreshing data for {dataset_name}");
-                  status::update_dataset(&dataset_name, status::ComponentStatus::Refreshing);
-                  let timer = TimeMeasurement::new("load_dataset_duration_ms", vec![("dataset", dataset_name.clone())]);
-
-                  let all_data = match get_all_data(&mut ctx, dataset_name.clone().into(), Arc::clone(&federated), refresh_sql.clone()).await {
-                      Ok(data) => data,
-                      Err(e) => {
-                          tracing::error!("Error refreshing data for {dataset_name}: {e}");
-                          yield Err(Error::UnableToGetDataFromConnector { source: e });
-                          continue;
-                      }
-                  };
-                  yield Ok(DataUpdate {
-                      schema: all_data.0,
-                      data: all_data.1,
-                      update_type: UpdateType::Overwrite,
-                  });
-                  drop(timer);
-                  match refresh_interval {
-                      Some(interval) => tokio::time::sleep(interval).await,
-                      None => break,
-                  };
-              },
-=======
                 AccelerationRefreshMode::Full(receiver) => {
 
                     let mut refresh_stream = ReceiverStream::new(receiver);
@@ -322,7 +264,7 @@
                         tracing::info!("Refreshing data for {dataset_name}");
                         status::update_dataset(&dataset_name, status::ComponentStatus::Refreshing);
                         let timer = TimeMeasurement::new("load_dataset_duration_ms", vec![("dataset", dataset_name.clone())]);
-                        let all_data = match get_all_data(&ctx, federated.as_ref()).await {
+                        let all_data = match get_all_data(&mut ctx, OwnedTableReference::bare(dataset_name.clone()), Arc::clone(&federated), refresh_sql.clone()).await {
                             Ok(data) => data,
                             Err(e) => {
                                 tracing::error!("Error refreshing data for {dataset_name}: {e}");
@@ -339,7 +281,6 @@
                         drop(timer);
                     }
                 }
->>>>>>> 639df26a
             }
         })
     }
