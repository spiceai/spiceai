/*
Copyright 2024 The Spice.ai OSS Authors

Licensed under the Apache License, Version 2.0 (the "License");
you may not use this file except in compliance with the License.
You may obtain a copy of the License at

     https://www.apache.org/licenses/LICENSE-2.0

Unless required by applicable law or agreed to in writing, software
distributed under the License is distributed on an "AS IS" BASIS,
WITHOUT WARRANTIES OR CONDITIONS OF ANY KIND, either express or implied.
See the License for the specific language governing permissions and
limitations under the License.
*/

use arrow::datatypes::SchemaRef;
use async_trait::async_trait;
use datafusion::common::OwnedTableReference;
use datafusion::dataframe::DataFrame;
use datafusion::datasource::{DefaultTableSource, TableProvider};
use datafusion::execution::context::SessionContext;
use datafusion::logical_expr::{Expr, LogicalPlanBuilder};
use lazy_static::lazy_static;
use object_store::ObjectStore;
use snafu::prelude::*;
use spicepod::component::dataset::Dataset;
use std::any::Any;
use std::collections::HashMap;
use std::pin::Pin;
use std::sync::Arc;
use tokio::sync::Mutex;
use url::Url;

use secrets::Secret;
use std::future::Future;

#[cfg(feature = "clickhouse")]
pub mod clickhouse;
#[cfg(feature = "databricks")]
pub mod databricks;
#[cfg(feature = "dremio")]
pub mod dremio;
#[cfg(feature = "duckdb")]
pub mod duckdb;
#[cfg(feature = "flightsql")]
pub mod flightsql;
pub mod localhost;
#[cfg(feature = "mysql")]
pub mod mysql;
#[cfg(feature = "odbc")]
pub mod odbc;
#[cfg(feature = "postgres")]
pub mod postgres;
pub mod s3;
#[cfg(feature = "spark")]
pub mod spark;
pub mod spiceai;

#[derive(Debug, Snafu)]
pub enum Error {
    #[snafu(display("Unable to scan table provider: {source}"))]
    UnableToScanTableProvider {
        source: datafusion::error::DataFusionError,
    },

    #[snafu(display("Unable to construct logical plan builder: {source}"))]
    UnableToConstructLogicalPlanBuilder {
        source: datafusion::error::DataFusionError,
    },

    #[snafu(display("Unable to build logical plan: {source}"))]
    UnableToBuildLogicalPlan {
        source: datafusion::error::DataFusionError,
    },

    #[snafu(display("Unable to register table provider: {source}"))]
    UnableToRegisterTableProvider {
        source: datafusion::error::DataFusionError,
    },

    #[snafu(display("Unable to create data frame: {source}"))]
    UnableToCreateDataFrame {
        source: datafusion::error::DataFusionError,
    },

    #[snafu(display("Unable to filter data frame: {source}"))]
    UnableToFilterDataFrame {
        source: datafusion::error::DataFusionError,
    },
}

pub type Result<T, E = Error> = std::result::Result<T, E>;
pub type AnyErrorResult<T> = std::result::Result<T, Box<dyn std::error::Error + Send + Sync>>;

type NewDataConnectorResult = AnyErrorResult<Arc<dyn DataConnector>>;

type NewDataConnectorFn = dyn Fn(
        Option<Secret>,
        Arc<Option<HashMap<String, String>>>,
    ) -> Pin<Box<dyn Future<Output = NewDataConnectorResult> + Send>>
    + Send;

lazy_static! {
    static ref DATA_CONNECTOR_FACTORY_REGISTRY: Mutex<HashMap<String, Box<NewDataConnectorFn>>> =
        Mutex::new(HashMap::new());
}

pub async fn register_connector_factory(
    name: &str,
    connector_factory: impl Fn(
            Option<Secret>,
            Arc<Option<HashMap<String, String>>>,
        ) -> Pin<Box<dyn Future<Output = NewDataConnectorResult> + Send>>
        + Send
        + 'static,
) {
    let mut registry = DATA_CONNECTOR_FACTORY_REGISTRY.lock().await;

    registry.insert(name.to_string(), Box::new(connector_factory));
}

/// Create a new `DataConnector` by name.
///
/// # Returns
///
/// `None` if the connector for `name` is not registered, otherwise a `Result` containing the result of calling the constructor to create a `DataConnector`.
#[allow(clippy::implicit_hasher)]
pub async fn create_new_connector(
    name: &str,
    secret: Option<Secret>,
    params: Arc<Option<HashMap<String, String>>>,
) -> Option<AnyErrorResult<Arc<dyn DataConnector>>> {
    let guard = DATA_CONNECTOR_FACTORY_REGISTRY.lock().await;

    let connector_factory = guard.get(name);

    match connector_factory {
        Some(factory) => Some(factory(secret, params).await),
        None => None,
    }
}

pub async fn register_all() {
    register_connector_factory("localhost", localhost::LocalhostConnector::create).await;
    #[cfg(feature = "databricks")]
    register_connector_factory("databricks", databricks::Databricks::create).await;
    #[cfg(feature = "dremio")]
    register_connector_factory("dremio", dremio::Dremio::create).await;
    #[cfg(feature = "flightsql")]
    register_connector_factory("flightsql", flightsql::FlightSQL::create).await;
    register_connector_factory("s3", s3::S3::create).await;
    register_connector_factory("spiceai", spiceai::SpiceAI::create).await;
    #[cfg(feature = "mysql")]
    register_connector_factory("mysql", mysql::MySQL::create).await;
    #[cfg(feature = "postgres")]
    register_connector_factory("postgres", postgres::Postgres::create).await;
    #[cfg(feature = "duckdb")]
    register_connector_factory("duckdb", duckdb::DuckDB::create).await;
    #[cfg(feature = "clickhouse")]
    register_connector_factory("clickhouse", clickhouse::Clickhouse::create).await;
<<<<<<< HEAD
    #[cfg(feature = "odbc")]
    register_connector_factory("odbc", odbc::ODBC::create).await;
=======
    #[cfg(feature = "spark")]
    register_connector_factory("spark", spark::Spark::create).await;
>>>>>>> a321d653
}

pub trait DataConnectorFactory {
    fn create(
        secret: Option<Secret>,
        params: Arc<Option<HashMap<String, String>>>,
    ) -> Pin<Box<dyn Future<Output = NewDataConnectorResult> + Send>>;
}

/// A `DataConnector` knows how to retrieve and optionally write or stream data.
#[async_trait]
pub trait DataConnector: Send + Sync {
    fn as_any(&self) -> &dyn Any;

    async fn read_provider(&self, dataset: &Dataset) -> AnyErrorResult<Arc<dyn TableProvider>>;

    async fn read_write_provider(
        &self,
        _dataset: &Dataset,
    ) -> Option<AnyErrorResult<Arc<dyn TableProvider>>> {
        None
    }

    async fn stream_provider(
        &self,
        _dataset: &Dataset,
    ) -> Option<AnyErrorResult<Arc<dyn TableProvider>>> {
        None
    }

    fn get_object_store(
        &self,
        _dataset: &Dataset,
    ) -> Option<AnyErrorResult<(Url, Arc<dyn ObjectStore + 'static>)>> {
        None
    }
}

// Gets data from a table provider and returns it as a vector of RecordBatches.
pub async fn get_data(
    ctx: &mut SessionContext,
    table_name: OwnedTableReference,
    table_provider: Arc<dyn TableProvider>,
    sql: Option<String>,
    filters: Vec<Expr>,
) -> Result<(SchemaRef, Vec<arrow::record_batch::RecordBatch>)> {
    let mut df = match sql {
        None => {
            let table_source = Arc::new(DefaultTableSource::new(Arc::clone(&table_provider)));
            let logical_plan = LogicalPlanBuilder::scan(table_name.clone(), table_source, None)
                .context(UnableToConstructLogicalPlanBuilderSnafu {})?
                .build()
                .context(UnableToBuildLogicalPlanSnafu {})?;

            DataFrame::new(ctx.state(), logical_plan)
        }
        Some(sql) => ctx
            .sql(&sql)
            .await
            .context(UnableToCreateDataFrameSnafu {})?,
    };

    for filter in filters {
        df = df.filter(filter).context(UnableToFilterDataFrameSnafu {})?;
    }

    let batches = df.collect().await.context(UnableToScanTableProviderSnafu)?;

    Ok((table_provider.schema(), batches))
}<|MERGE_RESOLUTION|>--- conflicted
+++ resolved
@@ -159,13 +159,10 @@
     register_connector_factory("duckdb", duckdb::DuckDB::create).await;
     #[cfg(feature = "clickhouse")]
     register_connector_factory("clickhouse", clickhouse::Clickhouse::create).await;
-<<<<<<< HEAD
     #[cfg(feature = "odbc")]
     register_connector_factory("odbc", odbc::ODBC::create).await;
-=======
     #[cfg(feature = "spark")]
     register_connector_factory("spark", spark::Spark::create).await;
->>>>>>> a321d653
 }
 
 pub trait DataConnectorFactory {
