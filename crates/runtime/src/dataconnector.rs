--- conflicted
+++ resolved
@@ -18,12 +18,8 @@
 use data_components::{Read, Stream, Write};
 use datafusion::common::OwnedTableReference;
 use datafusion::datasource::TableProvider;
-<<<<<<< HEAD
 use datafusion::execution::context::SessionContext;
 use futures::{stream, StreamExt};
-=======
-use futures::stream;
->>>>>>> c7a40ad7
 use lazy_static::lazy_static;
 use object_store::ObjectStore;
 use snafu::prelude::*;
@@ -124,26 +120,13 @@
 }
 
 pub async fn register_all() {
-<<<<<<< HEAD
-    tokio::join!(
-        register_connector_factory("databricks", Databricks::create),
-        register_connector_factory("dremio", dremio::Dremio::create),
-        register_connector_factory("flightsql", flightsql::FlightSQL::create),
-        register_connector_factory("postgres", postgres::Postgres::create),
-        register_connector_factory("s3", s3::S3::create),
-        register_connector_factory("spiceai", spiceai::SpiceAI::create),
-    );
-=======
-    // tokio:join! macro cannot deal with features conditional #cfg
-    // registering takes a global lock anyway, thus register sequentially
-    register_connector_factory("databricks", databricks::Databricks::create).await;
-    register_connector_factory("dremio", dremio::Dremio::create).await;
+    register_connector_factory("databricks", Databricks::create).await;
+    register_connector_factory("dremio", Dremio::create).await;
     register_connector_factory("flightsql", flightsql::FlightSQL::create).await;
     register_connector_factory("s3", s3::S3::create).await;
     register_connector_factory("spiceai", spiceai::SpiceAI::create).await;
     #[cfg(feature = "postgres")]
     register_connector_factory("postgres", postgres::Postgres::create).await;
->>>>>>> c7a40ad7
 }
 
 pub trait DataConnectorFactory {
@@ -167,14 +150,7 @@
 /// ```
 #[async_trait]
 pub trait DataConnector: Send + Sync {
-<<<<<<< HEAD
     fn as_any(&self) -> &dyn Any;
-=======
-    /// Returns true if the given dataset supports streaming by this `DataConnector`.
-    fn supports_data_streaming(&self, _dataset: &Dataset) -> bool {
-        false
-    }
->>>>>>> c7a40ad7
 
     fn read_provider(&self) -> &dyn Read;
 
@@ -258,7 +234,6 @@
                     tracing::info!("Refreshing data for {}", dataset.name);
                     status::update_dataset(dataset.name.clone(), status::ComponentStatus::Refreshing);
                     let timer = TimeMeasurement::new("load_dataset_duration_ms", vec![("dataset", dataset.name.clone())]);
-<<<<<<< HEAD
                     let all_data = match get_all_data(table_provider.as_ref()).await {
                         Ok(data) => data,
                         Err(e) => {
@@ -266,13 +241,6 @@
                             yield Err(e);
                             continue;
                         }
-=======
-                    let new_data = self.get_all_data(dataset).await;
-                    status::update_dataset(dataset.name.clone(), status::ComponentStatus::Ready);
-                    yield DataUpdate {
-                        data: new_data,
-                        update_type: UpdateType::Overwrite,
->>>>>>> c7a40ad7
                     };
                     yield Ok(DataUpdate {
                         data: all_data,
@@ -291,7 +259,7 @@
                 "load_dataset_duration_ms",
                 vec![("dataset", dataset.name.clone())],
             );
-<<<<<<< HEAD
+            status::update_dataset(dataset.name.clone(), status::ComponentStatus::Refreshing);
             let all_data = match get_all_data(table_provider.as_ref()).await {
                 Ok(data) => data,
                 Err(e) => {
@@ -299,11 +267,7 @@
                     return Err(e);
                 }
             };
-=======
-            status::update_dataset(dataset.name.clone(), status::ComponentStatus::Refreshing);
-            let data = self.get_all_data(dataset).await;
             status::update_dataset(dataset.name.clone(), status::ComponentStatus::Ready);
->>>>>>> c7a40ad7
             drop(timer);
 
             Ok(DataUpdate {
