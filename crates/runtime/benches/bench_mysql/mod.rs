/*
Copyright 2024 The Spice.ai OSS Authors

Licensed under the Apache License, Version 2.0 (the "License");
you may not use this file except in compliance with the License.
You may obtain a copy of the License at

     https://www.apache.org/licenses/LICENSE-2.0

Unless required by applicable law or agreed to in writing, software
distributed under the License is distributed on an "AS IS" BASIS,
WITHOUT WARRANTIES OR CONDITIONS OF ANY KIND, either express or implied.
See the License for the specific language governing permissions and
limitations under the License.
*/

use app::AppBuilder;
use runtime::Runtime;

use crate::results::BenchmarkResultsBuilder;
use spicepod::component::{dataset::Dataset, params::Params};

pub(crate) async fn run(
    rt: &mut Runtime,
    benchmark_results: &mut BenchmarkResultsBuilder,
    bench_name: &str,
) -> Result<(), String> {
    let test_queries = match bench_name {
        "tpch" => get_tpch_test_queries(),
        "tpcds" => get_tpcds_test_queries(),
        _ => return Err(format!("Invalid benchmark to run {bench_name}")),
    };

    let mut errors = Vec::new();

    for (query_name, query) in test_queries {
        let verify_query_results = query_name.starts_with("tpch_q");

        if let Err(e) = super::run_query_and_record_result(
            rt,
            benchmark_results,
            "mysql",
            query_name,
            query,
            verify_query_results,
        )
        .await
        {
            errors.push(format!("Query {query_name} failed with error: {e}"));
        };
    }

    if !errors.is_empty() {
        tracing::error!("There are failed queries:\n{}", errors.join("\n"));
    }

    Ok(())
}

<<<<<<< HEAD
pub fn build_app(app_builder: AppBuilder) -> Result<AppBuilder, String> {
    Ok(app_builder
        .with_dataset(make_dataset("customer", "customer"))
        .with_dataset(make_dataset("lineitem", "lineitem"))
        .with_dataset(make_dataset("part", "part"))
        .with_dataset(make_dataset("partsupp", "partsupp"))
        .with_dataset(make_dataset("orders", "orders"))
        .with_dataset(make_dataset("nation", "nation"))
        .with_dataset(make_dataset("region", "region"))
        .with_dataset(make_dataset("supplier", "supplier")))
=======
pub fn build_app(app_builder: AppBuilder, bench_name: &str) -> AppBuilder {
    match bench_name {
        "tpch" => app_builder
            .with_dataset(make_dataset("customer", "customer", bench_name))
            .with_dataset(make_dataset("lineitem", "lineitem", bench_name))
            .with_dataset(make_dataset("part", "part", bench_name))
            .with_dataset(make_dataset("partsupp", "partsupp", bench_name))
            .with_dataset(make_dataset("orders", "orders", bench_name))
            .with_dataset(make_dataset("nation", "nation", bench_name))
            .with_dataset(make_dataset("region", "region", bench_name))
            .with_dataset(make_dataset("supplier", "supplier", bench_name)),
        "tpcds" => app_builder
            .with_dataset(make_dataset("call_center", "call_center", bench_name))
            .with_dataset(make_dataset("catalog_page", "catalog_page", bench_name))
            .with_dataset(make_dataset("catalog_sales", "catalog_sales", bench_name))
            .with_dataset(make_dataset(
                "catalog_returns",
                "catalog_returns",
                bench_name,
            ))
            .with_dataset(make_dataset("income_band", "income_band", bench_name))
            .with_dataset(make_dataset("inventory", "inventory", bench_name))
            .with_dataset(make_dataset("store_sales", "store_sales", bench_name))
            .with_dataset(make_dataset("store_returns", "store_returns", bench_name))
            .with_dataset(make_dataset("web_sales", "web_sales", bench_name))
            .with_dataset(make_dataset("web_returns", "web_returns", bench_name))
            .with_dataset(make_dataset("customer", "customer", bench_name))
            .with_dataset(make_dataset(
                "customer_address",
                "customer_address",
                bench_name,
            ))
            .with_dataset(make_dataset(
                "customer_demographics",
                "customer_demographics",
                bench_name,
            ))
            .with_dataset(make_dataset("date_dim", "date_dim", bench_name))
            .with_dataset(make_dataset(
                "household_demographics",
                "household_demographics",
                bench_name,
            ))
            .with_dataset(make_dataset("item", "item", bench_name))
            .with_dataset(make_dataset("promotion", "promotion", bench_name))
            .with_dataset(make_dataset("reason", "reason", bench_name))
            .with_dataset(make_dataset("ship_mode", "ship_mode", bench_name))
            .with_dataset(make_dataset("store", "store", bench_name))
            .with_dataset(make_dataset("time_dim", "time_dim", bench_name))
            .with_dataset(make_dataset("warehouse", "warehouse", bench_name))
            .with_dataset(make_dataset("web_page", "web_page", bench_name))
            .with_dataset(make_dataset("web_site", "web_site", bench_name)),
        _ => panic!("Only tpcds or tpch benchmark suites are supported"),
    }
>>>>>>> 410cf332
}

fn make_dataset(path: &str, name: &str, bench_name: &str) -> Dataset {
    let mut dataset = Dataset::new(format!("mysql:{path}"), name.to_string());
    dataset.params = Some(get_params(bench_name));
    dataset
}

fn get_params(bench_name: &str) -> Params {
    let host = std::env::var("MYSQL_BENCHMARK_MYSQL_HOST").unwrap_or_default();
    let user = std::env::var("MYSQL_BENCHMARK_MYSQL_USER").unwrap_or_default();
    let pass = std::env::var("MYSQL_BENCHMARK_MYSQL_PASS").unwrap_or_default();
    let db = match bench_name {
        "tpch" => std::env::var("MYSQL_TPCH_BENCHMARK_MYSQL_DB").unwrap_or_default(),
        "tpcds" => std::env::var("MYSQL_TPCDS_BENCHMARK_MYSQL_DB").unwrap_or_default(),
        _ => panic!("Only tpcds or tpch benchmark suites are supported"),
    };

    Params::from_string_map(
        vec![
            ("mysql_host".to_string(), host),
            ("mysql_user".to_string(), user),
            ("mysql_db".to_string(), db),
            ("mysql_pass".to_string(), pass),
            ("mysql_tcp_port".to_string(), "3306".to_string()),
            ("mysql_sslmode".to_string(), "preferred".to_string()),
        ]
        .into_iter()
        .collect(),
    )
}

fn get_tpch_test_queries() -> Vec<(&'static str, &'static str)> {
    vec![
        ("tpch_q1", include_str!("../queries/tpch/q1.sql")),
        ("tpch_q2", include_str!("../queries/tpch/q2.sql")),
        ("tpch_q3", include_str!("../queries/tpch/q3.sql")),
        ("tpch_q4", include_str!("../queries/tpch/q4.sql")),
        ("tpch_q5", include_str!("../queries/tpch/q5.sql")),
        ("tpch_q6", include_str!("../queries/tpch/q6.sql")),
        ("tpch_q7", include_str!("../queries/tpch/q7.sql")),
        ("tpch_q8", include_str!("../queries/tpch/q8.sql")),
        ("tpch_q9", include_str!("../queries/tpch/q9.sql")),
        ("tpch_q10", include_str!("../queries/tpch/q10.sql")),
        ("tpch_q11", include_str!("../queries/tpch/q11.sql")),
        ("tpch_q12", include_str!("../queries/tpch/q12.sql")),
        ("tpch_q13", include_str!("../queries/tpch/q13.sql")),
        ("tpch_q14", include_str!("../queries/tpch/q14.sql")),
        // tpch_q15 has a view creation which we don't support by design
        ("tpch_q16", include_str!("../queries/tpch/q16.sql")),
        ("tpch_q17", include_str!("../queries/tpch/q17.sql")),
        ("tpch_q18", include_str!("../queries/tpch/q18.sql")),
        ("tpch_q19", include_str!("../queries/tpch/q19.sql")),
        ("tpch_q20", include_str!("../queries/tpch/q20.sql")),
        ("tpch_q21", include_str!("../queries/tpch/q21.sql")),
        ("tpch_q22", include_str!("../queries/tpch/q22.sql")),
        (
            "tpch_simple_q1",
            include_str!("../queries/tpch/simple_q1.sql"),
        ),
        (
            "tpch_simple_q2",
            include_str!("../queries/tpch/simple_q2.sql"),
        ),
        (
            "tpch_simple_q3",
            include_str!("../queries/tpch/simple_q3.sql"),
        ),
        (
            "tpch_simple_q4",
            include_str!("../queries/tpch/simple_q4.sql"),
        ),
        (
            "tpch_simple_q5",
            include_str!("../queries/tpch/simple_q5.sql"),
        ),
    ]
}

#[allow(clippy::too_many_lines)]
fn get_tpcds_test_queries() -> Vec<(&'static str, &'static str)> {
    vec![
        ("tpcds_q1", include_str!("../queries/tpcds/q1.sql")),
        ("tpcds_q2", include_str!("../queries/tpcds/q2.sql")),
        ("tpcds_q3", include_str!("../queries/tpcds/q3.sql")),
        ("tpcds_q4", include_str!("../queries/tpcds/q4.sql")),
        ("tpcds_q5", include_str!("../queries/tpcds/q5.sql")),
        ("tpcds_q6", include_str!("../queries/tpcds/q6.sql")),
        ("tpcds_q7", include_str!("../queries/tpcds/q7.sql")),
        ("tpcds_q8", include_str!("../queries/tpcds/q8.sql")),
        ("tpcds_q9", include_str!("../queries/tpcds/q9.sql")),
        ("tpcds_q10", include_str!("../queries/tpcds/q10.sql")),
        ("tpcds_q11", include_str!("../queries/tpcds/q11.sql")),
        ("tpcds_q12", include_str!("../queries/tpcds/q12.sql")),
        ("tpcds_q13", include_str!("../queries/tpcds/q13.sql")),
        ("tpcds_q14", include_str!("../queries/tpcds/q14.sql")),
        ("tpcds_q15", include_str!("../queries/tpcds/q15.sql")),
        ("tpcds_q16", include_str!("../queries/tpcds/q16.sql")),
        ("tpcds_q17", include_str!("../queries/tpcds/q17.sql")),
        ("tpcds_q18", include_str!("../queries/tpcds/q18.sql")),
        ("tpcds_q19", include_str!("../queries/tpcds/q19.sql")),
        ("tpcds_q20", include_str!("../queries/tpcds/q20.sql")),
        ("tpcds_q21", include_str!("../queries/tpcds/q21.sql")),
        ("tpcds_q22", include_str!("../queries/tpcds/q22.sql")),
        ("tpcds_q23", include_str!("../queries/tpcds/q23.sql")),
        ("tpcds_q24", include_str!("../queries/tpcds/q24.sql")),
        ("tpcds_q25", include_str!("../queries/tpcds/q25.sql")),
        ("tpcds_q26", include_str!("../queries/tpcds/q26.sql")),
        ("tpcds_q27", include_str!("../queries/tpcds/q27.sql")),
        ("tpcds_q28", include_str!("../queries/tpcds/q28.sql")),
        ("tpcds_q29", include_str!("../queries/tpcds/q29.sql")),
        ("tpcds_q30", include_str!("../queries/tpcds/q30.sql")),
        ("tpcds_q31", include_str!("../queries/tpcds/q31.sql")),
        ("tpcds_q32", include_str!("../queries/tpcds/q32.sql")),
        ("tpcds_q33", include_str!("../queries/tpcds/q33.sql")),
        ("tpcds_q34", include_str!("../queries/tpcds/q34.sql")),
        ("tpcds_q35", include_str!("../queries/tpcds/q35.sql")),
        ("tpcds_q36", include_str!("../queries/tpcds/q36.sql")),
        ("tpcds_q37", include_str!("../queries/tpcds/q37.sql")),
        ("tpcds_q38", include_str!("../queries/tpcds/q38.sql")),
        ("tpcds_q39", include_str!("../queries/tpcds/q39.sql")),
        ("tpcds_q40", include_str!("../queries/tpcds/q40.sql")),
        ("tpcds_q41", include_str!("../queries/tpcds/q41.sql")),
        ("tpcds_q42", include_str!("../queries/tpcds/q42.sql")),
        ("tpcds_q43", include_str!("../queries/tpcds/q43.sql")),
        ("tpcds_q44", include_str!("../queries/tpcds/q44.sql")),
        ("tpcds_q45", include_str!("../queries/tpcds/q45.sql")),
        ("tpcds_q46", include_str!("../queries/tpcds/q46.sql")),
        ("tpcds_q47", include_str!("../queries/tpcds/q47.sql")),
        ("tpcds_q48", include_str!("../queries/tpcds/q48.sql")),
        ("tpcds_q49", include_str!("../queries/tpcds/q49.sql")),
        ("tpcds_q50", include_str!("../queries/tpcds/q50.sql")),
        ("tpcds_q51", include_str!("../queries/tpcds/q51.sql")),
        ("tpcds_q52", include_str!("../queries/tpcds/q52.sql")),
        ("tpcds_q53", include_str!("../queries/tpcds/q53.sql")),
        ("tpcds_q54", include_str!("../queries/tpcds/q54.sql")),
        ("tpcds_q55", include_str!("../queries/tpcds/q55.sql")),
        ("tpcds_q56", include_str!("../queries/tpcds/q56.sql")),
        ("tpcds_q57", include_str!("../queries/tpcds/q57.sql")),
        ("tpcds_q58", include_str!("../queries/tpcds/q58.sql")),
        ("tpcds_q59", include_str!("../queries/tpcds/q59.sql")),
        ("tpcds_q60", include_str!("../queries/tpcds/q60.sql")),
        ("tpcds_q61", include_str!("../queries/tpcds/q61.sql")),
        ("tpcds_q62", include_str!("../queries/tpcds/q62.sql")),
        ("tpcds_q63", include_str!("../queries/tpcds/q63.sql")),
        ("tpcds_q64", include_str!("../queries/tpcds/q64.sql")),
        ("tpcds_q65", include_str!("../queries/tpcds/q65.sql")),
        ("tpcds_q66", include_str!("../queries/tpcds/q66.sql")),
        ("tpcds_q67", include_str!("../queries/tpcds/q67.sql")),
        ("tpcds_q68", include_str!("../queries/tpcds/q68.sql")),
        ("tpcds_q69", include_str!("../queries/tpcds/q69.sql")),
        ("tpcds_q70", include_str!("../queries/tpcds/q70.sql")),
        ("tpcds_q71", include_str!("../queries/tpcds/q71.sql")),
        ("tpcds_q72", include_str!("../queries/tpcds/q72.sql")),
        ("tpcds_q73", include_str!("../queries/tpcds/q73.sql")),
        ("tpcds_q74", include_str!("../queries/tpcds/q74.sql")),
        ("tpcds_q75", include_str!("../queries/tpcds/q75.sql")),
        ("tpcds_q76", include_str!("../queries/tpcds/q76.sql")),
        ("tpcds_q77", include_str!("../queries/tpcds/q77.sql")),
        ("tpcds_q78", include_str!("../queries/tpcds/q78.sql")),
        ("tpcds_q79", include_str!("../queries/tpcds/q79.sql")),
        ("tpcds_q80", include_str!("../queries/tpcds/q80.sql")),
        ("tpcds_q81", include_str!("../queries/tpcds/q81.sql")),
        ("tpcds_q82", include_str!("../queries/tpcds/q82.sql")),
        ("tpcds_q83", include_str!("../queries/tpcds/q83.sql")),
        ("tpcds_q84", include_str!("../queries/tpcds/q84.sql")),
        ("tpcds_q85", include_str!("../queries/tpcds/q85.sql")),
        ("tpcds_q86", include_str!("../queries/tpcds/q86.sql")),
        ("tpcds_q87", include_str!("../queries/tpcds/q87.sql")),
        ("tpcds_q88", include_str!("../queries/tpcds/q88.sql")),
        ("tpcds_q89", include_str!("../queries/tpcds/q89.sql")),
        ("tpcds_q90", include_str!("../queries/tpcds/q90.sql")),
        ("tpcds_q91", include_str!("../queries/tpcds/q91.sql")),
        ("tpcds_q92", include_str!("../queries/tpcds/q92.sql")),
        ("tpcds_q93", include_str!("../queries/tpcds/q93.sql")),
        ("tpcds_q94", include_str!("../queries/tpcds/q94.sql")),
        ("tpcds_q95", include_str!("../queries/tpcds/q95.sql")),
        ("tpcds_q96", include_str!("../queries/tpcds/q96.sql")),
        ("tpcds_q97", include_str!("../queries/tpcds/q97.sql")),
        ("tpcds_q98", include_str!("../queries/tpcds/q98.sql")),
        ("tpcds_q99", include_str!("../queries/tpcds/q99.sql")),
    ]
}<|MERGE_RESOLUTION|>--- conflicted
+++ resolved
@@ -57,21 +57,9 @@
     Ok(())
 }
 
-<<<<<<< HEAD
-pub fn build_app(app_builder: AppBuilder) -> Result<AppBuilder, String> {
-    Ok(app_builder
-        .with_dataset(make_dataset("customer", "customer"))
-        .with_dataset(make_dataset("lineitem", "lineitem"))
-        .with_dataset(make_dataset("part", "part"))
-        .with_dataset(make_dataset("partsupp", "partsupp"))
-        .with_dataset(make_dataset("orders", "orders"))
-        .with_dataset(make_dataset("nation", "nation"))
-        .with_dataset(make_dataset("region", "region"))
-        .with_dataset(make_dataset("supplier", "supplier")))
-=======
-pub fn build_app(app_builder: AppBuilder, bench_name: &str) -> AppBuilder {
+pub fn build_app(app_builder: AppBuilder, bench_name: &str) -> Result<AppBuilder, String> {
     match bench_name {
-        "tpch" => app_builder
+        "tpch" => Ok(app_builder
             .with_dataset(make_dataset("customer", "customer", bench_name))
             .with_dataset(make_dataset("lineitem", "lineitem", bench_name))
             .with_dataset(make_dataset("part", "part", bench_name))
@@ -79,8 +67,8 @@
             .with_dataset(make_dataset("orders", "orders", bench_name))
             .with_dataset(make_dataset("nation", "nation", bench_name))
             .with_dataset(make_dataset("region", "region", bench_name))
-            .with_dataset(make_dataset("supplier", "supplier", bench_name)),
-        "tpcds" => app_builder
+            .with_dataset(make_dataset("supplier", "supplier", bench_name))),
+        "tpcds" => Ok(app_builder
             .with_dataset(make_dataset("call_center", "call_center", bench_name))
             .with_dataset(make_dataset("catalog_page", "catalog_page", bench_name))
             .with_dataset(make_dataset("catalog_sales", "catalog_sales", bench_name))
@@ -120,10 +108,9 @@
             .with_dataset(make_dataset("time_dim", "time_dim", bench_name))
             .with_dataset(make_dataset("warehouse", "warehouse", bench_name))
             .with_dataset(make_dataset("web_page", "web_page", bench_name))
-            .with_dataset(make_dataset("web_site", "web_site", bench_name)),
-        _ => panic!("Only tpcds or tpch benchmark suites are supported"),
+            .with_dataset(make_dataset("web_site", "web_site", bench_name))),
+        _ => Err("Only tpcds or tpch benchmark suites are supported".to_string()),
     }
->>>>>>> 410cf332
 }
 
 fn make_dataset(path: &str, name: &str, bench_name: &str) -> Dataset {
