--- conflicted
+++ resolved
@@ -352,10 +352,6 @@
                         .iter()
                         .map(arrow::array::RecordBatch::num_rows)
                         .sum::<usize>();
-<<<<<<< HEAD
-=======
-
->>>>>>> a326974b
                     let limited_records: Vec<_> = records
                         .iter()
                         .flat_map(|batch: &RecordBatch| {
@@ -363,10 +359,6 @@
                         })
                         .take(10)
                         .collect();
-<<<<<<< HEAD
-=======
-
->>>>>>> a326974b
                     let records_pretty =
                         arrow::util::pretty::pretty_format_batches(&limited_records)
                             .map_err(|e| e.to_string())?;
