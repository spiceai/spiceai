/*
Copyright 2024 The Spice.ai OSS Authors

Licensed under the Apache License, Version 2.0 (the "License");
you may not use this file except in compliance with the License.
You may obtain a copy of the License at

     https://www.apache.org/licenses/LICENSE-2.0

Unless required by applicable law or agreed to in writing, software
distributed under the License is distributed on an "AS IS" BASIS,
WITHOUT WARRANTIES OR CONDITIONS OF ANY KIND, either express or implied.
See the License for the specific language governing permissions and
limitations under the License.
*/

//! This is a benchmark test suite for the Spice runtime.
//!
//! It performs the following actions:
//! 1. Starts the runtime with all of the datasets to test loaded.
//! 2. Runs a series of queries against the runtime.
//! 3. Reports the results to the spice.ai dataset <https://spice.ai/spicehq/spice-tests/datasets/oss_benchmarks>

// spice.ai/spicehq/spice-tests/datasets/spicehq."spice-tests".oss_benchmarks
// schema
// run_id, started_at, finished_at, connector_name, query_name, status, min_duration, max_duration, iterations, commit_sha

use std::sync::Arc;

use arrow::array::RecordBatch;
use datafusion::datasource::provider_as_source;
use datafusion::logical_expr::{LogicalPlanBuilder, UNNAMED_TABLE};
use datafusion::{dataframe::DataFrame, datasource::MemTable, execution::context::SessionContext};
use results::BenchmarkResultsBuilder;
use runtime::{dataupdate::DataUpdate, Runtime};

use crate::results::Status;

mod results;
mod setup;

<<<<<<< HEAD
#[cfg(feature = "postgres")]
mod bench_postgres;
=======
#[cfg(feature = "mysql")]
mod bench_mysql;
>>>>>>> 9d6e4da8
mod bench_s3;
#[cfg(feature = "spark")]
mod bench_spark;
mod bench_spicecloud;

#[allow(unreachable_patterns)]
#[tokio::main]
async fn main() -> Result<(), String> {
    let mut upload_results_dataset: Option<String> = None;
    if let Ok(env_var) = std::env::var("UPLOAD_RESULTS_DATASET") {
        println!("UPLOAD_RESULTS_DATASET: {env_var}");
        upload_results_dataset = Some(env_var);
    }

    let connectors = vec![
        "spice.ai",
        #[cfg(feature = "spark")]
        "spark",
        "s3",
<<<<<<< HEAD
        #[cfg(feature = "postgres")]
        "postgres",
=======
        #[cfg(feature = "mysql")]
        "mysql",
>>>>>>> 9d6e4da8
    ];

    let mut display_records = vec![];

    for connector in connectors {
        let (mut benchmark_results, mut rt) =
            setup::setup_benchmark(&upload_results_dataset, connector).await;

        match connector {
            "spice.ai" => {
                bench_spicecloud::run(&mut rt, &mut benchmark_results).await?;
            }
            #[cfg(feature = "spark")]
            "spark" => {
                bench_spark::run(&mut rt, &mut benchmark_results).await?;
            }
            "s3" => {
                bench_s3::run(&mut rt, &mut benchmark_results).await?;
            }
<<<<<<< HEAD
            "postgres" => bench_postgres::run(&mut rt, &mut benchmark_results).await?,
=======
            #[cfg(feature = "mysql")]
            "mysql" => {
                bench_mysql::run(&mut rt, &mut benchmark_results).await?;
            }
>>>>>>> 9d6e4da8
            _ => {}
        }
        let data_update: DataUpdate = benchmark_results.into();

        let mut records = data_update.data.clone();
        display_records.append(&mut records);

        if let Some(upload_results_dataset) = upload_results_dataset.clone() {
            tracing::info!("Writing benchmark results to dataset {upload_results_dataset}...");
            setup::write_benchmark_results(data_update, &rt).await?;
        }
    }

    display_benchmark_records(display_records).await?;
    Ok(())
}

fn get_current_unix_ms() -> i64 {
    let now = std::time::SystemTime::now();
    now.duration_since(std::time::UNIX_EPOCH)
        .map(|d| i64::try_from(d.as_millis()).unwrap_or(0))
        .unwrap_or(0)
}

async fn run_query_and_record_result(
    rt: &mut Runtime,
    benchmark_results: &mut BenchmarkResultsBuilder,
    connector: &str,
    query_name: &str,
    query: &str,
) -> Result<(), String> {
    tracing::info!("Running query `{connector}` `{query_name}`...");
    let start_time = get_current_unix_ms();

    let mut min_iter_duration_ms = i64::MAX;
    let mut max_iter_duration_ms = i64::MIN;

    for _ in 0..benchmark_results.iterations() {
        let start_iter_time = get_current_unix_ms();
        let _ = rt
            .datafusion()
            .ctx
            .sql(query)
            .await
            .map_err(|e| format!("query `{connector}` `{query_name}` to plan: {e}"))?
            .collect()
            .await
            .map_err(|e| format!("query `{connector}` `{query_name}` to results: {e}"))?;
        let end_iter_time = get_current_unix_ms();

        let iter_duration_ms = end_iter_time - start_iter_time;
        if iter_duration_ms < min_iter_duration_ms {
            min_iter_duration_ms = iter_duration_ms;
        }
        if iter_duration_ms > max_iter_duration_ms {
            max_iter_duration_ms = iter_duration_ms;
        }
    }

    let end_time = get_current_unix_ms();

    benchmark_results.record_result(
        start_time,
        end_time,
        connector,
        query_name,
        Status::Passed,
        min_iter_duration_ms,
        max_iter_duration_ms,
    );

    Ok(())
}

/// Display the benchmark results record batches to the console.
async fn display_benchmark_records(records: Vec<RecordBatch>) -> Result<(), String> {
    let schema = records[0].schema();

    let ctx = SessionContext::new();
    let provider = MemTable::try_new(schema, vec![records]).map_err(|e| e.to_string())?;
    let df = DataFrame::new(
        ctx.state(),
        LogicalPlanBuilder::scan(UNNAMED_TABLE, provider_as_source(Arc::new(provider)), None)
            .map_err(|e| e.to_string())?
            .build()
            .map_err(|e| e.to_string())?,
    );

    if let Err(e) = df.show().await {
        println!("Error displaying results: {e}");
    };
    Ok(())
}<|MERGE_RESOLUTION|>--- conflicted
+++ resolved
@@ -39,13 +39,10 @@
 mod results;
 mod setup;
 
-<<<<<<< HEAD
 #[cfg(feature = "postgres")]
 mod bench_postgres;
-=======
 #[cfg(feature = "mysql")]
 mod bench_mysql;
->>>>>>> 9d6e4da8
 mod bench_s3;
 #[cfg(feature = "spark")]
 mod bench_spark;
@@ -65,13 +62,10 @@
         #[cfg(feature = "spark")]
         "spark",
         "s3",
-<<<<<<< HEAD
         #[cfg(feature = "postgres")]
         "postgres",
-=======
         #[cfg(feature = "mysql")]
         "mysql",
->>>>>>> 9d6e4da8
     ];
 
     let mut display_records = vec![];
@@ -91,14 +85,12 @@
             "s3" => {
                 bench_s3::run(&mut rt, &mut benchmark_results).await?;
             }
-<<<<<<< HEAD
+            #[cfg(feature = "postgres")]
             "postgres" => bench_postgres::run(&mut rt, &mut benchmark_results).await?,
-=======
             #[cfg(feature = "mysql")]
             "mysql" => {
                 bench_mysql::run(&mut rt, &mut benchmark_results).await?;
             }
->>>>>>> 9d6e4da8
             _ => {}
         }
         let data_update: DataUpdate = benchmark_results.into();
