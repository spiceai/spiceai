--- conflicted
+++ resolved
@@ -1,10 +1,3 @@
-<<<<<<< HEAD
-#[cfg(feature = "postgres")]
-use crate::bench_postgres::PostgresBenchAppBuilder;
-use crate::bench_spicecloud::SpiceAIBenchAppBuilder;
-use crate::results::BenchmarkResultsBuilder;
-use app::App;
-=======
 /*
 Copyright 2024 The Spice.ai OSS Authors
 
@@ -23,7 +16,6 @@
 
 use crate::{bench_s3, results::BenchmarkResultsBuilder};
 use app::{App, AppBuilder};
->>>>>>> bbec0ff6
 use runtime::{dataupdate::DataUpdate, Runtime};
 use spicepod::component::dataset::{replication::Replication, Dataset, Mode};
 use std::process::Command;
@@ -50,28 +42,11 @@
 #[allow(unreachable_patterns)]
 pub(crate) async fn setup_benchmark(
     upload_results_dataset: &Option<String>,
-<<<<<<< HEAD
-    dataconnector: DataConnector,
-) -> Result<(BenchmarkResultsBuilder, Runtime), String> {
-    init_tracing();
-
-    let app = match dataconnector {
-        DataConnector::SpiceAI => {
-            SpiceAIBenchAppBuilder::build_app(&SpiceAIBenchAppBuilder {}, upload_results_dataset)
-        }
-        #[cfg(feature = "postgres")]
-        DataConnector::Postgres => {
-            PostgresBenchAppBuilder::build_app(&PostgresBenchAppBuilder {}, upload_results_dataset)
-        }
-        _ => return Err("Not reachable".to_string()),
-    };
-=======
     connector: &str,
 ) -> (BenchmarkResultsBuilder, Runtime) {
     init_tracing();
 
     let app = build_app(upload_results_dataset, connector);
->>>>>>> bbec0ff6
 
     let rt = Runtime::builder().with_app(app).build().await;
 
@@ -98,8 +73,6 @@
         .map_err(|e| e.to_string())
 }
 
-<<<<<<< HEAD
-=======
 fn build_app(upload_results_dataset: &Option<String>, connector: &str) -> App {
     let mut app_builder = AppBuilder::new("runtime_benchmark_test");
 
@@ -137,7 +110,6 @@
     app_builder.build()
 }
 
->>>>>>> bbec0ff6
 fn init_tracing() {
     let filter = match std::env::var("SPICED_LOG").ok() {
         Some(level) => EnvFilter::new(level),
@@ -153,8 +125,6 @@
     let _ = tracing::subscriber::set_global_default(subscriber);
 }
 
-<<<<<<< HEAD
-=======
 fn make_spiceai_dataset(path: &str, name: &str) -> Dataset {
     Dataset::new(format!("spiceai:{path}"), name.to_string())
 }
@@ -170,7 +140,6 @@
     ds
 }
 
->>>>>>> bbec0ff6
 // This should also append "-dirty" if there are uncommitted changes
 fn get_commit_sha() -> String {
     let short_sha = Command::new("git")
