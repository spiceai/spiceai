/*
Copyright 2024 The Spice.ai OSS Authors

Licensed under the Apache License, Version 2.0 (the "License");
you may not use this file except in compliance with the License.
You may obtain a copy of the License at

     https://www.apache.org/licenses/LICENSE-2.0

Unless required by applicable law or agreed to in writing, software
distributed under the License is distributed on an "AS IS" BASIS,
WITHOUT WARRANTIES OR CONDITIONS OF ANY KIND, either express or implied.
See the License for the specific language governing permissions and
limitations under the License.
*/

use crate::results::BenchmarkResultsBuilder;
use app::{App, AppBuilder};
use runtime::{dataupdate::DataUpdate, Runtime};
use spicepod::component::dataset::{replication::Replication, Dataset, Mode};
use std::process::Command;
use tracing_subscriber::EnvFilter;

<<<<<<< HEAD
#[cfg(feature = "mysql")]
use crate::bench_mysql;
#[cfg(feature = "odbc")]
use crate::bench_odbc_athena;
#[cfg(feature = "odbc")]
use crate::bench_odbc_databricks;
#[cfg(feature = "postgres")]
use crate::bench_postgres;

=======
>>>>>>> 352e9b81
/// The number of times to run each query in the benchmark.
const ITERATIONS: i32 = 5;

pub(crate) async fn setup_benchmark(
    upload_results_dataset: &Option<String>,
    connector: &str,
) -> (BenchmarkResultsBuilder, Runtime) {
    init_tracing();

    let app = build_app(upload_results_dataset, connector);

    let rt = Runtime::builder().with_app(app).build().await;

    tokio::select! {
        () = tokio::time::sleep(std::time::Duration::from_secs(15)) => {
            panic!("Timed out waiting for datasets to load in setup_benchmark()");
        }
        () = rt.load_components() => {}
    }

    let benchmark_results =
        BenchmarkResultsBuilder::new(get_commit_sha(), get_branch_name(), ITERATIONS);

    (benchmark_results, rt)
}

pub(crate) async fn write_benchmark_results(
    benchmark_results: DataUpdate,
    rt: &Runtime,
) -> Result<(), String> {
    rt.datafusion()
        .write_data("oss_benchmarks".into(), benchmark_results)
        .await
        .map_err(|e| e.to_string())
}

fn build_app(upload_results_dataset: &Option<String>, connector: &str) -> App {
    let mut app_builder = AppBuilder::new("runtime_benchmark_test");

    app_builder = match connector {
        "spice.ai" => app_builder
            .with_dataset(make_spiceai_dataset("tpch.customer", "customer"))
            .with_dataset(make_spiceai_dataset("tpch.lineitem", "lineitem"))
            .with_dataset(make_spiceai_dataset("tpch.part", "part"))
            .with_dataset(make_spiceai_dataset("tpch.partsupp", "partsupp"))
            .with_dataset(make_spiceai_dataset("tpch.orders", "orders"))
            .with_dataset(make_spiceai_dataset("tpch.nation", "nation"))
            .with_dataset(make_spiceai_dataset("tpch.region", "region"))
            .with_dataset(make_spiceai_dataset("tpch.supplier", "supplier")),
        "spark" => app_builder
            .with_dataset(make_spark_dataset("samples.tpch.customer", "customer"))
            .with_dataset(make_spark_dataset("samples.tpch.lineitem", "lineitem"))
            .with_dataset(make_spark_dataset("samples.tpch.part", "part"))
            .with_dataset(make_spark_dataset("samples.tpch.partsupp", "partsupp"))
            .with_dataset(make_spark_dataset("samples.tpch.orders", "orders"))
            .with_dataset(make_spark_dataset("samples.tpch.nation", "nation"))
            .with_dataset(make_spark_dataset("samples.tpch.region", "region"))
            .with_dataset(make_spark_dataset("samples.tpch.supplier", "supplier")),
        "s3" => crate::bench_s3::build_app(app_builder),
        #[cfg(feature = "postgres")]
        "postgres" => crate::bench_postgres::build_app(app_builder),
        #[cfg(feature = "mysql")]
        "mysql" => crate::bench_mysql::build_app(app_builder),
        #[cfg(feature = "odbc")]
<<<<<<< HEAD
        "odbc-databricks" => bench_odbc_databricks::build_app(app_builder),
        #[cfg(feature = "odbc")]
        "odbc-athena" => bench_odbc_athena::build_app(app_builder),
=======
        "odbc" => crate::bench_odbc_databricks::build_app(app_builder),
        #[cfg(feature = "delta_lake")]
        "delta_lake" => crate::bench_delta::build_app(app_builder),
>>>>>>> 352e9b81
        _ => app_builder,
    };

    if let Some(upload_results_dataset) = upload_results_dataset {
        app_builder = app_builder.with_dataset(make_spiceai_rw_dataset(
            upload_results_dataset,
            "oss_benchmarks",
        ));
    }

    app_builder.build()
}

fn init_tracing() {
    let filter = match std::env::var("SPICED_LOG").ok() {
        Some(level) => EnvFilter::new(level),
        _ => EnvFilter::new(
            "runtime=TRACE,datafusion-federation=TRACE,datafusion-federation-sql=TRACE,bench=TRACE",
        ),
    };

    let subscriber = tracing_subscriber::FmtSubscriber::builder()
        .with_env_filter(filter)
        .with_ansi(true)
        .finish();
    let _ = tracing::subscriber::set_global_default(subscriber);
}

fn make_spiceai_dataset(path: &str, name: &str) -> Dataset {
    Dataset::new(format!("spiceai:{path}"), name.to_string())
}

fn make_spark_dataset(path: &str, name: &str) -> Dataset {
    Dataset::new(format!("spark:{path}"), name.to_string())
}

fn make_spiceai_rw_dataset(path: &str, name: &str) -> Dataset {
    let mut ds = Dataset::new(format!("spiceai:{path}"), name.to_string());
    ds.mode = Mode::ReadWrite;
    ds.replication = Some(Replication { enabled: true });
    ds
}

// This should also append "-dirty" if there are uncommitted changes
fn get_commit_sha() -> String {
    let short_sha = Command::new("git")
        .args(["rev-parse", "--short", "HEAD"])
        .output()
        .map_or_else(
            |_| "unknown".to_string(),
            |output| String::from_utf8_lossy(&output.stdout).trim().to_string(),
        );
    format!(
        "{}{}",
        short_sha,
        if is_repo_dirty() { "-dirty" } else { "" }
    )
}

#[allow(clippy::map_unwrap_or)]
fn is_repo_dirty() -> bool {
    let output = Command::new("git")
        .arg("status")
        .arg("--porcelain")
        .output()
        .map(|output| {
            std::str::from_utf8(&output.stdout)
                .map(ToString::to_string)
                .unwrap_or_else(|_| String::new())
        })
        .unwrap_or_else(|_| String::new());

    !output.trim().is_empty()
}

fn get_branch_name() -> String {
    Command::new("git")
        .args(["rev-parse", "--abbrev-ref", "HEAD"])
        .output()
        .map_or_else(
            |_| "unknown".to_string(),
            |output| String::from_utf8_lossy(&output.stdout).trim().to_string(),
        )
}<|MERGE_RESOLUTION|>--- conflicted
+++ resolved
@@ -21,18 +21,6 @@
 use std::process::Command;
 use tracing_subscriber::EnvFilter;
 
-<<<<<<< HEAD
-#[cfg(feature = "mysql")]
-use crate::bench_mysql;
-#[cfg(feature = "odbc")]
-use crate::bench_odbc_athena;
-#[cfg(feature = "odbc")]
-use crate::bench_odbc_databricks;
-#[cfg(feature = "postgres")]
-use crate::bench_postgres;
-
-=======
->>>>>>> 352e9b81
 /// The number of times to run each query in the benchmark.
 const ITERATIONS: i32 = 5;
 
@@ -97,15 +85,11 @@
         #[cfg(feature = "mysql")]
         "mysql" => crate::bench_mysql::build_app(app_builder),
         #[cfg(feature = "odbc")]
-<<<<<<< HEAD
-        "odbc-databricks" => bench_odbc_databricks::build_app(app_builder),
+        "odbc-databricks" => crate::bench_odbc_databricks::build_app(app_builder),
         #[cfg(feature = "odbc")]
-        "odbc-athena" => bench_odbc_athena::build_app(app_builder),
-=======
-        "odbc" => crate::bench_odbc_databricks::build_app(app_builder),
+        "odbc-athena" => crate::bench_odbc_athena::build_app(app_builder),
         #[cfg(feature = "delta_lake")]
         "delta_lake" => crate::bench_delta::build_app(app_builder),
->>>>>>> 352e9b81
         _ => app_builder,
     };
 
