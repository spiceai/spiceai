--- conflicted
+++ resolved
@@ -48,16 +48,13 @@
 arrow-json = "50.0.0"
 async-trait.workspace = true
 flight_datafusion = { path = "../flight_datafusion" }
-<<<<<<< HEAD
 deltalake = { version = "0.17.0", features = ["datafusion-ext", "s3", "azure"] }
 itertools = "0.12"
-=======
 aws-config = "1.1.7"
 aws-types = "1.1.7"
 object_store = { version="0.8.0", features = ["aws"] }
 quick-xml = { version = "0.23.0-alpha3" }
 url = "2.5.0"
->>>>>>> 6245480b
 arrow_sql_gen = { path = "../arrow_sql_gen", optional = true }
 bb8 = {workspace = true, optional = true}
 bb8-postgres = {workspace = true, optional = true}
