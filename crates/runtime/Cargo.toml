[package]
name = "runtime"
version.workspace = true
edition.workspace = true
rust-version.workspace = true
license.workspace = true
homepage.workspace = true
repository.workspace = true
description = "The spiced runtime"

[dependencies]
snafu.workspace = true
spicepod = { path = "../spicepod" }
app = { path = "../app" }
axum = { version = "0.7.4", features = ["macros"]}
tokio.workspace = true
tracing.workspace = true
clap.workspace = true
metrics.workspace = true
datafusion.workspace = true
arrow.workspace = true
arrow-flight.workspace = true
arrow-ipc = "49.0.0"
tonic.workspace = true
tonic_0_9_0 = { version = "0.9.0", package = "tonic", features = ["gzip"] }
futures.workspace = true
uuid = "1.6.1"
tokio-stream = "0.1"
async-stream.workspace = true
futures-core = "0.3"
dirs = "5.0.1"
toml = "0.8.8"
serde.workspace = true
serde_json = "1.0.1"
flight_client = { path = "../flight_client" }
tract-core = "0.21.0"
tract-onnx = "0.21.0"
ndarray = "0.15.3"
ndarray-npy = { version = "0.8.0", features = [ "compressed_npz" ] }
duckdb = { workspace = true,  features = ["bundled", "r2d2", "vtab", "vtab-arrow"], optional = true }
sql_provider_datafusion = { path = "../sql_provider_datafusion", optional = true }
r2d2 = { workspace = true, optional = true }
opentelemetry-proto = { version = "0.4.0", features = ["gen-tonic-messages", "gen-tonic", "metrics"] }
indexmap = "2.2.2"
regex = "1.10.3"
reqwest = { version = "0.11.24", features = ["json"] }
notify = "6.1.1"
arrow-json = "49.0.0"
async-trait.workspace = true
flight_datafusion = { path = "../flight_datafusion" }
aws-config = "1.1.7"
<<<<<<< HEAD
aws-types = "1.1.7"
object_store = { version="0.9.0", features = ["aws"] }
quick-xml = { version = "0.23.0-alpha3" }
=======
>>>>>>> 7412c88e

[features]
default = ["duckdb"]
dev = []
duckdb = ["dep:duckdb", "sql_provider_datafusion", "r2d2"]<|MERGE_RESOLUTION|>--- conflicted
+++ resolved
@@ -49,12 +49,10 @@
 async-trait.workspace = true
 flight_datafusion = { path = "../flight_datafusion" }
 aws-config = "1.1.7"
-<<<<<<< HEAD
 aws-types = "1.1.7"
 object_store = { version="0.9.0", features = ["aws"] }
 quick-xml = { version = "0.23.0-alpha3" }
-=======
->>>>>>> 7412c88e
+
 
 [features]
 default = ["duckdb"]
