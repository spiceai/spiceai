--- conflicted
+++ resolved
@@ -31,15 +31,11 @@
 dirs = "5.0.1"
 toml = "0.8.8"
 serde.workspace = true
-<<<<<<< HEAD
 flight_client = { version = "0.10.0-alpha.0", path = "../flight_client" }
 duckdb = { git = "https://github.com/spicehq/duckdb-rs.git", rev = "c36fe7041a080ef457d4931985d28ca231de4139",  features = ["bundled", "r2d2", "vtab", "vtab-arrow"], optional = true }
 duckdb_datafusion = { path = "../duckdb_datafusion", optional = true }
 r2d2 = { version = "0.8.10", optional = true }
-=======
-flight_client = { path = "../flight_client" }
 opentelemetry-proto = { version = "0.4.0", features = ["gen-tonic-messages", "gen-tonic", "metrics"] }
->>>>>>> 3554541b
 
 [features]
 default = ["duckdb"]
