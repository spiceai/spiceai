[package]
name = "runtime"
version.workspace = true
edition.workspace = true
rust-version.workspace = true
license.workspace = true
homepage.workspace = true
repository.workspace = true
description = "The spiced runtime"

[dependencies]
snafu.workspace = true
spicepod = { path = "../spicepod" }
app = { path = "../app" }
axum = { version = "0.7.4", features = ["macros"] }
tokio.workspace = true
tracing.workspace = true
clap.workspace = true
metrics.workspace = true
datafusion.workspace = true
arrow.workspace = true
arrow-flight = { workspace = true, features = ["flight-sql-experimental"] }
arrow-ipc = "50.0.0"
tonic.workspace = true
tonic_0_9_0 = { version = "0.9.0", package = "tonic", features = ["gzip"] }
tonic-health = "0.9.0"
futures.workspace = true
uuid = "1.6.1"
tokio-stream = "0.1"
async-stream.workspace = true
futures-core = "0.3"
dirs = "5.0.1"
toml = "0.8.8"
serde.workspace = true
serde_json = "1.0.1"
serde_yaml = "0.9.30"
csv = "1.3.0"
flight_client = { path = "../flight_client" }
tract-core = "0.21.0"
tract-onnx = "0.21.0"
ndarray = "0.15.3"
ndarray-npy = { version = "0.8.0", features = ["compressed_npz"] }
duckdb = { workspace = true, features = ["bundled", "r2d2", "vtab", "vtab-arrow"], optional = true }
sql_provider_datafusion = { path = "../sql_provider_datafusion", optional = true }
r2d2 = { workspace = true, optional = true }
opentelemetry-proto = { version = "0.4.0", features = ["gen-tonic-messages", "gen-tonic", "metrics"] }
indexmap = "2.2.2"
regex = "1.10.3"
reqwest = { version = "0.11.24", features = ["json"] }
notify = "6.1.1"
arrow-json = "50.0.0"
async-trait.workspace = true
flightsql_datafusion = { path = "../flightsql_datafusion" }
flight_datafusion = { path = "../flight_datafusion" }
deltalake = { version = "0.17.0", features = ["datafusion-ext", "s3", "azure"] }
itertools = "0.12"
aws-config = "1.1.7"
aws-types = "1.1.7"
object_store = { version = "0.9.1", features = ["aws"] }
quick-xml = { version = "0.23.0-alpha3" }
url = "2.5.0"
arrow_sql_gen = { path = "../arrow_sql_gen", optional = true }
bb8 = { workspace = true, optional = true }
bb8-postgres = { workspace = true, optional = true }
bytes = { version = "1", default-features = false }
prost = { version = "0.12.1", default-features = false, features = ["prost-derive"] }
once_cell = "1.19.0"
secrets = { path = "../secrets" }
base64 = "0.22.0"
keyring = { version = "2.3.2", optional = true }
db_connection_pool = { path = "../db_connection_pool" }
secrecy = "0.8.0"
rusqlite = { workspace = true, optional = true }
tokio-rusqlite = { workspace = true, optional = true }
pin-project = "1.0"
lazy_static = "1.4.0"
<<<<<<< HEAD
data_components = { path = "../data_components" }
=======
mysql_async = { workspace = true, optional = true }
>>>>>>> a4e9b2fd
postgres-native-tls = "0.5.0"
ns_lookup = { path = "../ns_lookup" }

[features]
default = ["keyring-secret-store"]
dev = []
duckdb = ["dep:duckdb", "sql_provider_datafusion/duckdb", "r2d2", "db_connection_pool/duckdb", "spicepod/duckdb"]
postgres = [
    "dep:bb8",
    "dep:bb8-postgres",
    "db_connection_pool/postgres",
    "sql_provider_datafusion/postgres",
    "arrow_sql_gen/postgres",
]
sqlite = [
    "dep:rusqlite",
    "dep:tokio-rusqlite",
    "db_connection_pool/sqlite",
    "sql_provider_datafusion/sqlite",
    "arrow_sql_gen/sqlite",
]
mysql = ["dep:mysql_async", "db_connection_pool/mysql", "arrow_sql_gen/mysql"]
keyring-secret-store = ["secrets/keyring-secret-store"]<|MERGE_RESOLUTION|>--- conflicted
+++ resolved
@@ -74,11 +74,8 @@
 tokio-rusqlite = { workspace = true, optional = true }
 pin-project = "1.0"
 lazy_static = "1.4.0"
-<<<<<<< HEAD
 data_components = { path = "../data_components" }
-=======
 mysql_async = { workspace = true, optional = true }
->>>>>>> a4e9b2fd
 postgres-native-tls = "0.5.0"
 ns_lookup = { path = "../ns_lookup" }
 
