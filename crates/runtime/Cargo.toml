--- conflicted
+++ resolved
@@ -63,14 +63,6 @@
 itertools = "0.12"
 aws-config = "1.1.7"
 aws-types = "1.1.7"
-<<<<<<< HEAD
-object_store = { version = "0.8.0", features = ["aws"] }
-quick-xml = { version = "0.23.0-alpha3" }
-url = "2.5.0"
-arrow_sql_gen = { path = "../arrow_sql_gen", optional = true }
-bb8 = { workspace = true, optional = true }
-bb8-postgres = { workspace = true, optional = true }
-=======
 object_store = { version="0.9.1", features = ["aws"] }
 quick-xml = { version = "0.23.0-alpha3" }
 url = "2.5.0"
@@ -80,7 +72,6 @@
 bytes = { version = "1", default-features = false }
 prost = { version = "0.12.1", default-features = false, features = ["prost-derive"] }
 once_cell = "1.19.0"
->>>>>>> 1847201f
 secrets = { path = "../secrets" }
 base64 = "0.22.0"
 keyring = { version = "2.3.2", optional = true }
