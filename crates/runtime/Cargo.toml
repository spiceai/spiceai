--- conflicted
+++ resolved
@@ -52,11 +52,8 @@
 bb8 = {workspace = true, optional = true}
 bb8-postgres = {workspace = true, optional = true}
 base64 = "0.22.0"
-<<<<<<< HEAD
 keyring = "2.3.2"
-=======
 secrecy = "0.8.0"
->>>>>>> 4489fcc1
 
 [features]
 default = ["duckdb", "postgres"]
