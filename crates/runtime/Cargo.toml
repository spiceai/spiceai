--- conflicted
+++ resolved
@@ -19,13 +19,8 @@
 metrics.workspace = true
 datafusion.workspace = true
 arrow.workspace = true
-<<<<<<< HEAD
 arrow-flight = { workspace = true, features = ["flight-sql-experimental"] }
-arrow-ipc = "49.0.0"
-=======
-arrow-flight.workspace = true
 arrow-ipc = "50.0.0"
->>>>>>> a7e7c0cc
 tonic.workspace = true
 tonic_0_9_0 = { version = "0.9.0", package = "tonic", features = ["gzip"] }
 futures.workspace = true
@@ -64,12 +59,8 @@
 arrow-json = "50.0.0"
 async-trait.workspace = true
 flight_datafusion = { path = "../flight_datafusion" }
-<<<<<<< HEAD
-flightsql_datafusion = { path = "../flightsql_datafusion" }
-=======
 deltalake = { version = "0.17.0", features = ["datafusion-ext", "s3", "azure"] }
 itertools = "0.12"
->>>>>>> a7e7c0cc
 aws-config = "1.1.7"
 aws-types = "1.1.7"
 object_store = { version="0.9.1", features = ["aws"] }
