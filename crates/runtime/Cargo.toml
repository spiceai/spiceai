--- conflicted
+++ resolved
@@ -48,19 +48,16 @@
 arrow-json = "49.0.0"
 async-trait.workspace = true
 flight_datafusion = { path = "../flight_datafusion" }
-<<<<<<< HEAD
 aws-config = "1.1.7"
 aws-types = "1.1.7"
 object_store = { version="0.8.0", features = ["aws"] }
 quick-xml = { version = "0.23.0-alpha3" }
 url = "2.5.0"
-=======
 arrow_sql_gen = { path = "../arrow_sql_gen", optional = true }
 bb8 = {workspace = true, optional = true}
 bb8-postgres = {workspace = true, optional = true}
 secrets = { path = "../secrets" }
 db_connection_pool = { path = "../db_connection_pool" }
->>>>>>> b2d14b9d
 
 [features]
 default = ["duckdb", "postgres", "keyring-secret-store"]
