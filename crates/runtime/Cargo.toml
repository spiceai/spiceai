--- conflicted
+++ resolved
@@ -37,15 +37,9 @@
 tract-onnx = "0.21.0"
 ndarray = "0.15.3"
 ndarray-npy = { version = "0.8.0", features = [ "compressed_npz" ] }
-<<<<<<< HEAD
-duckdb = { git = "https://github.com/spicehq/duckdb-rs.git", rev = "8b57b1496eed1009c45734df7790960313d31e3d",  features = ["bundled", "r2d2", "vtab", "vtab-arrow"], optional = true }
+duckdb = { workspace = true,  features = ["bundled", "r2d2", "vtab", "vtab-arrow"], optional = true }
 sql_provider_datafusion = { path = "../sql_provider_datafusion", optional = true }
-r2d2 = { version = "0.8.10", optional = true }
-=======
-duckdb = { workspace = true,  features = ["bundled", "r2d2", "vtab", "vtab-arrow"], optional = true }
-duckdb_datafusion = { path = "../duckdb_datafusion", optional = true }
 r2d2 = { workspace = true, optional = true }
->>>>>>> cabcfc52
 opentelemetry-proto = { version = "0.4.0", features = ["gen-tonic-messages", "gen-tonic", "metrics"] }
 indexmap = "2.2.2"
 regex = "1.10.3"
