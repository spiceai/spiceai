[package]
name = "runtime"
version.workspace = true
edition.workspace = true
rust-version.workspace = true
license.workspace = true
homepage.workspace = true
repository.workspace = true
description = "The spiced runtime"

[dependencies]
snafu.workspace = true
spicepod = { path = "../spicepod" }
app = { path = "../app" }
axum = { version = "0.7.4", features = ["macros"]}
tokio.workspace = true
tracing.workspace = true
clap.workspace = true
metrics.workspace = true
datafusion = "34.0.0"
arrow = "49.0.0"
arrow-flight = "49.0.0"
arrow-ipc = "49.0.0"
tonic = "0.10.2"
tonic_0_9_0 = { version = "0.9.0", package = "tonic", features = ["gzip"] }
futures = "0.3.30"
uuid = "1.6.1"
tokio-stream = "0.1"
async-stream = "0.3.5"
futures-core = "0.3"
dirs = "5.0.1"
toml = "0.8.8"
serde.workspace = true
flight_client = { version = "0.10.0-alpha.0", path = "../flight_client" }
tract-core = "0.21.0"
tract-onnx = "0.21.0"
ndarray = "0.15.3"
ndarray-npy = { version = "0.8.0", features = [ "compressed_npz" ] }
duckdb = { git = "https://github.com/spicehq/duckdb-rs.git", rev = "8b57b1496eed1009c45734df7790960313d31e3d",  features = ["bundled", "r2d2", "vtab", "vtab-arrow"], optional = true }
duckdb_datafusion = { path = "../duckdb_datafusion", optional = true }
r2d2 = { version = "0.8.10", optional = true }
opentelemetry-proto = { version = "0.4.0", features = ["gen-tonic-messages", "gen-tonic", "metrics"] }
<<<<<<< HEAD
notify = "6.1.1"
=======
indexmap = "2.2.2"
>>>>>>> 8f6d35a7

[features]
default = ["duckdb"]
dev = []
duckdb = ["dep:duckdb", "duckdb_datafusion", "r2d2"]<|MERGE_RESOLUTION|>--- conflicted
+++ resolved
@@ -40,11 +40,8 @@
 duckdb_datafusion = { path = "../duckdb_datafusion", optional = true }
 r2d2 = { version = "0.8.10", optional = true }
 opentelemetry-proto = { version = "0.4.0", features = ["gen-tonic-messages", "gen-tonic", "metrics"] }
-<<<<<<< HEAD
+indexmap = "2.2.2"
 notify = "6.1.1"
-=======
-indexmap = "2.2.2"
->>>>>>> 8f6d35a7
 
 [features]
 default = ["duckdb"]
