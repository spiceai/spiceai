--- conflicted
+++ resolved
@@ -56,17 +56,11 @@
 arrow_sql_gen = { path = "../arrow_sql_gen", optional = true }
 bb8 = {workspace = true, optional = true}
 bb8-postgres = {workspace = true, optional = true}
-<<<<<<< HEAD
-base64 = "0.22.0"
-keyring = { version = "2.3.2", optional = true }
-secrecy = "0.8.0"
 bytes = { version = "1", default-features = false }
 prost = { version = "0.12.1", default-features = false, features = ["prost-derive"] }
 once_cell = "1.19.0"
-=======
 secrets = { path = "../secrets" }
 db_connection_pool = { path = "../db_connection_pool" }
->>>>>>> 6245480b
 
 [features]
 default = ["duckdb", "postgres", "keyring-secret-store"]
