--- conflicted
+++ resolved
@@ -32,16 +32,13 @@
 toml = "0.8.8"
 serde.workspace = true
 flight_client = { version = "0.10.0-alpha.0", path = "../flight_client" }
-<<<<<<< HEAD
 tract-core = "0.21.0"
 tract-onnx = "0.21.0"
 ndarray-npy.workspace = true
-=======
 duckdb = { git = "https://github.com/spicehq/duckdb-rs.git", rev = "8b57b1496eed1009c45734df7790960313d31e3d",  features = ["bundled", "r2d2", "vtab", "vtab-arrow"], optional = true }
 duckdb_datafusion = { path = "../duckdb_datafusion", optional = true }
 r2d2 = { version = "0.8.10", optional = true }
 opentelemetry-proto = { version = "0.4.0", features = ["gen-tonic-messages", "gen-tonic", "metrics"] }
->>>>>>> eb0648db
 
 [features]
 default = ["duckdb"]
