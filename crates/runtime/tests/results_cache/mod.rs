/*
Copyright 2024 The Spice.ai OSS Authors

Licensed under the Apache License, Version 2.0 (the "License");
you may not use this file except in compliance with the License.
You may obtain a copy of the License at

     https://www.apache.org/licenses/LICENSE-2.0

Unless required by applicable law or agreed to in writing, software
distributed under the License is distributed on an "AS IS" BASIS,
WITHOUT WARRANTIES OR CONDITIONS OF ANY KIND, either express or implied.
See the License for the specific language governing permissions and
limitations under the License.
*/

use std::sync::Arc;

use app::AppBuilder;
use arrow::array::RecordBatch;
use futures::TryStreamExt;
<<<<<<< HEAD
use runtime::{datafusion::DataFusion, query_context::QueryContext, Runtime};
=======
use runtime::Runtime;
>>>>>>> 7d4f5558
use spicepod::component::{
    dataset::Dataset, params::Params, runtime::ResultsCache, secrets::SpiceSecretStore,
};

use crate::init_tracing;

fn make_s3_tpch_dataset(name: &str) -> Dataset {
    let mut test_dataset = Dataset::new(
        format!("s3://spiceai-demo-datasets/tpch/{name}/").to_string(),
        name.to_string(),
    );
    test_dataset.params = Some(Params::from_string_map(
        vec![("file_format".to_string(), "parquet".to_string())]
            .into_iter()
            .collect(),
    ));

    test_dataset
}

#[tokio::test]
async fn results_cache_system_queries() -> Result<(), String> {
    let _tracing = init_tracing(None);

    let results_cache = ResultsCache {
        item_ttl: Some("60s".to_string()),
        ..Default::default()
    };

    let app = AppBuilder::new("cache_test")
        .with_results_cache(results_cache)
        .with_secret_store(SpiceSecretStore::File)
        .with_dataset(make_s3_tpch_dataset("customer"))
        .build();

    let rt = Runtime::new(Some(app), Arc::new(vec![])).await;

    rt.load_secrets().await;
    rt.load_datasets().await;

    assert!(
        execute_query_and_check_cache_status(&rt, "show tables", None)
            .await
            .is_ok()
    );
    assert!(
        execute_query_and_check_cache_status(&rt, "describe customer", None)
            .await
            .is_ok()
    );

    Ok(())
}

async fn execute_query_and_check_cache_status(
    rt: &Runtime,
    query: &str,
    expected_cache_status: Option<bool>,
) -> Result<Vec<RecordBatch>, String> {
<<<<<<< HEAD
    let ctx = QueryContext::new(Arc::clone(&rt.df)).sql(query.to_string());

    let df = rt.df.read().await;

    let query_result = df
        .query_with_cache(query, None, ctx)
=======
    let query_result = rt
        .df
        .query_with_cache(query, None)
>>>>>>> 7d4f5558
        .await
        .map_err(|e| format!("Failed to execute query: {e}"))?;

    let records = query_result
        .data
        .try_collect::<Vec<RecordBatch>>()
        .await
        .map_err(|e| format!("Failed to collect query results: {e}"))?;

    assert_eq!(query_result.from_cache, expected_cache_status);

    Ok(records)
}<|MERGE_RESOLUTION|>--- conflicted
+++ resolved
@@ -19,11 +19,7 @@
 use app::AppBuilder;
 use arrow::array::RecordBatch;
 use futures::TryStreamExt;
-<<<<<<< HEAD
 use runtime::{datafusion::DataFusion, query_context::QueryContext, Runtime};
-=======
-use runtime::Runtime;
->>>>>>> 7d4f5558
 use spicepod::component::{
     dataset::Dataset, params::Params, runtime::ResultsCache, secrets::SpiceSecretStore,
 };
@@ -83,18 +79,12 @@
     query: &str,
     expected_cache_status: Option<bool>,
 ) -> Result<Vec<RecordBatch>, String> {
-<<<<<<< HEAD
     let ctx = QueryContext::new(Arc::clone(&rt.df)).sql(query.to_string());
 
     let df = rt.df.read().await;
 
     let query_result = df
         .query_with_cache(query, None, ctx)
-=======
-    let query_result = rt
-        .df
-        .query_with_cache(query, None)
->>>>>>> 7d4f5558
         .await
         .map_err(|e| format!("Failed to execute query: {e}"))?;
 
