/*
Copyright 2024 The Spice.ai OSS Authors

Licensed under the Apache License, Version 2.0 (the "License");
you may not use this file except in compliance with the License.
You may obtain a copy of the License at

     https://www.apache.org/licenses/LICENSE-2.0

Unless required by applicable law or agreed to in writing, software
distributed under the License is distributed on an "AS IS" BASIS,
WITHOUT WARRANTIES OR CONDITIONS OF ANY KIND, either express or implied.
See the License for the specific language governing permissions and
limitations under the License.
*/

use std::{sync::Arc, time::Duration};

use arrow::array::RecordBatch;
use datafusion::{
    assert_batches_eq, execution::context::SessionContext,
    parquet::arrow::arrow_reader::ParquetRecordBatchReaderBuilder,
};
use futures::Future;
use runtime::Runtime;
use tracing::subscriber::DefaultGuard;
use tracing_subscriber::EnvFilter;

mod docker;
// Run all tests in the `federation` module
mod federation;
mod graphql;
<<<<<<< HEAD
mod refresh_retry;
=======
mod postgres;
>>>>>>> 4ca41902
mod refresh_sql;
mod results_cache;
mod utils;

#[cfg(feature = "odbc")]
mod odbc;

/// Modifies the runtime configuration of `DataFusion` to make test results reproducible across all machines.
///
/// 1) Sets the number of `target_partitions` to 3, by default its the number of CPU cores available.
fn modify_runtime_datafusion_options(mut rt: Runtime) -> Runtime {
    // Unwrap the Arc to get exclusive ownership of the DataFusion struct
    let Ok(mut df) = Arc::try_unwrap(rt.df) else {
        panic!("Expected to get exclusive ownership of the DataFusion struct");
    };

    // Set the target partitions to 3 to make RepartitionExec show consistent partitioning across machines with different CPU counts.
    let mut new_state = df.ctx.state();
    new_state
        .config_mut()
        .options_mut()
        .execution
        .target_partitions = 3;
    let new_ctx = SessionContext::new_with_state(new_state);

    // Replace the old context with the modified one
    df.ctx = new_ctx.into();
    rt.df = df.into();
    rt
}

fn init_tracing(default_level: Option<&str>) -> DefaultGuard {
    let filter = match (default_level, std::env::var("SPICED_LOG").ok()) {
        (_, Some(log)) => EnvFilter::new(log),
        (Some(level), None) => EnvFilter::new(level),
        _ => EnvFilter::new(
            "runtime=TRACE,datafusion-federation=TRACE,datafusion-federation-sql=TRACE",
        ),
    };

    let subscriber = tracing_subscriber::FmtSubscriber::builder()
        .with_env_filter(filter)
        .with_ansi(true)
        .finish();
    tracing::subscriber::set_default(subscriber)
}

async fn get_tpch_lineitem() -> Result<Vec<RecordBatch>, anyhow::Error> {
    let lineitem_parquet_bytes =
        reqwest::get("https://public-data.spiceai.org/tpch_lineitem.parquet")
            .await?
            .bytes()
            .await?;

    let parquet_reader =
        ParquetRecordBatchReaderBuilder::try_new(lineitem_parquet_bytes)?.build()?;

    Ok(parquet_reader.collect::<Result<Vec<_>, arrow::error::ArrowError>>()?)
}

type ValidateFn = dyn FnOnce(Vec<RecordBatch>);

async fn run_query_and_check_results<F>(
    rt: &mut Runtime,
    query: &str,
    expected_plan: &[&str],
    validate_result: Option<F>,
) -> Result<(), String>
where
    F: FnOnce(Vec<RecordBatch>),
{
    // Check the plan
    let plan_results = rt
        .df
        .ctx
        .sql(&format!("EXPLAIN {query}"))
        .await
        .map_err(|e| format!("query `{query}` to plan: {e}"))?
        .collect()
        .await
        .map_err(|e| format!("query `{query}` to results: {e}"))?;

    assert_batches_eq!(expected_plan, &plan_results);

    // Check the result
    if let Some(validate_result) = validate_result {
        let result_batches = rt
            .df
            .ctx
            .sql(query)
            .await
            .map_err(|e| format!("query `{query}` to plan: {e}"))?
            .collect()
            .await
            .map_err(|e| format!("query `{query}` to results: {e}"))?;

        validate_result(result_batches);
    }

    Ok(())
}

async fn wait_until_true<F, Fut>(max_wait: Duration, mut f: F) -> bool
where
    F: FnMut() -> Fut,
    Fut: Future<Output = bool>,
{
    let start = std::time::Instant::now();

    while start.elapsed() < max_wait {
        if f().await {
            return true;
        }

        tokio::time::sleep(Duration::from_millis(100)).await;
    }

    false
}<|MERGE_RESOLUTION|>--- conflicted
+++ resolved
@@ -30,11 +30,8 @@
 // Run all tests in the `federation` module
 mod federation;
 mod graphql;
-<<<<<<< HEAD
+mod postgres;
 mod refresh_retry;
-=======
-mod postgres;
->>>>>>> 4ca41902
 mod refresh_sql;
 mod results_cache;
 mod utils;
