use std::time::Duration;

use app::AppBuilder;
use datafusion::assert_batches_eq;
use futures::StreamExt;
use runtime::{datafusion::query::Protocol, Runtime};
use spicepod::component::{
    dataset::{acceleration::Acceleration, Dataset},
    params::Params,
};

<<<<<<< HEAD
#[cfg(feature = "postgres")]
use crate::postgres::common;

=======
>>>>>>> 7b743f90
use crate::{init_tracing, wait_until_true};

#[cfg(feature = "postgres")]
#[allow(clippy::too_many_lines)]
#[tokio::test]
async fn acceleration_with_and_without_federation() -> Result<(), anyhow::Error> {
    use crate::get_test_datafusion;
    use crate::postgres::common;

    let _tracing = init_tracing(Some("integration=debug,info"));
    let port: usize = 20962;
    let running_container = common::start_postgres_docker_container(port).await?;

    let pool = common::get_postgres_connection_pool(port).await?;
    let db_conn = pool
        .connect_direct()
        .await
        .expect("connection can be established");
    db_conn
        .conn
        .execute(
            "
CREATE TABLE test (
    id UUID PRIMARY KEY,
    created_at TIMESTAMP WITH TIME ZONE DEFAULT NOW()
);",
            &[],
        )
        .await
        .expect("table is created");
    db_conn
        .conn
        .execute(
            "INSERT INTO test (id, created_at) VALUES ('5ea5a3ac-07a0-4d4d-b201-faff68d8356c', '2023-05-02 10:30:00-04:00');",
            &[],
        )
        .await.expect("inserted data");

    let mut federated_acc = Dataset::new("postgres:test", "abc");
    let mut params = Params::from_string_map(
        vec![
            ("pg_host".to_string(), "localhost".to_string()),
            ("pg_port".to_string(), port.to_string()),
            ("pg_user".to_string(), "postgres".to_string()),
            ("pg_pass".to_string(), common::PG_PASSWORD.to_string()),
            ("pg_sslmode".to_string(), "disable".to_string()),
        ]
        .into_iter()
        .collect(),
    );
    federated_acc.params = Some(params.clone());
    params.data.insert(
        "disable_query_push_down".to_string(),
        spicepod::component::params::ParamValue::Bool(false),
    );

    federated_acc.acceleration = Some(Acceleration {
        params: Some(params),
        enabled: true,
        engine: Some("postgres".to_string()),
        ..Acceleration::default()
    });

    let mut non_federated_acc = Dataset::new("postgres:test", "non_federated_abc");
    let mut non_federated_params = Params::from_string_map(
        vec![
            ("pg_host".to_string(), "localhost".to_string()),
            ("pg_port".to_string(), port.to_string()),
            ("pg_user".to_string(), "postgres".to_string()),
            ("pg_pass".to_string(), common::PG_PASSWORD.to_string()),
            ("pg_sslmode".to_string(), "disable".to_string()),
        ]
        .into_iter()
        .collect(),
    );
    non_federated_acc.params = Some(non_federated_params.clone());
    non_federated_params.data.insert(
        "disable_query_push_down".to_string(),
        spicepod::component::params::ParamValue::Bool(true),
    );

    non_federated_acc.acceleration = Some(Acceleration {
        params: Some(non_federated_params),
        enabled: true,
        engine: Some("postgres".to_string()),
        ..Acceleration::default()
    });

    let df = get_test_datafusion();

    let app = AppBuilder::new("acceleration_federation")
        .with_dataset(federated_acc)
        .with_dataset(non_federated_acc)
        .build();

    let rt = Runtime::builder()
        .with_app(app)
        .with_datafusion(df)
        .build()
        .await;

    // Set a timeout for the test
    tokio::select! {
        () = tokio::time::sleep(std::time::Duration::from_secs(10)) => {
            return Err(anyhow::anyhow!("Timed out waiting for datasets to load"));
        }
        () = rt.load_components() => {}
    }

    assert!(
        wait_until_true(Duration::from_secs(30), || async {
            let mut query_result = rt
                .datafusion()
                .query_builder("SELECT * FROM abc LIMIT 1", Protocol::Flight)
                .build()
                .run()
                .await
                .expect("result returned");
            let mut batches = vec![];
            while let Some(batch) = query_result.data.next().await {
                batches.push(batch.expect("batch"));
            }
            !batches.is_empty() && batches[0].num_rows() == 1
        })
        .await,
        "Expected 1 rows returned"
    );
    assert!(
        wait_until_true(Duration::from_secs(30), || async {
            let mut query_result = rt
                .datafusion()
                .query_builder("SELECT * FROM non_federated_abc LIMIT 1", Protocol::Flight)
                .build()
                .run()
                .await
                .expect("result returned");
            let mut batches = vec![];
            while let Some(batch) = query_result.data.next().await {
                batches.push(batch.expect("batch"));
            }
            !batches.is_empty() && batches[0].num_rows() == 1
        })
        .await,
        "Expected 1 rows returned"
    );

    let plan_results = rt
        .datafusion()
        .ctx
        .sql("EXPLAIN SELECT COUNT(1) FROM abc")
        .await
        .expect("sql working")
        .collect()
        .await
        .expect("collect working");

    let expected_plan = [
        "+---------------+------------------------------------------------------------------------------------------------------------------------------------------------------------------------------+",
        "| plan_type     | plan                                                                                                                                                                         |",
        "+---------------+------------------------------------------------------------------------------------------------------------------------------------------------------------------------------+",
        "| logical_plan  | Federated                                                                                                                                                                    |",
        "|               |  Projection: count(Int64(1))                                                                                                                                                 |",
        "|               |   Aggregate: groupBy=[[]], aggr=[[count(Int64(1))]]                                                                                                                          |",
        "|               |     TableScan: abc                                                                                                                                                           |",
        "| physical_plan | SchemaCastScanExec                                                                                                                                                           |",
        "|               |   RepartitionExec: partitioning=RoundRobinBatch(3), input_partitions=1                                                                                                       |",
        "|               |     VirtualExecutionPlan name=postgres compute_context=host=Tcp(\"localhost\"),port=20962,user=postgres, sql=SELECT count(1) FROM abc rewritten_sql=SELECT count(1) FROM \"abc\" |",
        "|               |                                                                                                                                                                              |",
        "+---------------+------------------------------------------------------------------------------------------------------------------------------------------------------------------------------+",
    ];
    assert_batches_eq!(expected_plan, &plan_results);

    let plan_results = rt
        .datafusion()
        .ctx
        .sql("EXPLAIN SELECT COUNT(1) FROM non_federated_abc")
        .await
        .expect("sql working")
        .collect()
        .await
        .expect("collect working");

    let expected_plan = [
    "+---------------+------------------------------------------------------------------------------+",
    "| plan_type     | plan                                                                         |",
    "+---------------+------------------------------------------------------------------------------+",
    "| logical_plan  | Aggregate: groupBy=[[]], aggr=[[count(Int64(1))]]                            |",
    "|               |   TableScan: non_federated_abc projection=[]                                 |",
    "| physical_plan | AggregateExec: mode=Final, gby=[], aggr=[count(Int64(1))]                    |",
    "|               |   CoalescePartitionsExec                                                     |",
    "|               |     AggregateExec: mode=Partial, gby=[], aggr=[count(Int64(1))]              |",
    "|               |       SchemaCastScanExec                                                     |",
    "|               |         RepartitionExec: partitioning=RoundRobinBatch(3), input_partitions=1 |",
    "|               |           SqlExec sql=SELECT \"id\", \"created_at\" FROM non_federated_abc       |",
    "|               |                                                                              |",
    "+---------------+------------------------------------------------------------------------------+",
    ];
    assert_batches_eq!(expected_plan, &plan_results);

    running_container.remove().await?;
    Ok(())
}<|MERGE_RESOLUTION|>--- conflicted
+++ resolved
@@ -9,12 +9,9 @@
     params::Params,
 };
 
-<<<<<<< HEAD
 #[cfg(feature = "postgres")]
 use crate::postgres::common;
 
-=======
->>>>>>> 7b743f90
 use crate::{init_tracing, wait_until_true};
 
 #[cfg(feature = "postgres")]
