from concurrent import futures
from io import StringIO
import json
import os
from pathlib import Path
import signal
import sys
import threading
import traceback
from typing import Dict

import grpc
import pandas as pd
from psutil import Process
import requests

from algorithms.factory import get_agent
from algorithms.agent_interface import SpiceAIAgent
from cleanup import cleanup_on_shutdown
from connector.manager import ConnectorManager, ConnectorName
from connector.stateful import StatefulConnector
<<<<<<< HEAD
from data_manager.base_manager import DataParam, DataManagerBase
from data_manager.event_manager import EventDataManager
from data_manager.time_series_manager import TimeSeriesDataManager
from exception import UnexpectedException, InvalidDataShapeException
=======
from data import DataParam, DataManager
from exception import UnexpectedException
from inference import GetInferenceHandler
>>>>>>> 0002aa25
from proto.aiengine.v1 import aiengine_pb2, aiengine_pb2_grpc
from train import Trainer
from validation import validate_rewards

data_managers: Dict[str, DataManagerBase] = {}
connector_managers: Dict[str, ConnectorManager] = {}


class Dispatch:
    TRAINING_THREAD = None
    INIT_LOCK = threading.Lock()


def train_agent(
        pod_name: str, data_manager: DataManagerBase, connector_manager: ConnectorManager, algorithm: str,
        number_episodes: int, flight: str, training_goal: str):
    try:
        Trainer(pod_name, data_manager, connector_manager, algorithm, number_episodes, flight, training_goal).train()
    except Exception:
        sys.stdout.flush()
        request_url = Trainer.BASE_URL + f"/{pod_name}/training_runs/{flight}/episodes"
        requests.post(request_url, json=UnexpectedException(traceback.format_exc()).get_error_body())


def dispatch_train_agent(
        pod_name: str, data_manager: DataManagerBase, connector_manager: ConnectorManager, algorithm: str,
        number_episodes: int, flight: str, training_goal: str):
    if Trainer.TRAINING_LOCK.locked():
        return False

    Dispatch.TRAINING_THREAD = threading.Thread(
        target=train_agent,
        args=(pod_name, data_manager, connector_manager, algorithm, number_episodes, flight, training_goal))
    Dispatch.TRAINING_THREAD.start()
    return True


class AIEngine(aiengine_pb2_grpc.AIEngineServicer):
    def GetHealth(self, request, context):
        return aiengine_pb2.Response(result="ok")

    def AddData(self, request: aiengine_pb2.AddDataRequest, context):
        with Dispatch.INIT_LOCK:
            new_data: pd.DataFrame = pd.read_csv(StringIO(request.csv_data))
            new_data["time"] = pd.to_datetime(new_data["time"], unit="s")
            new_data = new_data.set_index("time")

            data_manager = data_managers[request.pod]
            for field in new_data.columns:
                if field not in data_manager.fields.keys():
                    return aiengine_pb2.Response(
                        result="unexpected_field",
                        message=f"Unexpected field: '{field}'",
                        error=True)

            data_manager.merge_data(new_data)
            return aiengine_pb2.Response(result="ok")

    def AddInterpretations(self, request: aiengine_pb2.AddInterpretationsRequest, context):
        data_manager = data_managers[request.pod]
        data_manager.add_interpretations(request.indexed_interpretations)
        return aiengine_pb2.Response(result="ok")

    def StartTraining(self, request: aiengine_pb2.StartTrainingRequest, context):
        data_manager = data_managers[request.pod]
        connector_manager: ConnectorManager = connector_managers[request.pod]

        if request.epoch_time != 0:
            new_epoch_time = pd.to_datetime(request.epoch_time, unit="s")
            if new_epoch_time < data_manager.param.epoch_time:
                return aiengine_pb2.Response(
                    result="epoch_time_invalid",
                    message=f"epoch time should be after {data_manager.param.epoch_time.timestamp()}",
                    error=True,
                )
            data_manager.param.epoch_time = new_epoch_time
            data_manager.param.end_time = data_manager.param.epoch_time + data_manager.param.period_secs

        algorithm = request.learning_algorithm
        number_episodes = request.number_episodes if request.number_episodes != 0 else 30
        flight = request.flight
        training_goal = request.training_goal

        if isinstance(data_manager, TimeSeriesDataManager):
            index_of_epoch = data_manager.massive_table_filled.index.get_loc(data_manager.param.epoch_time, "ffill")
            if len(data_manager.massive_table_filled.iloc[index_of_epoch:]) < data_manager.get_window_span():
                return aiengine_pb2.Response(result="not_enough_data_for_training", error=True)

        started = dispatch_train_agent(
            request.pod, data_manager, connector_manager, algorithm, number_episodes, flight, training_goal)
        result = "started_training" if started else "already_training"
        return aiengine_pb2.Response(result=result)

    def GetInference(self, request: aiengine_pb2.InferenceRequest, context):
        handler = GetInferenceHandler(request, data_managers)
        return handler.get_result()

    def Init(self, request: aiengine_pb2.InitRequest, context):
        with Dispatch.INIT_LOCK:
            connector_manager = ConnectorManager()

            period_secs = pd.to_timedelta(request.period, unit="s")
            interval_secs = pd.to_timedelta(request.interval, unit="s")
            granularity_secs = pd.to_timedelta(request.granularity, unit="s")

            epoch_time = pd.Timestamp.now() - period_secs
            if request.epoch_time != 0:
                epoch_time = pd.to_datetime(request.epoch_time, unit="s")

            if len(request.actions) == 0:
                return aiengine_pb2.Response(result="missing_actions", error=True)
            action_rewards = request.actions
            if not validate_rewards(action_rewards, request.external_reward_funcs):
                return aiengine_pb2.Response(result="invalid_reward_function", error=True)

            if len(request.fields) == 0:
                return aiengine_pb2.Response(result="missing_fields", error=True)

            data_manager: DataManagerBase = None
            if request.interpolation:
                data_manager = TimeSeriesDataManager(
                    param=DataParam(
                        epoch_time=epoch_time,
                        period_secs=period_secs,
                        interval_secs=interval_secs,
                        granularity_secs=granularity_secs),
                    fields=request.fields,
                    action_rewards=action_rewards,
                    actions_order=request.actions_order,
                    external_reward_funcs=request.external_reward_funcs,
                    laws=request.laws)
            else:
                data_manager = EventDataManager(
                    param=DataParam(
                        epoch_time=epoch_time,
                        period_secs=period_secs,
                        interval_secs=interval_secs,
                        granularity_secs=granularity_secs),
                    fields=request.fields,
                    action_rewards=action_rewards,
                    actions_order=request.actions_order,
                    external_reward_funcs=request.external_reward_funcs,
                    laws=request.laws)
            data_managers[request.pod] = data_manager
            connector_managers[request.pod] = connector_manager

            datasources_data = request.datasources

            for datasource_data in datasources_data:
                connector_data = datasource_data.connector
                connector_name: ConnectorName = connector_data.name

                datasource_actions = datasource_data.actions

                if connector_name == ConnectorName.STATEFUL.value:
                    new_connector = StatefulConnector(
                        data_manager=data_manager,
                        action_effects=datasource_actions,
                    )
                    connector_manager.add_connector(new_connector)
            return aiengine_pb2.Response(result="ok")

    def ExportModel(self, request: aiengine_pb2.ExportModelRequest, context):
        if request.pod not in Trainer.SAVED_MODELS:
            return aiengine_pb2.ExportModelResult(
                response=aiengine_pb2.Response(
                    result="pod_not_trained",
                    message="Unable to export a model that hasn't finished at least one training run",
                    error=True))

        if request.pod not in data_managers:
            return aiengine_pb2.ExportModelResult(
                resopnse=aiengine_pb2.Response(result="pod_not_initialized", error=True))

        if request.tag != "latest":
            return aiengine_pb2.ExportModelResult(
                response=aiengine_pb2.Response(
                    result="tag_not_yet_supported",
                    message="Support for multiple tags coming soon!",
                    error=True))

        return aiengine_pb2.ExportModelResult(
            response=aiengine_pb2.Response(result="ok"),
            model_path=str(Trainer.SAVED_MODELS[request.pod]))

    def ImportModel(self, request: aiengine_pb2.ImportModelRequest, context):
        if request.pod not in data_managers:
            return aiengine_pb2.Response(result="pod_not_initialized", error=True)

        data_manager = data_managers[request.pod]
        model_data_shape = data_manager.get_shape()
        import_path = Path(request.import_path)

        if not (import_path / "meta.json").exists():
            return aiengine_pb2.Response(
                result="unable_to_load_model_metadata",
                message=f"Unable to find meta data at {import_path}",
                error=True,
            )
        with open(import_path / "meta.json", "r", encoding="utf-8") as meta_file:
            algorithm = json.loads(meta_file.read())["algorithm"]

        agent: SpiceAIAgent = get_agent(algorithm, model_data_shape, len(data_manager.action_names))
        if not agent.load(import_path):
            return aiengine_pb2.Response(
                result="unable_to_load_model",
                message=f"Unable to find a model at {import_path}",
                error=True)

        Trainer.SAVED_MODELS[request.pod] = Path(request.import_path)

        return aiengine_pb2.Response(result="ok")


def wait_parent_process():
    current_process = Process(os.getpid())
    parent_process: Process = current_process.parent()

    parent_process.wait()


def main():
    # Preventing tensorflow verbose initialization
    os.environ["TF_CPP_MIN_LOG_LEVEL"] = "3"
    import tensorflow as tf  # pylint: disable=import-outside-toplevel

    # Eager execution is too slow to use, so disabling
    tf.compat.v1.disable_eager_execution()

    signal.signal(signal.SIGINT, cleanup_on_shutdown)
    server = grpc.server(futures.ThreadPoolExecutor(max_workers=10))
    aiengine_pb2_grpc.add_AIEngineServicer_to_server(AIEngine(), server)
    server.add_insecure_port("[::]:8004")
    server.start()
    print(f"AIEngine: gRPC server listening on port {8004}")

    wait_parent_process()
    cleanup_on_shutdown()


if __name__ == "__main__":
    main()<|MERGE_RESOLUTION|>--- conflicted
+++ resolved
@@ -19,16 +19,11 @@
 from cleanup import cleanup_on_shutdown
 from connector.manager import ConnectorManager, ConnectorName
 from connector.stateful import StatefulConnector
-<<<<<<< HEAD
 from data_manager.base_manager import DataParam, DataManagerBase
 from data_manager.event_manager import EventDataManager
 from data_manager.time_series_manager import TimeSeriesDataManager
-from exception import UnexpectedException, InvalidDataShapeException
-=======
-from data import DataParam, DataManager
 from exception import UnexpectedException
 from inference import GetInferenceHandler
->>>>>>> 0002aa25
 from proto.aiengine.v1 import aiengine_pb2, aiengine_pb2_grpc
 from train import Trainer
 from validation import validate_rewards
@@ -161,6 +156,7 @@
                     external_reward_funcs=request.external_reward_funcs,
                     laws=request.laws)
             else:
+                raise Exception('EventDataManager should not be used')
                 data_manager = EventDataManager(
                     param=DataParam(
                         epoch_time=epoch_time,
