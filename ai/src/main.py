from concurrent import futures
import json
import os
from pathlib import Path
import signal
import sys
import threading
import traceback
from typing import Dict
import multiprocessing

import grpc
import pandas as pd
from psutil import Process
import requests

from algorithms.factory import get_agent
from algorithms.agent_interface import SpiceAIAgent
from cleanup import cleanup_on_shutdown
from connector.manager import ConnectorManager, ConnectorName
from connector.stateful import StatefulConnector
<<<<<<< HEAD
from data import DataParam, DataManager
from dispatcher.data_dispatcher import DataDispatcher
from dispatcher import locks
=======
from data_manager.base_manager import DataParam, DataManagerBase
from data_manager.event_manager import EventDataManager
from data_manager.time_series_manager import TimeSeriesDataManager
>>>>>>> ec202cbb
from exception import UnexpectedException
from inference import GetInferenceHandler
from proto.aiengine.v1 import aiengine_pb2, aiengine_pb2_grpc
from train import Trainer
from validation import validate_rewards

<<<<<<< HEAD
data_queue = multiprocessing.SimpleQueue()
data_managers: Dict[str, DataManager] = {}
=======
data_managers: Dict[str, DataManagerBase] = {}
>>>>>>> ec202cbb
connector_managers: Dict[str, ConnectorManager] = {}


class Dispatch:
    TRAINING_THREAD = None


def train_agent(
        pod_name: str, data_manager: DataManagerBase, connector_manager: ConnectorManager, algorithm: str,
        number_episodes: int, flight: str, training_goal: str):
    try:
        Trainer(pod_name, data_manager, connector_manager, algorithm, number_episodes, flight, training_goal).train()
    except Exception:
        sys.stdout.flush()
        request_url = Trainer.BASE_URL + f"/{pod_name}/training_runs/{flight}/episodes"
        requests.post(request_url, json=UnexpectedException(traceback.format_exc()).get_error_body())


def dispatch_train_agent(
        pod_name: str, data_manager: DataManagerBase, connector_manager: ConnectorManager, algorithm: str,
        number_episodes: int, flight: str, training_goal: str):
    if Trainer.TRAINING_LOCK.locked():
        return False

    Dispatch.TRAINING_THREAD = threading.Thread(
        target=train_agent,
        args=(pod_name, data_manager, connector_manager, algorithm, number_episodes, flight, training_goal))
    Dispatch.TRAINING_THREAD.start()
    return True


class AIEngine(aiengine_pb2_grpc.AIEngineServicer):
    def GetHealth(self, request, context):
        return aiengine_pb2.Response(result="ok")

    def AddData(self, request: aiengine_pb2.AddDataRequest, context):
<<<<<<< HEAD
        data_queue.put(("add_data", request))

        return aiengine_pb2.Response(result="ok")
=======
        with Dispatch.INIT_LOCK:
            new_data: pd.DataFrame = pd.read_csv(StringIO(request.csv_data))
            new_data["time"] = pd.to_datetime(new_data["time"], unit="s")
            new_data = new_data.set_index("time")

            data_manager = data_managers[request.pod]
            for field in new_data.columns:
                if field not in data_manager.fields.keys():
                    return aiengine_pb2.Response(
                        result="unexpected_field",
                        message=f"Unexpected field: '{field}'",
                        error=True)

            data_manager.merge_data(new_data)
            return aiengine_pb2.Response(result="ok")
>>>>>>> ec202cbb

    def AddInterpretations(self, request: aiengine_pb2.AddInterpretationsRequest, context):
        data_manager = data_managers[request.pod]
        data_manager.add_interpretations(request.indexed_interpretations)
        return aiengine_pb2.Response(result="ok")

    def StartTraining(self, request: aiengine_pb2.StartTrainingRequest, context):
        data_manager = data_managers[request.pod]
        connector_manager: ConnectorManager = connector_managers[request.pod]

        if request.epoch_time != 0:
            new_epoch_time = pd.to_datetime(request.epoch_time, unit="s")
            if new_epoch_time < data_manager.param.epoch_time:
                return aiengine_pb2.Response(
                    result="epoch_time_invalid",
                    message=f"epoch time should be after {data_manager.param.epoch_time.timestamp()}",
                    error=True,
                )
            data_manager.param.epoch_time = new_epoch_time
            data_manager.param.end_time = data_manager.param.epoch_time + data_manager.param.period_secs

        algorithm = request.learning_algorithm
        number_episodes = request.number_episodes if request.number_episodes != 0 else 30
        flight = request.flight
        training_goal = request.training_goal

        if isinstance(data_manager, TimeSeriesDataManager):
            index_of_epoch = data_manager.massive_table_filled.index.get_loc(data_manager.param.epoch_time, "ffill")
            if len(data_manager.massive_table_filled.iloc[index_of_epoch:]) < data_manager.get_window_span():
                return aiengine_pb2.Response(result="not_enough_data_for_training", error=True)

        started = dispatch_train_agent(
            request.pod, data_manager, connector_manager, algorithm, number_episodes, flight, training_goal)
        result = "started_training" if started else "already_training"
        return aiengine_pb2.Response(result=result)

    def GetInference(self, request: aiengine_pb2.InferenceRequest, context):
        handler = GetInferenceHandler(request, data_managers)
        return handler.get_result()

    def Init(self, request: aiengine_pb2.InitRequest, context):
        connector_manager = ConnectorManager()

        period_secs = pd.to_timedelta(request.period, unit="s")
        interval_secs = pd.to_timedelta(request.interval, unit="s")
        granularity_secs = pd.to_timedelta(request.granularity, unit="s")

<<<<<<< HEAD
        epoch_time = pd.Timestamp.now() - period_secs
        if request.epoch_time != 0:
            epoch_time = pd.to_datetime(request.epoch_time, unit="s")

        if len(request.actions) == 0:
            return aiengine_pb2.Response(result="missing_actions", error=True)
        action_rewards = request.actions
        if not validate_rewards(action_rewards, request.external_reward_funcs):
            return aiengine_pb2.Response(
                result="invalid_reward_function", error=True
            )
=======
            if len(request.actions) == 0:
                return aiengine_pb2.Response(result="missing_actions", error=True)
            action_rewards = request.actions
            if not validate_rewards(action_rewards, request.external_reward_funcs):
                return aiengine_pb2.Response(result="invalid_reward_function", error=True)

            if len(request.fields) == 0:
                return aiengine_pb2.Response(result="missing_fields", error=True)

            data_manager: DataManagerBase = None
            if request.interpolation:
                data_manager = TimeSeriesDataManager(
                    param=DataParam(
                        epoch_time=epoch_time,
                        period_secs=period_secs,
                        interval_secs=interval_secs,
                        granularity_secs=granularity_secs),
                    fields=request.fields,
                    action_rewards=action_rewards,
                    actions_order=request.actions_order,
                    external_reward_funcs=request.external_reward_funcs,
                    laws=request.laws)
            else:
                data_manager = EventDataManager(
                    param=DataParam(
                        epoch_time=epoch_time,
                        period_secs=period_secs,
                        interval_secs=interval_secs,
                        granularity_secs=granularity_secs),
                    fields=request.fields,
                    action_rewards=action_rewards,
                    actions_order=request.actions_order,
                    external_reward_funcs=request.external_reward_funcs,
                    laws=request.laws)
            data_managers[request.pod] = data_manager
            connector_managers[request.pod] = connector_manager
>>>>>>> ec202cbb

        if len(request.fields) == 0:
            return aiengine_pb2.Response(result="missing_fields", error=True)

        data_manager = DataManager(
            param=DataParam(
                epoch_time=epoch_time,
                period_secs=period_secs,
                interval_secs=interval_secs,
                granularity_secs=granularity_secs),
            fields=request.fields,
            action_rewards=action_rewards,
            actions_order=request.actions_order,
            external_reward_funcs=request.external_reward_funcs,
            laws=request.laws,
            dataspace_hash=request.dataspace_hash
        )
        datasources_data = request.datasources

        for datasource_data in datasources_data:
            connector_data = datasource_data.connector
            connector_name: ConnectorName = connector_data.name

            datasource_actions = datasource_data.actions

            if connector_name == ConnectorName.STATEFUL.value:
                new_connector = StatefulConnector(
                    data_manager=data_manager,
                    action_effects=datasource_actions,
                )
                connector_manager.add_connector(new_connector)

        with locks.INIT_LOCK:
            data_managers[request.pod] = data_manager
            connector_managers[request.pod] = connector_manager

        return aiengine_pb2.Response(result="ok")

    def ExportModel(self, request: aiengine_pb2.ExportModelRequest, context):
        if request.pod not in Trainer.SAVED_MODELS:
            return aiengine_pb2.ExportModelResult(
                response=aiengine_pb2.Response(
                    result="pod_not_trained",
                    message="Unable to export a model that hasn't finished at least one training run",
                    error=True))

        if request.pod not in data_managers:
            return aiengine_pb2.ExportModelResult(
                resopnse=aiengine_pb2.Response(result="pod_not_initialized", error=True))

        if request.tag != "latest":
            return aiengine_pb2.ExportModelResult(
                response=aiengine_pb2.Response(
                    result="tag_not_yet_supported",
                    message="Support for multiple tags coming soon!",
                    error=True))

        return aiengine_pb2.ExportModelResult(
            response=aiengine_pb2.Response(result="ok"),
            model_path=str(Trainer.SAVED_MODELS[request.pod]))

    def ImportModel(self, request: aiengine_pb2.ImportModelRequest, context):
        if request.pod not in data_managers:
            return aiengine_pb2.Response(result="pod_not_initialized", error=True)

        data_manager = data_managers[request.pod]
        model_data_shape = data_manager.get_shape()
        import_path = Path(request.import_path)

        if not (import_path / "meta.json").exists():
            return aiengine_pb2.Response(
                result="unable_to_load_model_metadata",
                message=f"Unable to find meta data at {import_path}",
                error=True,
            )
        with open(import_path / "meta.json", "r", encoding="utf-8") as meta_file:
            algorithm = json.loads(meta_file.read())["algorithm"]

        agent: SpiceAIAgent = get_agent(algorithm, model_data_shape, len(data_manager.action_names))
        if not agent.load(import_path):
            return aiengine_pb2.Response(
                result="unable_to_load_model",
                message=f"Unable to find a model at {import_path}",
                error=True)

        Trainer.SAVED_MODELS[request.pod] = Path(request.import_path)

        return aiengine_pb2.Response(result="ok")


def wait_parent_process():
    current_process = Process(os.getpid())
    parent_process: Process = current_process.parent()

    parent_process.wait()


def main():
    # Preventing tensorflow verbose initialization
    os.environ["TF_CPP_MIN_LOG_LEVEL"] = "3"
    import tensorflow as tf  # pylint: disable=import-outside-toplevel

    # Eager execution is too slow to use, so disabling
    tf.compat.v1.disable_eager_execution()

    signal.signal(signal.SIGINT, cleanup_on_shutdown)
    server = grpc.server(futures.ThreadPoolExecutor(max_workers=10))
    aiengine_pb2_grpc.add_AIEngineServicer_to_server(AIEngine(), server)
    server.add_insecure_port("[::]:8004")
    server.start()
    print(f"AIEngine: gRPC server listening on port {8004}")

    data_dispatcher = DataDispatcher(work_queue=data_queue, data_managers=data_managers,
                                     connector_managers=connector_managers)
    data_dispatcher.start()

    wait_parent_process()
    cleanup_on_shutdown()


if __name__ == "__main__":
    main()<|MERGE_RESOLUTION|>--- conflicted
+++ resolved
@@ -19,27 +19,19 @@
 from cleanup import cleanup_on_shutdown
 from connector.manager import ConnectorManager, ConnectorName
 from connector.stateful import StatefulConnector
-<<<<<<< HEAD
-from data import DataParam, DataManager
 from dispatcher.data_dispatcher import DataDispatcher
 from dispatcher import locks
-=======
 from data_manager.base_manager import DataParam, DataManagerBase
 from data_manager.event_manager import EventDataManager
 from data_manager.time_series_manager import TimeSeriesDataManager
->>>>>>> ec202cbb
 from exception import UnexpectedException
 from inference import GetInferenceHandler
 from proto.aiengine.v1 import aiengine_pb2, aiengine_pb2_grpc
 from train import Trainer
 from validation import validate_rewards
 
-<<<<<<< HEAD
 data_queue = multiprocessing.SimpleQueue()
-data_managers: Dict[str, DataManager] = {}
-=======
 data_managers: Dict[str, DataManagerBase] = {}
->>>>>>> ec202cbb
 connector_managers: Dict[str, ConnectorManager] = {}
 
 
@@ -76,27 +68,9 @@
         return aiengine_pb2.Response(result="ok")
 
     def AddData(self, request: aiengine_pb2.AddDataRequest, context):
-<<<<<<< HEAD
         data_queue.put(("add_data", request))
 
         return aiengine_pb2.Response(result="ok")
-=======
-        with Dispatch.INIT_LOCK:
-            new_data: pd.DataFrame = pd.read_csv(StringIO(request.csv_data))
-            new_data["time"] = pd.to_datetime(new_data["time"], unit="s")
-            new_data = new_data.set_index("time")
-
-            data_manager = data_managers[request.pod]
-            for field in new_data.columns:
-                if field not in data_manager.fields.keys():
-                    return aiengine_pb2.Response(
-                        result="unexpected_field",
-                        message=f"Unexpected field: '{field}'",
-                        error=True)
-
-            data_manager.merge_data(new_data)
-            return aiengine_pb2.Response(result="ok")
->>>>>>> ec202cbb
 
     def AddInterpretations(self, request: aiengine_pb2.AddInterpretationsRequest, context):
         data_manager = data_managers[request.pod]
@@ -144,7 +118,6 @@
         interval_secs = pd.to_timedelta(request.interval, unit="s")
         granularity_secs = pd.to_timedelta(request.granularity, unit="s")
 
-<<<<<<< HEAD
         epoch_time = pd.Timestamp.now() - period_secs
         if request.epoch_time != 0:
             epoch_time = pd.to_datetime(request.epoch_time, unit="s")
@@ -156,61 +129,35 @@
             return aiengine_pb2.Response(
                 result="invalid_reward_function", error=True
             )
-=======
-            if len(request.actions) == 0:
-                return aiengine_pb2.Response(result="missing_actions", error=True)
-            action_rewards = request.actions
-            if not validate_rewards(action_rewards, request.external_reward_funcs):
-                return aiengine_pb2.Response(result="invalid_reward_function", error=True)
-
-            if len(request.fields) == 0:
-                return aiengine_pb2.Response(result="missing_fields", error=True)
-
-            data_manager: DataManagerBase = None
-            if request.interpolation:
-                data_manager = TimeSeriesDataManager(
-                    param=DataParam(
-                        epoch_time=epoch_time,
-                        period_secs=period_secs,
-                        interval_secs=interval_secs,
-                        granularity_secs=granularity_secs),
-                    fields=request.fields,
-                    action_rewards=action_rewards,
-                    actions_order=request.actions_order,
-                    external_reward_funcs=request.external_reward_funcs,
-                    laws=request.laws)
-            else:
-                data_manager = EventDataManager(
-                    param=DataParam(
-                        epoch_time=epoch_time,
-                        period_secs=period_secs,
-                        interval_secs=interval_secs,
-                        granularity_secs=granularity_secs),
-                    fields=request.fields,
-                    action_rewards=action_rewards,
-                    actions_order=request.actions_order,
-                    external_reward_funcs=request.external_reward_funcs,
-                    laws=request.laws)
-            data_managers[request.pod] = data_manager
-            connector_managers[request.pod] = connector_manager
->>>>>>> ec202cbb
-
         if len(request.fields) == 0:
             return aiengine_pb2.Response(result="missing_fields", error=True)
 
-        data_manager = DataManager(
-            param=DataParam(
-                epoch_time=epoch_time,
-                period_secs=period_secs,
-                interval_secs=interval_secs,
-                granularity_secs=granularity_secs),
-            fields=request.fields,
-            action_rewards=action_rewards,
-            actions_order=request.actions_order,
-            external_reward_funcs=request.external_reward_funcs,
-            laws=request.laws,
-            dataspace_hash=request.dataspace_hash
-        )
+        data_manager: DataManagerBase = None
+        if request.interpolation:
+            data_manager = TimeSeriesDataManager(
+                param=DataParam(
+                    epoch_time=epoch_time,
+                    period_secs=period_secs,
+                    interval_secs=interval_secs,
+                    granularity_secs=granularity_secs),
+                fields=request.fields,
+                action_rewards=action_rewards,
+                actions_order=request.actions_order,
+                external_reward_funcs=request.external_reward_funcs,
+                laws=request.laws)
+        else:
+            data_manager = EventDataManager(
+                param=DataParam(
+                    epoch_time=epoch_time,
+                    period_secs=period_secs,
+                    interval_secs=interval_secs,
+                    granularity_secs=granularity_secs),
+                fields=request.fields,
+                action_rewards=action_rewards,
+                actions_order=request.actions_order,
+                external_reward_funcs=request.external_reward_funcs,
+                laws=request.laws)
+
         datasources_data = request.datasources
 
         for datasource_data in datasources_data:
