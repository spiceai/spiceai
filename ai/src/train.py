import math
from pathlib import Path
import threading
import time
from typing import Dict

import requests

from algorithms.factory import get_agent
from algorithms.agent_interface import SpiceAIAgent
from connector.manager import ConnectorManager
from data_manager.base_manager import DataManagerBase
from data_manager.time_series_manager import TimeSeriesDataManager
from exec import somewhat_safe_eval
from exception import (
    DataSourceActionInvalidException,
    LawInvalidException,
    RewardInvalidException,
)
from progress import ProgressBar
from utils import print_event


class Trainer:
    TRAINING_LOCK = threading.Lock()
    SAVED_MODELS: Dict[str, Path] = {}
    BASE_URL = "http://localhost:8000/api/v0.1/pods"

    def __init__(
        self,
        pod_name: str,
        data_manager: DataManagerBase,
        connector_manager: ConnectorManager,
        algorithm: str,
        number_episodes: int,
        flight: str,
        training_goal: str,
        training_data_dir: str,
        training_loggers,
    ):
        self.pod_name = pod_name
        self.data_manager = data_manager
        self.connector_manager = connector_manager
        self.algorithm = algorithm
        self.number_episodes = number_episodes
        self.flight = flight
        self.training_goal = training_goal
        self.training_data_dir = Path(training_data_dir)
        self.training_loggers = training_loggers

        self.action_size = len(data_manager.action_names)

        self.request_url = (
            self.BASE_URL + f"/{pod_name}/training_runs/{flight}/episodes"
        )

        self.training_episodes = number_episodes
        self.not_learning_threshold = 3

        self.log_dir = self.training_data_dir / "log"

        self.model_data_shape = data_manager.get_shape()
        self.agent: SpiceAIAgent = get_agent(
            algorithm,
            self.model_data_shape,
            self.action_size,
            self.training_loggers,
            self.log_dir,
        )

        self.custom_training_goal_met = False
        self.not_learning_episodes_threshold_met = False

        self.should_stop = False

    def run_episode(
        self, model_state, raw_state, raw_state_prime_interpretations, progress_bar
    ):
        episode_reward = 0
        episode_actions = [0] * len(self.data_manager.action_names)
        while True:
            self.data_manager.metrics.start("episode")
            action, _ = self.agent.act(model_state)
            progress_bar.next()

            try:
                is_valid = self.connector_manager.apply_action(action, raw_state)
            except (DataSourceActionInvalidException, LawInvalidException) as ex:
                post_episode_result(self.request_url, ex.get_error_body())
                self.should_stop = True
                break

            if not self.data_manager.advance():
                break

            raw_state_prime = self.data_manager.get_current_window()
            model_state_prime = self.data_manager.flatten_and_normalize_window(
                raw_state_prime
            )
            if model_state_prime.shape != self.model_data_shape:
                break

            raw_state_interpretations = raw_state_prime_interpretations
            raw_state_prime_interpretations = (
                self.data_manager.get_interpretations_for_interval()
            )

            reward = -5
            if is_valid:
                try:
                    reward = self.data_manager.reward(
                        raw_state,
                        raw_state_interpretations,
                        raw_state_prime,
                        raw_state_prime_interpretations,
                        action,
                    )
                except RewardInvalidException as ex:
                    post_episode_result(self.request_url, ex.get_error_body())
                    self.should_stop = True
                    break

            episode_reward += reward
            self.agent.add_experience(model_state, action, reward, model_state_prime)
            episode_actions[action] += 1
            model_state = model_state_prime
            raw_state = raw_state_prime
            self.data_manager.metrics.end("episode")

        return episode_reward, episode_actions

    def train(self):
        with self.TRAINING_LOCK, self.data_manager:
            print_event(self.pod_name, f"Training {self.training_episodes} episodes...")

            not_learning_episodes = 0
            last_episode_reward = None
            for episode in range(1, self.training_episodes + 1):
                episode_start = math.floor(time.time())
                self.data_manager.reset()
                raw_state = self.data_manager.get_current_window()
                raw_state_prime_interpretations = (
                    self.data_manager.get_interpretations_for_interval()
                )
                model_state = self.data_manager.flatten_and_normalize_window(raw_state)

                total_steps = (
<<<<<<< HEAD
                    self.data_manager.param.period_secs // self.data_manager.param.granularity_secs
=======
                    self.data_manager.param.period_secs
                    // self.data_manager.param.granularity_secs
>>>>>>> d176ee80
                    if isinstance(self.data_manager, TimeSeriesDataManager)
                    else len(self.data_manager.data_frame)
                )
                progress_bar = ProgressBar(
                    self.pod_name, episode, total_steps, self.data_manager.metrics
                )
                self.data_manager.metrics.reset()

                episode_reward, episode_actions = self.run_episode(
                    model_state,
                    raw_state,
                    raw_state_prime_interpretations,
                    progress_bar,
                )
                if self.should_stop:
                    return

                episode_end = math.floor(time.time())

                if self.training_goal != "":
                    loc = {}
                    loc["score"] = episode_reward
                    self.custom_training_goal_met = somewhat_safe_eval(
                        self.training_goal, loc
                    )

                self.agent.learn()
                print_event(
                    self.pod_name,
                    f"Episode {episode} completed with score of {round(episode_reward, 2)}.",
                )

                episode_actions_name = dict(
                    zip(self.data_manager.action_names, episode_actions)
                )
                print_event(
                    self.pod_name,
                    "Action Counts: "
                    + ", ".join(
                        [
                            f"{action_name} = {action_count}"
                            for action_name, action_count in episode_actions_name.items()
                        ]
                    )
                    + ".",
                )

                episode_data = {
                    "episode": episode,
                    "start": episode_start,
                    "end": episode_end,
                    "score": round(episode_reward, 2),
                    "actions_taken": episode_actions_name,
                }

                post_episode_result(self.request_url, episode_data)
                if last_episode_reward == episode_reward:
                    not_learning_episodes += 1
                else:
                    not_learning_episodes = 0

                if not_learning_episodes >= self.not_learning_threshold:
                    self.not_learning_episodes_threshold_met = True
                    break

                last_episode_reward = episode_reward

                end_of_episode(episode)

            if self.custom_training_goal_met:
                print_event(
                    self.pod_name, f"Training goal '{self.training_goal}' reached!"
                )
            elif self.not_learning_episodes_threshold_met:
                print_event(
                    self.pod_name, "Training goal 'score_variance < 1' reached!"
                )
            else:
                print_event(
                    self.pod_name,
                    f"Max training episodes ({self.training_episodes}) reached!",
                )

<<<<<<< HEAD
        self.agent.save(self.training_data_dir)
        self.SAVED_MODELS[self.pod_name] = self.training_data_dir
=======
        save_path = self.training_data_dir / f"{self.pod_name}_train"
        if not save_path.exists():
            save_path.mkdir()
        self.agent.save(save_path)
        self.SAVED_MODELS[self.pod_name] = save_path
>>>>>>> d176ee80


def end_of_episode(_episode: int):
    return True


def post_episode_result(request_url, episode_data):
    try:
        requests.post(request_url, json=episode_data)
    except Exception as error:
        print(f"Failed to update episode result: {error}")<|MERGE_RESOLUTION|>--- conflicted
+++ resolved
@@ -145,12 +145,8 @@
                 model_state = self.data_manager.flatten_and_normalize_window(raw_state)
 
                 total_steps = (
-<<<<<<< HEAD
-                    self.data_manager.param.period_secs // self.data_manager.param.granularity_secs
-=======
                     self.data_manager.param.period_secs
                     // self.data_manager.param.granularity_secs
->>>>>>> d176ee80
                     if isinstance(self.data_manager, TimeSeriesDataManager)
                     else len(self.data_manager.data_frame)
                 )
@@ -234,16 +230,11 @@
                     f"Max training episodes ({self.training_episodes}) reached!",
                 )
 
-<<<<<<< HEAD
-        self.agent.save(self.training_data_dir)
-        self.SAVED_MODELS[self.pod_name] = self.training_data_dir
-=======
         save_path = self.training_data_dir / f"{self.pod_name}_train"
         if not save_path.exists():
             save_path.mkdir()
         self.agent.save(save_path)
         self.SAVED_MODELS[self.pod_name] = save_path
->>>>>>> d176ee80
 
 
 def end_of_episode(_episode: int):
