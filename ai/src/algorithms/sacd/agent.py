import json
from pathlib import Path
from typing import Tuple

import numpy as np
import tensorflow as tf
from tensorflow import keras
from tensorflow.keras import optimizers
from tensorflow.keras import layers
import tensorflow_probability as tfp

from algorithms.agent_interface import SpiceAIAgent
from algorithms.dql.memory import ReplayBuffer

tf.keras.backend.set_floatx("float64")


class SACD(keras.Model):
    ACTIVATION = "leaky_relu"
    LEARNING_RATE = 1e-3
    REWARD_DISCOUNT = 0.95
    TARGET_ENTROPY_SCALE = 0.2
    TARGET_MOMEMTUM = 0.05

    @staticmethod
    def create_network(
        input_dim: int, output_dim: int, final_activation: str = None
    ) -> keras.Model:
        return keras.Sequential(
            [
                keras.Input(input_dim),
                layers.Dense(128, activation=SACD.ACTIVATION),
                layers.Dense(128, activation=SACD.ACTIVATION),
                layers.Dense(64, activation=SACD.ACTIVATION),
                layers.Dense(32, activation=SACD.ACTIVATION),
                layers.Dense(output_dim, activation=final_activation),
            ]
        )

    class Actor(keras.Model):
        def __init__(self, state_dim: int, action_dim: int):
            super().__init__()
            self.seq = SACD.create_network(state_dim, action_dim, "softmax")

        def call(self, input_tensor: tf.Tensor) -> Tuple[tf.Tensor, tf.Tensor]:
            action_probs = self.seq(input_tensor)
            distribution = tfp.distributions.Categorical(action_probs)
            return distribution.sample(), action_probs

    def __init__(self, state_shape: tuple, action_size):
        super().__init__()
        self.state_shape = state_shape
        self.action_size = action_size

        self.actor = self.Actor(state_shape[0], action_size)
        self._critic_1 = SACD.create_network(state_shape[0], action_size)
        self._critic_2 = SACD.create_network(state_shape[0], action_size)
        self._target_critic_1 = SACD.create_network(state_shape[0], action_size)
        self._target_critic_2 = SACD.create_network(state_shape[0], action_size)

        self.target_entropy = -np.log((1.0 / action_size)) * self.TARGET_ENTROPY_SCALE
        self.log_alpha = tf.Variable(
            [1.0], trainable=True, name="log_alpha", dtype=tf.float64
        )
        self.alpha = tf.exp(self.log_alpha)

        self._actor_variables = self.actor.trainable_variables
        self._critic_1_variables = self._critic_1.trainable_variables
        self._critic_2_variables = self._critic_2.trainable_variables
        self._target_critic_1_variables = self._target_critic_1.trainable_variables
        self._target_critic_2_variables = self._target_critic_2.trainable_variables

        for critic_var, target_var in zip(
            self._critic_1_variables, self._target_critic_1_variables
        ):
            target_var.assign(critic_var)
        for critic_var, target_var in zip(
            self._critic_2_variables, self._target_critic_2_variables
        ):
            target_var.assign(critic_var)

        self._actor_optimizer = optimizers.Adam(learning_rate=self.LEARNING_RATE)
        self._critic_1_optimizer = optimizers.Adam(learning_rate=self.LEARNING_RATE)
        self._critic_2_optimizer = optimizers.Adam(learning_rate=self.LEARNING_RATE)
        self._alpha_optimizer = optimizers.Adam(learning_rate=self.LEARNING_RATE)

    def call(self, input_tensor: tf.Tensor) -> Tuple[tf.Tensor, tf.Tensor]:
        return self.actor(input_tensor)

    def _copy_target_models(self):
        for critic_var, target_var in zip(
            self._critic_1_variables, self._target_critic_1_variables
        ):
            target_var.assign(
                self.TARGET_MOMEMTUM * critic_var
                + (1.0 - self.TARGET_MOMEMTUM) * target_var
            )
        for critic_var, target_var in zip(
            self._critic_2_variables, self._target_critic_2_variables
        ):
            target_var.assign(
                self.TARGET_MOMEMTUM * critic_var
                + (1.0 - self.TARGET_MOMEMTUM) * target_var
            )

    def train(self, data):
        state_batch, action_batch, reward_batch, next_state_batch = data
        action_batch = tf.cast(tf.expand_dims(action_batch, 1), tf.float64)
        reward_batch = tf.cast(tf.expand_dims(reward_batch, 1), tf.float64)

        with tf.name_scope("actor_loss"):
            with tf.GradientTape() as actor_tape:
                _action, action_probs = self.actor(state_batch)
                action_logprobs = tf.math.log(action_probs)
                q1_value = self._critic_1(state_batch)
                q2_value = self._critic_2(state_batch)
                q_log_target = tf.minimum(q1_value, q2_value)
                actor_loss = tf.reduce_mean(
                    tf.reduce_sum(
                        action_probs * (self.alpha * action_logprobs - q_log_target), 1
                    )
                )
        self._actor_optimizer.apply_gradients(
            zip(
                actor_tape.gradient(actor_loss, self._actor_variables),
                self._actor_variables,
            )
        )

        with tf.name_scope("critic_loss"):
<<<<<<< HEAD
            next_action_probs = self.actor(next_state_batch)
=======
            _next_action, next_action_probs = self.actor(next_state_batch)
>>>>>>> d176ee80
            next_action_logprobs = tf.math.log(next_action_probs)
            q1_next_target = self._critic_1(next_state_batch)
            q2_next_target = self._critic_2(next_state_batch)
            min_q = next_action_probs * (
                tf.minimum(q1_next_target, q2_next_target)
                - self.alpha * next_action_logprobs
            )
            q_target = reward_batch + self.REWARD_DISCOUNT * min_q

            critic_losses = []
            critic_tapes = []
            for q_net in [self._critic_1, self._critic_2]:
                with tf.GradientTape() as critic_tape:
                    q_value = tf.gather(
                        q_net(state_batch), tf.cast(action_batch, tf.int64), axis=1
                    )
                    critic_losses.append(
                        0.5 * tf.reduce_mean((q_value - q_target) ** 2)
                    )
                critic_tapes.append(critic_tape)
        self._critic_1_optimizer.apply_gradients(
            zip(
                critic_tapes[0].gradient(critic_losses[0], self._critic_1_variables),
                self._critic_1_variables,
            )
        )
        self._critic_2_optimizer.apply_gradients(
            zip(
                critic_tapes[1].gradient(critic_losses[1], self._critic_2_variables),
                self._critic_2_variables,
            )
        )

        with tf.name_scope("alpha_loss"):
            neg_entropy = tf.reduce_sum(action_logprobs * action_probs, axis=1)
            with tf.GradientTape() as alpha_tape:
                alpha_loss = tf.reduce_mean(
                    -1 * self.log_alpha * (neg_entropy + self.target_entropy)
                )
        self._alpha_optimizer.apply_gradients(
            zip(alpha_tape.gradient(alpha_loss, [self.log_alpha]), [self.log_alpha])
        )
        self.alpha = tf.exp(self.log_alpha)

        self._copy_target_models()


class SoftActorCriticDiscreteAgent(SpiceAIAgent):
    BATCH_SIZE = 128
    UPDATE_STEPS = 10

    def __init__(self, state_shape: tuple, action_size, loggers, log_dir: Path):
        super().__init__(state_shape, action_size, loggers, log_dir)

        self.model = SACD(state_shape, action_size)
        self.model.compile(loss="mse", optimizer=optimizers.SGD())
        self.buffer = ReplayBuffer(self.BATCH_SIZE)

    def add_experience(self, state, action, reward, next_state):
        self.buffer.store(state, action, reward, next_state)

    def act(self, state):
        action, action_probs = self.model.actor.predict(np.expand_dims(state, 0))
        return action[0], action_probs[0]

    def save(self, path: Path):
        model_name = "model.pb"
        model_path = path / model_name
        with open(path / "meta.json", "w", encoding="utf-8") as meta_file:
            meta_file.write(json.dumps({"algorithm": "sacd", "model_name": model_name}))
        self.model.actor.save(model_path)

    def load(self, path: Path) -> bool:
        if (path / "meta.json").exists():
            with open(path / "meta.json", "r", encoding="utf-8") as meta_file:
                meta_info = json.loads(meta_file.read())
            self.model.actor = keras.models.load_model(
                str(path / meta_info["model_name"])
            )
            return True
        return False

    def learn(self):
        if self.buffer.size() < self.BATCH_SIZE:
            return

        for _ in range(self.UPDATE_STEPS):
            self.model.train(self.buffer.sample())<|MERGE_RESOLUTION|>--- conflicted
+++ resolved
@@ -128,11 +128,7 @@
         )
 
         with tf.name_scope("critic_loss"):
-<<<<<<< HEAD
-            next_action_probs = self.actor(next_state_batch)
-=======
             _next_action, next_action_probs = self.actor(next_state_batch)
->>>>>>> d176ee80
             next_action_logprobs = tf.math.log(next_action_probs)
             q1_next_target = self._critic_1(next_state_batch)
             q2_next_target = self._critic_2(next_state_batch)
