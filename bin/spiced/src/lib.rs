#![allow(clippy::missing_errors_doc)]

use std::collections::HashMap;
use std::env;
use std::net::SocketAddr;
use std::path::PathBuf;
use std::sync::Arc;

use app::App;
use clap::Parser;
use flightrepl::ReplConfig;
use runtime::config::Config as RuntimeConfig;
use runtime::model::Model;

use runtime::podswatcher::PodsWatcher;
use runtime::Runtime;
use snafu::prelude::*;
use tokio::sync::RwLock;

#[derive(Debug, Snafu)]
pub enum Error {
    #[snafu(display("Unable to construct spice app"))]
    UnableToConstructSpiceApp { source: app::Error },

    #[snafu(display("Unable to start Spice Runtime servers"))]
    UnableToStartServers { source: runtime::Error },

    #[snafu(display("Failed to load dataset: {source}"))]
    UnableToLoadDataset { source: runtime::Error },

    #[snafu(display(
        "A required parameter ({parameter}) is missing for data connector: {data_connector}",
    ))]
    RequiredParameterMissing {
        parameter: &'static str,
        data_connector: String,
    },

    #[snafu(display("Unable to create data backend"))]
    UnableToCreateBackend { source: runtime::datafusion::Error },

    #[snafu(display("Failed to start pods watcher: {source}"))]
    UnableToInitializePodsWatcher { source: runtime::NotifyError },
}

pub type Result<T, E = Error> = std::result::Result<T, E>;

#[derive(Parser)]
#[clap(about = "Spice.ai OSS Runtime")]
pub struct Args {
    /// Enable Prometheus metrics. (disabled by default)
    #[arg(long, value_name = "BIND_ADDRESS", help_heading = "Metrics")]
    pub metrics: Option<SocketAddr>,

    /// Print the version and exit.
    #[arg(long)]
    pub version: bool,

    /// All runtime related arguments
    #[clap(flatten)]
    pub runtime: RuntimeConfig,

    /// Starts a SQL REPL to interactively query against the runtime's Flight endpoint.
    #[arg(long, help_heading = "SQL REPL")]
    pub repl: bool,

    #[clap(flatten)]
    pub repl_config: ReplConfig,
}

pub async fn run(args: Args) -> Result<()> {
    let current_dir = env::current_dir().unwrap_or(PathBuf::from("."));
<<<<<<< HEAD

    let app = App::new(current_dir.clone()).context(UnableToConstructSpiceAppSnafu)?;

    let auth = load_auth_providers();

    let mut df = runtime::datafusion::DataFusion::new();

    for ds in &app.datasets {
        Runtime::load_dataset(ds, &mut df, &auth)
            .await
            .context(UnableToLoadDatasetSnafu)?;
    }

    let mut model_map = HashMap::with_capacity(app.models.len());

    for model in &app.models {
        Runtime:load_model(&model_map, &model, &auth);
    }

=======
    let app = Arc::new(App::new(current_dir.clone()).context(UnableToConstructSpiceAppSnafu)?);
    let auth = Arc::new(load_auth_providers());
    let df = Arc::new(RwLock::new(runtime::datafusion::DataFusion::new()));
    let model_map = load_models(&app, &auth);
>>>>>>> 1e7dfc41
    let pods_watcher = PodsWatcher::new(current_dir.clone());

    let mut rt: Runtime = Runtime::new(
        args.runtime,
        Arc::clone(&app),
        df,
        model_map,
        pods_watcher,
        Arc::clone(&auth),
    );
    rt.load_datasets(&auth);

    rt.start_servers()
        .await
        .context(UnableToStartServersSnafu)?;

    Ok(())
}

fn load_auth_providers() -> runtime::auth::AuthProviders {
    let mut auth = runtime::auth::AuthProviders::default();
    if let Err(e) = auth.parse_from_config() {
        tracing::warn!(
            "Unable to parse auth from config, proceeding without auth: {}",
            e
        );
    }
    auth
}<|MERGE_RESOLUTION|>--- conflicted
+++ resolved
@@ -70,32 +70,17 @@
 
 pub async fn run(args: Args) -> Result<()> {
     let current_dir = env::current_dir().unwrap_or(PathBuf::from("."));
-<<<<<<< HEAD
-
-    let app = App::new(current_dir.clone()).context(UnableToConstructSpiceAppSnafu)?;
-
-    let auth = load_auth_providers();
-
-    let mut df = runtime::datafusion::DataFusion::new();
-
-    for ds in &app.datasets {
-        Runtime::load_dataset(ds, &mut df, &auth)
-            .await
-            .context(UnableToLoadDatasetSnafu)?;
-    }
+    let app = Arc::new(App::new(current_dir.clone()).context(UnableToConstructSpiceAppSnafu)?);
+    let auth = Arc::new(load_auth_providers());
+    let df = Arc::new(RwLock::new(runtime::datafusion::DataFusion::new()));
 
     let mut model_map = HashMap::with_capacity(app.models.len());
 
     for model in &app.models {
         Runtime:load_model(&model_map, &model, &auth);
     }
-
-=======
-    let app = Arc::new(App::new(current_dir.clone()).context(UnableToConstructSpiceAppSnafu)?);
-    let auth = Arc::new(load_auth_providers());
-    let df = Arc::new(RwLock::new(runtime::datafusion::DataFusion::new()));
-    let model_map = load_models(&app, &auth);
->>>>>>> 1e7dfc41
+    
+    //let model_map = load_models(&app, &auth);
     let pods_watcher = PodsWatcher::new(current_dir.clone());
 
     let mut rt: Runtime = Runtime::new(
