--- conflicted
+++ resolved
@@ -123,20 +123,10 @@
         rt.load_llms().await;
     }
 
-<<<<<<< HEAD
     if let Err(err) = rt.init_query_history().await {
         tracing::warn!("Creating internal query history table: {err}");
     };
 
-    if args.spice_cloud_connect {
-        if let Err(err) = rt
-            .start_metrics(args.metrics, args.spice_cloud_metrics_dataset)
-            .await
-            .context(UnableToStartServersSnafu)
-        {
-            tracing::warn!("{err}");
-        }
-=======
     rt.start_extensions().await;
 
     if let Err(err) = rt
@@ -145,7 +135,6 @@
         .context(UnableToStartServersSnafu)
     {
         tracing::warn!("{err}");
->>>>>>> 41b2f2b7
     }
 
     rt.start_servers(args.runtime, args.metrics)
