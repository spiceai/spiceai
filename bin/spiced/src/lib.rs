#![allow(clippy::missing_errors_doc)]

use std::collections::HashMap;
use std::env;
use std::net::SocketAddr;
use std::path::PathBuf;

use app::App;
use clap::Parser;
use flightrepl::ReplConfig;
use runtime::config::Config as RuntimeConfig;
<<<<<<< HEAD
=======
use runtime::dataconnector::DataConnector;
use runtime::datafusion::DataFusion;
>>>>>>> 70e4c5b8
use runtime::model::Model;

use runtime::podswatcher::PodsWatcher;
use runtime::Runtime;
use snafu::prelude::*;
use spicepod::component::dataset::{Dataset, Mode};

#[derive(Debug, Snafu)]
pub enum Error {
    #[snafu(display("Unable to construct spice app"))]
    UnableToConstructSpiceApp { source: app::Error },

    #[snafu(display("Unable to start Spice Runtime servers"))]
    UnableToStartServers { source: runtime::Error },

    #[snafu(display("Failed to load dataset: {source}"))]
    UnableToLoadDataset { source: runtime::Error },

    #[snafu(display(
        "A required parameter ({parameter}) is missing for data connector: {data_connector}",
    ))]
    RequiredParameterMissing {
        parameter: &'static str,
        data_connector: String,
    },

    #[snafu(display("Unable to create data backend"))]
    UnableToCreateBackend { source: runtime::datafusion::Error },

    #[snafu(display("Failed to start pods watcher: {source}"))]
    UnableToInitializePodsWatcher { source: runtime::NotifyError },
}

pub type Result<T, E = Error> = std::result::Result<T, E>;

#[derive(Parser)]
#[clap(about = "Spice.ai OSS Runtime")]
pub struct Args {
    /// Enable Prometheus metrics. (disabled by default)
    #[arg(long, value_name = "BIND_ADDRESS", help_heading = "Metrics")]
    pub metrics: Option<SocketAddr>,

    /// Print the version and exit.
    #[arg(long)]
    pub version: bool,

    /// All runtime related arguments
    #[clap(flatten)]
    pub runtime: RuntimeConfig,

    /// Starts a SQL REPL to interactively query against the runtime's Flight endpoint.
    #[arg(long, help_heading = "SQL REPL")]
    pub repl: bool,

    #[clap(flatten)]
    pub repl_config: ReplConfig,
}

pub async fn run(args: Args) -> Result<()> {
    let current_dir = env::current_dir().unwrap_or(PathBuf::from("."));

    let app = App::new(current_dir.clone()).context(UnableToConstructSpiceAppSnafu)?;

<<<<<<< HEAD
    let mut auth = runtime::auth::AuthProviders::default();
    if let Err(e) = auth.parse_from_config() {
        tracing::warn!(
            "Unable to parse auth from config, proceeding without auth: {}",
            e
        );
    }

    let mut df = runtime::datafusion::DataFusion::new();

    for ds in &app.datasets {
        Runtime::load_dataset(ds, &auth, &mut df)
            .await
            .context(UnableToLoadDatasetSnafu)?;
=======
    let auth = load_auth_providers();

    let mut df = runtime::datafusion::DataFusion::new();

    load_datasets(&app, &mut df, &auth).await?;

    let model_map = load_models(&app, &auth);

    let pods_watcher = PodsWatcher::new(current_dir.clone());

    let mut rt: Runtime = Runtime::new(args.runtime, app, df, model_map, pods_watcher);

    rt.start_pods_watcher()
        .context(UnableToInitializePodsWatcherSnafu)?;

    rt.start_servers()
        .await
        .context(UnableToStartServersSnafu)?;

    Ok(())
}

fn load_auth_providers() -> runtime::auth::AuthProviders {
    let mut auth = runtime::auth::AuthProviders::default();
    if let Err(e) = auth.parse_from_config() {
        tracing::warn!(
            "Unable to parse auth from config, proceeding without auth: {}",
            e
        );
>>>>>>> 70e4c5b8
    }
    auth
}

fn load_models(app: &App, auth: &runtime::auth::AuthProviders) -> HashMap<String, Model> {
    let mut model_map = HashMap::with_capacity(app.models.len());
    for m in &app.models {
        tracing::info!("Deploying model [{}] from {}...", m.name, m.from);
        match Model::load(m, auth.get(m.source().as_str())) {
            Ok(in_m) => {
                model_map.insert(m.name.clone(), in_m);
                tracing::info!("Model [{}] deployed, ready for inferencing", m.name);
            }
            Err(e) => {
                tracing::warn!(
                    "Unable to load runnable model from spicepod {}, error: {}",
                    m.name,
                    e,
                );
            }
        }
    }

    model_map
}

<<<<<<< HEAD
    let mut rt: Runtime = Runtime::new(args.runtime, app, auth, df, model_map, pods_watcher);
=======
async fn load_datasets(
    app: &App,
    df: &mut DataFusion,
    auth: &runtime::auth::AuthProviders,
) -> Result<()> {
    for ds in &app.datasets {
        let ds = Arc::new(ds.clone());
        if ds.acceleration.is_none() && !ds.is_view() {
            tracing::warn!("No acceleration specified for dataset: {}", ds.name);
            continue;
        };

        let source = ds.source();
        let source = source.as_str();
        let params = Arc::new(ds.params.clone());
        let data_connector: Option<Box<dyn DataConnector>> =
            get_dataconnector_from_source(source, auth, Arc::clone(&params)).await?;
>>>>>>> 70e4c5b8

        initialize_dataconnector(data_connector, df, source, &ds).await?;

        tracing::info!("Loaded dataset: {}", &ds.name);
    }

    Ok(())
}

async fn get_dataconnector_from_source(
    source: &str,
    auth: &runtime::auth::AuthProviders,
    params: Arc<Option<HashMap<String, String>>>,
) -> Result<Option<Box<dyn DataConnector>>> {
    match source {
        "spice.ai" => Ok(Some(Box::new(
            dataconnector::spiceai::SpiceAI::new(auth.get(source), params)
                .await
                .context(UnableToInitializeDataConnectorSnafu {
                    data_connector: source,
                })?,
        ))),
        "dremio" => Ok(Some(Box::new(
            dataconnector::dremio::Dremio::new(auth.get(source), params)
                .await
                .context(UnableToInitializeDataConnectorSnafu {
                    data_connector: source,
                })?,
        ))),
        "localhost" | "" => Ok(None),
        "debug" => Ok(Some(Box::new(dataconnector::debug::DebugSource {}))),
        _ => UnknownDataConnectorSnafu {
            data_connector: source,
        }
        .fail()?,
    }
}

async fn initialize_dataconnector(
    data_connector: Option<Box<dyn DataConnector>>,
    df: &mut DataFusion,
    source: &str,
    ds: &Arc<Dataset>,
) -> Result<()> {
    let view_sql = ds.view_sql().context(InvalidSQLViewSnafu)?;

    match data_connector {
        Some(data_connector) => {
            let data_backend = df
                .new_accelerated_backend(Arc::clone(ds))
                .context(UnableToCreateBackendSnafu)?;
            let data_backend = Arc::new(data_backend);

            if ds.mode() == Mode::ReadWrite {
                if let Some(data_publisher) = data_connector.get_data_publisher() {
                    df.attach_publisher(&ds.name.clone(), Arc::clone(ds), Arc::new(data_publisher))
                        .await
                        .context(UnableToAttachDataConnectorSnafu {
                            data_connector: source,
                        })?;
                } else {
                    tracing::warn!(
                        "Data connector {source} does not support writes, but dataset {ds_name} is in read-write mode",
                        ds_name = ds.name
                    );
                }

                df.attach_publisher(&ds.name.clone(), Arc::clone(ds), Arc::clone(&data_backend))
                    .await
                    .context(UnableToAttachDataConnectorSnafu {
                        data_connector: source,
                    })?;
            }

            df.attach_connector_to_publisher(
                Arc::clone(ds),
                data_connector,
                Arc::clone(&data_backend),
            )
            .context(UnableToAttachDataConnectorSnafu {
                data_connector: source,
            })?;
        }
        None => {
            if view_sql.is_some() {
                df.attach_view(ds).context(UnableToAttachViewSnafu)?;
            } else {
                let data_backend = df
                    .new_accelerated_backend(Arc::clone(ds))
                    .context(UnableToCreateBackendSnafu)?;
                df.attach_publisher(&ds.name.clone(), Arc::clone(ds), Arc::new(data_backend))
                    .await
                    .context(UnableToAttachDataConnectorSnafu {
                        data_connector: source,
                    })?;
            }
        }
    }

    Ok(())
}<|MERGE_RESOLUTION|>--- conflicted
+++ resolved
@@ -9,11 +9,8 @@
 use clap::Parser;
 use flightrepl::ReplConfig;
 use runtime::config::Config as RuntimeConfig;
-<<<<<<< HEAD
-=======
 use runtime::dataconnector::DataConnector;
 use runtime::datafusion::DataFusion;
->>>>>>> 70e4c5b8
 use runtime::model::Model;
 
 use runtime::podswatcher::PodsWatcher;
@@ -77,22 +74,6 @@
 
     let app = App::new(current_dir.clone()).context(UnableToConstructSpiceAppSnafu)?;
 
-<<<<<<< HEAD
-    let mut auth = runtime::auth::AuthProviders::default();
-    if let Err(e) = auth.parse_from_config() {
-        tracing::warn!(
-            "Unable to parse auth from config, proceeding without auth: {}",
-            e
-        );
-    }
-
-    let mut df = runtime::datafusion::DataFusion::new();
-
-    for ds in &app.datasets {
-        Runtime::load_dataset(ds, &auth, &mut df)
-            .await
-            .context(UnableToLoadDatasetSnafu)?;
-=======
     let auth = load_auth_providers();
 
     let mut df = runtime::datafusion::DataFusion::new();
@@ -122,7 +103,6 @@
             "Unable to parse auth from config, proceeding without auth: {}",
             e
         );
->>>>>>> 70e4c5b8
     }
     auth
 }
@@ -149,9 +129,6 @@
     model_map
 }
 
-<<<<<<< HEAD
-    let mut rt: Runtime = Runtime::new(args.runtime, app, auth, df, model_map, pods_watcher);
-=======
 async fn load_datasets(
     app: &App,
     df: &mut DataFusion,
@@ -169,7 +146,6 @@
         let params = Arc::new(ds.params.clone());
         let data_connector: Option<Box<dyn DataConnector>> =
             get_dataconnector_from_source(source, auth, Arc::clone(&params)).await?;
->>>>>>> 70e4c5b8
 
         initialize_dataconnector(data_connector, df, source, &ds).await?;
 
