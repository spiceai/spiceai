--- conflicted
+++ resolved
@@ -16,7 +16,6 @@
 )
 
 const (
-<<<<<<< HEAD
 	apiKeyFlag     = "key"
 	usernameFlag   = "username"
 	passwordFlag   = "password"
@@ -25,14 +24,6 @@
 	awsAccessKeyId = "aws-access-key-id"
 	awsSecret      = "aws-secret-access-key"
 	charset        = "ABCDEFGHIJKLMNOPQRSTUVWXYZ0123456789"
-=======
-	apiKeyFlag       = "key"
-	usernameFlag     = "username"
-	passwordFlag     = "password"
-	accessKeyFlag    = "access-key"
-	accessSecretFlag = "access-scret"
-	charset          = "ABCDEFGHIJKLMNOPQRSTUVWXYZ0123456789"
->>>>>>> 6245480b
 )
 
 var loginCmd = &cobra.Command{
@@ -305,18 +296,16 @@
 	dremioCmd.Flags().StringP(passwordFlag, "p", "", "Password")
 	loginCmd.AddCommand(dremioCmd)
 
-<<<<<<< HEAD
 	databricksCmd.Flags().StringP(token, "p", "", "Access Token")
 	databricksCmd.Flags().String(awsRegion, "", "AWS Region")
 	databricksCmd.Flags().String(awsAccessKeyId, "", "AWS Access Key ID")
 	databricksCmd.Flags().String(awsSecret, "", "AWS Secret Access Key")
 	loginCmd.AddCommand(databricksCmd)
-=======
+	
 	s3Cmd.Flags().BoolP("help", "h", false, "Print this help message")
 	s3Cmd.Flags().StringP(accessKeyFlag, "k", "", "Access key")
 	s3Cmd.Flags().StringP(accessSecretFlag, "s", "", "Access Secret")
 	loginCmd.AddCommand(s3Cmd)
->>>>>>> 6245480b
 
 	loginCmd.Flags().BoolP("help", "h", false, "Print this help message")
 	loginCmd.Flags().StringP(apiKeyFlag, "k", "", "API key")
