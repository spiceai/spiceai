--- conflicted
+++ resolved
@@ -4,12 +4,8 @@
     "crates/flight_client",
     "crates/spicepod",
     "crates/app",
-<<<<<<< HEAD
-    "crates/duckdb_datafusion",
     "crates/flight_datafusion",
-=======
     "crates/sql_provider_datafusion",
->>>>>>> f0e9addb
     "crates/flightrepl",
     "tools/flightpublisher/",
     "tools/flightsubscriber/",
