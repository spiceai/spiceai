[workspace]
members = [
    "bin/spiced/",
    "crates/data_components",
    "crates/flight_client",
    "crates/spicepod",
    "crates/app",
    "crates/arrow_sql_gen",
    "crates/arrow_tools",
    "crates/sql_provider_datafusion",
    "crates/flightrepl",
    "crates/model_components",
    "crates/ns_lookup",
    "tools/flightpublisher/",
    "tools/flightsubscriber/",
]
default-members = ["bin/spiced"]

# Explicitly set the resolver to version 2, which is the default for packages with edition >= 2021
# https://doc.rust-lang.org/edition-guide/rust-2021/default-cargo-resolver.html
resolver = "2"

[workspace.package]
version = "0.13.0-alpha"
edition = "2021"
rust-version = "1.75"
license = "Apache-2.0"
homepage = "https://spice.ai"
repository = "https://github.com/spiceai/spiceai"
exclude = [".github/"]

[workspace.dependencies]
clap = { version = "4.4.14", features = ["derive"] }
serde = { version = "1.0.195", features = ["derive"] }
serde_yaml = "0.9.30"
snafu = "0.8.0"
tokio = { version = "1.35.1", features = ["rt-multi-thread", "signal"] }
tracing = "0.1.40"
tracing-subscriber = { version = "0.3.18", features = ["env-filter"] }
metrics = "0.22.0"
datafusion = "38.0.0"
arrow = "51.0.0"
arrow-flight = "51.0.0"
duckdb = "0.10.2"
tonic = "0.11.0"
futures = "0.3.30"
r2d2 = "0.8.10"
async-stream = "0.3.5"
async-trait = "0.1.77"
bb8 = "0.8"
bb8-postgres = "0.8"
rusqlite = { version = "0.31.0", features = ["bundled"] }
tokio-rusqlite = "0.5.1"
mysql_async = { version = "0.34.1", features = ["native-tls-tls", "chrono"] }
tokio-postgres = { version = "0.7.10", features = [
    "with-chrono-0_4",
    "with-uuid-1",
] }
<<<<<<< HEAD
clickhouse-rs = { git = "https://github.com/spiceai/clickhouse-rs.git", tag = "0.2.0", features = [
=======
clickhouse-rs = { git = "https://github.com/spiceai/clickhouse-rs.git", branch = "async-await-plus-hello-unwrap", features = [
>>>>>>> 09681908
    "tokio_io",
    "tls",
] }
uuid = "1.6.1"
pem = "3.0.4"
fundu = "2.0.0"
odbc-api = { version = "7.0.0" }
arrow-odbc = { version = "9.0.0" }
<<<<<<< HEAD
snowflake-api = { version = "0.8.0" }
=======
snowflake-api = { git = "https://github.com/spiceai/snowflake-rs.git", folder = "snowflake-api", rev = "5dab964abef23314e7a3f27ae89b83352e315206" }
suppaftp = { version = "5.3.1", features = ["async"] }
datafusion-federation = { git = "https://github.com/phillipleblanc/datafusion-federation.git", branch = "spiceai" }
>>>>>>> 09681908
<|MERGE_RESOLUTION|>--- conflicted
+++ resolved
@@ -56,11 +56,7 @@
     "with-chrono-0_4",
     "with-uuid-1",
 ] }
-<<<<<<< HEAD
 clickhouse-rs = { git = "https://github.com/spiceai/clickhouse-rs.git", tag = "0.2.0", features = [
-=======
-clickhouse-rs = { git = "https://github.com/spiceai/clickhouse-rs.git", branch = "async-await-plus-hello-unwrap", features = [
->>>>>>> 09681908
     "tokio_io",
     "tls",
 ] }
@@ -69,10 +65,6 @@
 fundu = "2.0.0"
 odbc-api = { version = "7.0.0" }
 arrow-odbc = { version = "9.0.0" }
-<<<<<<< HEAD
-snowflake-api = { version = "0.8.0" }
-=======
 snowflake-api = { git = "https://github.com/spiceai/snowflake-rs.git", folder = "snowflake-api", rev = "5dab964abef23314e7a3f27ae89b83352e315206" }
 suppaftp = { version = "5.3.1", features = ["async"] }
-datafusion-federation = { git = "https://github.com/phillipleblanc/datafusion-federation.git", branch = "spiceai" }
->>>>>>> 09681908
+datafusion-federation = { git = "https://github.com/phillipleblanc/datafusion-federation.git", branch = "spiceai" }