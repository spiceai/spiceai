--- conflicted
+++ resolved
@@ -68,13 +68,8 @@
 futures = "0.3.30"
 globset = "0.4.14"
 graph-rs-sdk = { git = "https://github.com/spiceai/graph-rs-sdk", rev = "55c8b8a28915c7ad782ae8468f7927567abd0f26" }
-<<<<<<< HEAD
-insta = { version = "1.40.0", features = ["serde"] }
+insta = { version = "1.40.0", features = ["filters"] }
 itertools = "0.13"
-=======
-insta = { version = "1.40.0", features = ["filters"] }
-itertools = "0.12"
->>>>>>> 7f6fade3
 mysql_async = { version = "0.34.1", features = ["native-tls-tls", "chrono"] }
 object_store = { version = "0.10.2" }
 odbc-api = { version = "8.1.2" }
