--- conflicted
+++ resolved
@@ -49,9 +49,5 @@
 bb8-postgres = "0.8"
 rusqlite = { version = "0.31.0", features = ["bundled"] }
 tokio-rusqlite = "0.5.1"
-<<<<<<< HEAD
-mysql_async = {version = "0.34.1", features = ["native-tls-tls"]}
-=======
 mysql_async = {version = "0.34.1", features = ["native-tls-tls", "chrono"]}
->>>>>>> a72007b1
 tokio-postgres = { version = "0.7.10", features = ["with-chrono-0_4"] }