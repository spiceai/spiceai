--- conflicted
+++ resolved
@@ -48,15 +48,9 @@
         )
 
         echo "$sql_output"
-<<<<<<< HEAD
         
         if [[ $sql_output != *"No error to display"* ]]; then
-          echo "Unexpected response from spice sql, failed to perform test query:"
-=======
-
-        if [[ $sql_output == *"error"* ]] || [[ $sql_output == *"not found"* ]]; then
-          echo "Unexpected response from spice sql, failed to perform test query: $sql_output"
->>>>>>> 5c634472
+          echo "Unexpected response from spice sql, failed to perform test query"
           exit 1
         fi
 
