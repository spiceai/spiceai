---
name: benchmark tests

on:
  workflow_dispatch:
    inputs:
      features:
        description: 'included features for bench'
        required: true
        default: "postgres,spark,mysql,odbc,delta_lake,databricks"

jobs:
  run-database-bench:
    name: Benchmark Tests
    runs-on: ubuntu-latest
    services:
      mysql:
        image: ${{ contains(inputs.features, 'mysql') && 'ghcr.io/spiceai/spice-mysql-bench:latest' || '' }}
        options: >-
          --health-cmd="mysqladmin ping -uroot -proot --silent"
          --health-interval 10s
          --health-timeout 5s
          --health-retries 5
        ports:
          - 3306:3306
        env:
          MYSQL_ROOT_PASSWORD: root
      postgres:
        image: ${{ contains(inputs.features, 'postgres') && 'ghcr.io/spiceai/spice-postgres-bench:latest' || '' }}
        options: >-
          --health-cmd="pg_isready -U postgres"
          --health-interval 10s
          --health-timeout 5s
          --health-retries 5
        ports:
          - 5432:5432
        env:
          POSTGRES_PASSWORD: postgres
    steps:
      - uses: actions/checkout@v4

      - name: Set up Rust
        uses: ./.github/actions/setup-rust
        with:
          os: 'linux'

      - name: Set up Spice.ai API Key
        run: |
          echo 'SPICEAI_API_KEY="${{ secrets.SPICE_SECRET_SPICEAI_BENCHMARK_KEY }}"' > .env

      - name: Install Protoc
        if: contains(inputs.features, 'spark')
        uses: arduino/setup-protoc@v3
      
      - name: Install Databricks ODBC driver
        if: contains(inputs.features, 'odbc')
        run: |
          sudo apt-get install unixodbc unixodbc-dev unzip libsasl2-modules-gssapi-mit -y
          wget https://databricks-bi-artifacts.s3.us-east-2.amazonaws.com/simbaspark-drivers/odbc/2.8.2/SimbaSparkODBC-2.8.2.1013-Debian-64bit.zip
          unzip SimbaSparkODBC-2.8.2.1013-Debian-64bit.zip
          sudo dpkg -i simbaspark_2.8.2.1013-2_amd64.deb
        
      - name: Install Athena ODBC driver
        if: contains(inputs.features, 'odbc')
        run: |
          sudo apt-get install alien -y
          wget https://downloads.athena.us-east-1.amazonaws.com/drivers/ODBC/v2.0.3.0/Linux/AmazonAthenaODBC-2.0.3.0.rpm
          sudo alien -i AmazonAthenaODBC-2.0.3.0.rpm

      - run: cargo bench -p runtime --features ${{ inputs.features }}
        env:
          UPLOAD_RESULTS_DATASET: 'spiceai.tests.oss_benchmarks'
          PG_BENCHMARK_PG_HOST: localhost
          PG_BENCHMARK_PG_USER: postgres
          PG_BENCHMARK_PG_PASS: postgres
          PG_BENCHMARK_PG_SSLMODE: disable
          PG_BENCHMARK_PG_DBNAME: tpch_sf0_01
          SPICE_SPARK_REMOTE: ${{ secrets.SPICE_SPARK_REMOTE }}
          MYSQL_BENCHMARK_MYSQL_HOST: localhost
          MYSQL_BENCHMARK_MYSQL_USER: root
          MYSQL_BENCHMARK_MYSQL_PASS: root
          MYSQL_BENCHMARK_MYSQL_DB: tpch_sf0_01
          DATABRICKS_HOST: ${{ secrets.DATABRICKS_HOST }}
          DATABRICKS_ODBC_PATH: ${{ secrets.DATABRICKS_ODBC_PATH }}
          DATABRICKS_TOKEN: ${{ secrets.DATABRICKS_TOKEN }}
<<<<<<< HEAD
          AWS_DATABRICKS_DELTA_ACCESS_KEY_ID: ${{ secrets.AWS_DATABRICKS_DELTA_ACCESS_KEY_ID }}
          AWS_DATABRICKS_DELTA_SECRET_ACCESS_KEY: ${{ secrets.AWS_DATABRICKS_DELTA_SECRET_ACCESS_KEY }}
=======
          AWS_ACCESS_KEY_ID: ${{ secrets.AWS_S3_ATHENA_ACCESS_KEY_ID }}
          AWS_SECRET_ACCESS_KEY: ${{ secrets.AWS_S3_ATHENA_SECRET_ACCESS_KEY }}
>>>>>>> e30bc72b
<|MERGE_RESOLUTION|>--- conflicted
+++ resolved
@@ -83,10 +83,7 @@
           DATABRICKS_HOST: ${{ secrets.DATABRICKS_HOST }}
           DATABRICKS_ODBC_PATH: ${{ secrets.DATABRICKS_ODBC_PATH }}
           DATABRICKS_TOKEN: ${{ secrets.DATABRICKS_TOKEN }}
-<<<<<<< HEAD
           AWS_DATABRICKS_DELTA_ACCESS_KEY_ID: ${{ secrets.AWS_DATABRICKS_DELTA_ACCESS_KEY_ID }}
           AWS_DATABRICKS_DELTA_SECRET_ACCESS_KEY: ${{ secrets.AWS_DATABRICKS_DELTA_SECRET_ACCESS_KEY }}
-=======
           AWS_ACCESS_KEY_ID: ${{ secrets.AWS_S3_ATHENA_ACCESS_KEY_ID }}
-          AWS_SECRET_ACCESS_KEY: ${{ secrets.AWS_S3_ATHENA_SECRET_ACCESS_KEY }}
->>>>>>> e30bc72b
+          AWS_SECRET_ACCESS_KEY: ${{ secrets.AWS_S3_ATHENA_SECRET_ACCESS_KEY }}