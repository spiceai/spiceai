--- conflicted
+++ resolved
@@ -136,13 +136,10 @@
           - cmd: '-a sqlite -m memory'
             name: 'sqlite accelerator (memory mode)'
           - cmd: '-a sqlite -m file'
-<<<<<<< HEAD
             name: 'sqlite accelerator (memory mode)'
           - cmd: '-a postgres'
             name: 'postgres accelerator'
-=======
             name: 'sqlite accelerator (file mode)'
->>>>>>> 08dd47cf
 
     steps:
       - name: Checkout repository
