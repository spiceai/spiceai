---
name: e2e_test

on:
  push:
    branches:
      - trunk
      - release-*
    tags:
      - v*
  pull_request:
    branches:
      - trunk
      - release-*
  workflow_dispatch:

jobs:
  build_dashboard:
    name: Build dashboard
    runs-on: ubuntu-latest
    steps:
      - uses: actions/checkout@v2

      - name: Cache dashboard
        id: cache-dashboard
        uses: actions/cache@v2
        with:
          path: pkg/dashboard/build
          key: ${{ runner.os }}-${{ hashFiles('dashboard/**') }}

      - name: Build and copy dashboard
        if: steps.cache-dashboard.outputs.cache-hit != 'true'
        run: make
        working-directory: dashboard

      - name: Test dashboard
        if: steps.cache-dashboard.outputs.cache-hit != 'true'
        run: yarn test
        working-directory: dashboard

      - name: Upload dashboard artifact
        uses: actions/upload-artifact@v2
        with:
          name: dashboard_build
          path: pkg/dashboard/build

  build_binaries:
    name: build spice and spiced
    needs: build_dashboard
    runs-on: ubuntu-latest
    env:
      GOVER: 1.17
    steps:
      - uses: actions/checkout@v2

      - name: Set up Go
        uses: actions/setup-go@v2
        with:
          go-version: ${{ env.GOVER }}

      - name: write .netrc
        env:
          PAT: ${{ secrets.PAT_PHILLIP }}
        run: |
          echo "machine github.com login phillipleblanc password $PAT" > ~/.netrc

      - name: go get github.com/spiceai/data-components-contrib
        env:
          GONOSUMDB: github.com/spiceai/data-components-contrib
        run: go get github.com/spiceai/data-components-contrib

      - name: Download dashboard
        uses: actions/download-artifact@v2
        with:
          name: dashboard_build
          path: pkg/dashboard/build

      - name: Build spice
        run: make
        working-directory: cmd/spice

      - name: Build spiced
        run: make
        working-directory: cmd/spiced

      - name: Upload spice
        uses: actions/upload-artifact@v2
        with:
          name: spice
          path: cmd/spice/spice

      - name: Upload spiced
        uses: actions/upload-artifact@v2
        with:
          name: spiced
          path: cmd/spiced/spiced

  cache_pip:
    name: cache_pip
    runs-on: ubuntu-latest
    strategy:
      fail-fast: false
      matrix:
        target: [production]
    steps:
      - uses: actions/checkout@v2

      - name: Set up Python 3.8.11
        uses: actions/setup-python@v1
        with:
          python-version: 3.8.11

      - name: Cache PIP
        id: cache-pip
        uses: actions/cache@v2
        with:
          path: ~/.cache/pip
          key: ${{ runner.os }}-${{ hashFiles('ai/src/requirements/${{ matrix.target }}.txt') }}

      - name: Generate PIP Cache
        if: steps.cache-pip.outputs.cache-hit != 'true'
        working-directory: ai/src
        run: |
          python -m venv venv
          source venv/bin/activate
          python -m pip install -r requirements/${{ matrix.target }}.txt

  algorithms:
    name: algorithms test
    needs: [cache_pip, build_binaries]
    runs-on: ubuntu-latest
    env:
      GOVER: 1.17
    strategy:
      fail-fast: false
      matrix:
        algorithm: [vpg, dql]
        context: [metal, docker]
    steps:
      - uses: actions/checkout@v2

      - name: Set up Python 3.8.11
        if: matrix.context == 'metal'
        uses: actions/setup-python@v1
        with:
          python-version: 3.8.11

      - name: Cache PIP
        if: matrix.context == 'metal'
        uses: actions/cache@v2
        with:
          path: ~/.cache/pip
          key: ${{ runner.os }}-${{ hashFiles('ai/src/requirements/production.txt') }}

      - name: Install requirements
        if: matrix.context == 'metal'
        working-directory: ai/src
        run: |
          python -m venv venv
          source venv/bin/activate
          python -m pip install -r requirements/production.txt

      - name: Download spice
        uses: actions/download-artifact@v2
        with:
          name: spice
          path: .

      - name: Download spiced
        if: matrix.context == 'metal'
        uses: actions/download-artifact@v2
        with:
          name: spiced
          path: .

      - name: Build local Docker image
        if: matrix.context == 'docker'
        uses: docker/build-push-action@v2
        with:
          context: .
          file: docker/Dockerfile
          push: false
<<<<<<< HEAD
          tags: ghcr.io/spiceai/spiced:dev

=======
          tags: ghcr.io/spiceai/spiced:local

      - name: Verify Docker images
        if: matrix.context == 'docker'
        run: |
          docker images
      
>>>>>>> c0d97e6b
      - name: Ensure correct directory structure
        if: matrix.context == 'metal'
        run: |
          mkdir -p $HOME/.spice/bin
          cp ./spiced $HOME/.spice/bin/
          chmod +x $HOME/.spice/bin/spiced
          ln -s ${{ github.workspace }}/ai/src $HOME/.spice/bin/ai

      - name: Ensure correct permissions
        run: |
          chmod +x ./spice

      - name: "Execute test - trader (algorithm: ${{ matrix.algorithm }})"
        run: |
          cp ./test/assets/data/csv/COINBASE_BTCUSD\,\ 30.csv .
          export SPICE_GH_TOKEN=${{ secrets.GITHUB_TOKEN }}
          export SPICE_DEEPRL_ALGORITHM="${{ matrix.algorithm }}"
          ./spice version --context ${{ matrix.context }}
          ./spice add test/Trader@0.2.0
          ./spice train .spice/pods/trader.yaml --context ${{ matrix.context }}

  end-to-end:
    name: end-to-end test
    needs: [cache_pip, build_binaries]
    runs-on: ubuntu-latest
    env:
      GOVER: 1.17
    strategy:
      fail-fast: false
      matrix:
        algorithm: [vpg, dql]
        context: [metal, docker]
    steps:
      - uses: actions/checkout@v2

      - name: Set up Go
        uses: actions/setup-go@v2
        with:
          go-version: ${{ env.GOVER }}

      - name: Set up Python 3.8.11
        if: matrix.context == 'metal'
        uses: actions/setup-python@v1
        with:
          python-version: 3.8.11

      - name: Cache PIP
        if: matrix.context == 'metal'
        uses: actions/cache@v2
        with:
          path: ~/.cache/pip
          key: ${{ runner.os }}-${{ hashFiles('ai/src/requirements/production.txt') }}

      - name: Install requirements
        if: matrix.context == 'metal'
        working-directory: ai/src
        run: |
          python -m venv venv
          source venv/bin/activate
          python -m pip install -r requirements/production.txt

      - name: Download spice
        uses: actions/download-artifact@v2
        with:
          name: spice
          path: cmd/spice

      - name: Download spiced
        uses: actions/download-artifact@v2
        with:
          name: spiced
          path: cmd/spiced

      - name: Build local Docker image
        if: matrix.context == 'docker'
        uses: docker/build-push-action@v2
        with:
          context: .
          file: docker/Dockerfile
          push: false
          tags: ghcr.io/spiceai/spiced:local

      - name: Verify Docker images
        if: matrix.context == 'docker'
        run: |
          docker images

      - name: Ensure correct directory structure
        if: matrix.context == 'metal'
        run: |
          mkdir -p $HOME/.spice/bin
          cp cmd/spiced/spiced $HOME/.spice/bin/
          chmod +x $HOME/.spice/bin/spiced
          ln -s ${{ github.workspace }}/ai/src $HOME/.spice/bin/ai

      - name: Ensure correct permissions
        run: |
          chmod +x cmd/spice/spice
          chmod +x cmd/spiced/spiced

      - name: "Execute e2e tests (algorithm: ${{ matrix.algorithm }})"
        working-directory: test/e2e
        run: |
          export SPICE_DEEPRL_ALGORITHM="${{ matrix.algorithm }}"
          go test -v . -e2e -context '${{ matrix.context }}'<|MERGE_RESOLUTION|>--- conflicted
+++ resolved
@@ -180,18 +180,13 @@
           context: .
           file: docker/Dockerfile
           push: false
-<<<<<<< HEAD
-          tags: ghcr.io/spiceai/spiced:dev
-
-=======
           tags: ghcr.io/spiceai/spiced:local
 
       - name: Verify Docker images
         if: matrix.context == 'docker'
         run: |
           docker images
-      
->>>>>>> c0d97e6b
+
       - name: Ensure correct directory structure
         if: matrix.context == 'metal'
         run: |
