---
name: e2e_test

on:
  push:
    branches:
      - trunk
      - release-*
    tags:
      - v*
  pull_request:
    branches:
      - trunk
      - release-*
  workflow_dispatch:

jobs:
  algorithms:
    name: algorithms test
    runs-on: ubuntu-latest
    env:
      GOVER: 1.16
    strategy:
      fail-fast: false
      matrix:
        algorithm: [vpg, dql]
        context: [metal]
    steps:
      - uses: actions/checkout@v2

      - name: Set up Python 3.8.11
        uses: actions/setup-python@v1
        with:
          python-version: 3.8.11

      - name: Install requirements
        working-directory: ai/src
        run: |
          python -m venv venv
          source venv/bin/activate
          python -m pip install -r requirements/production.txt

      - name: Set up Go
        uses: actions/setup-go@v2
        with:
          go-version: ${{ env.GOVER }}

      - name: Build and copy dashboard
        working-directory: dashboard
        run: make

      - name: Build spice
        run: make
        working-directory: cmd/spice

      - name: Build spiced
        run: make
        working-directory: cmd/spiced

      - name: Build Docker image
        run: make docker

      - name: Ensure correct directory structure
        run: |
          mkdir -p $HOME/.spice/bin
          cp cmd/spiced/spiced $HOME/.spice/bin
          ln -s ${{ github.workspace }}/ai/src $HOME/.spice/bin/ai

<<<<<<< HEAD
      - name: "Execute test - cartpole (algorithm: ${{ matrix.algorithm }})"
        run: |
          export SPICE_GH_TOKEN=${{ secrets.GITHUB_TOKEN }}
          export SPICE_DEEPRL_ALGORITHM="${{ matrix.algorithm }}"
          ./spice version --context ${{ matrix.context }}
          ./spice train ../../test/assets/pods/manifests/cartpole-v1.yaml --context ${{ matrix.context }}
        working-directory: cmd/spice

  end-to-end:
    name: end-to-end test
    runs-on: ubuntu-latest
    env:
      GOVER: 1.16
    strategy:
      fail-fast: false
      matrix:
        algorithm: [vpg, dql]
        context: [metal]
    steps:
      - uses: actions/checkout@v2

      - name: Set up Python 3.8.11
        uses: actions/setup-python@v1
        with:
          python-version: 3.8.11

      - name: Install requirements
        working-directory: ai/src
        run: |
=======
      - name: "Execute test - trader (algorithm: ${{ matrix.algorithm }})"
        run: |
          cp ../../test/assets/data/csv/COINBASE_BTCUSD\,\ 30.csv .
          export SPICE_GH_TOKEN=${{ secrets.GITHUB_TOKEN }}
          export SPICE_DEEPRL_ALGORITHM="${{ matrix.algorithm }}"
          ./spice version --context ${{ matrix.context }}
          ./spice add test/Trader
          ./spice train .spice/pods/trader.yaml --context ${{ matrix.context }}
        working-directory: cmd/spice

  end-to-end:
    name: end-to-end test
    runs-on: ubuntu-latest
    env:
      GOVER: 1.16
    strategy:
      fail-fast: false
      matrix:
        algorithm: [vpg, dql]
        context: [metal, docker]
    steps:
      - uses: actions/checkout@v2

      - name: Set up Python 3.8.11
        uses: actions/setup-python@v1
        with:
          python-version: 3.8.11

      - name: Install requirements
        working-directory: ai/src
        run: |
>>>>>>> 629e8dd4
          python -m venv venv
          source venv/bin/activate
          python -m pip install -r requirements/production.txt

      - name: Set up Go
        uses: actions/setup-go@v2
        with:
          go-version: ${{ env.GOVER }}

      - name: Build and copy dashboard
        working-directory: dashboard
        run: make

      - name: Build spice
        run: make
        working-directory: cmd/spice

      - name: Build spiced
        run: make
        working-directory: cmd/spiced

<<<<<<< HEAD
=======
      - name: Build Docker image
        run: make docker

>>>>>>> 629e8dd4
      - name: Ensure correct directory structure
        run: |
          mkdir -p $HOME/.spice/bin
          cp cmd/spiced/spiced $HOME/.spice/bin
          ln -s ${{ github.workspace }}/ai/src $HOME/.spice/bin/ai

      - name: "Execute e2e tests (algorithm: ${{ matrix.algorithm }})"
        working-directory: test/e2e
        run: |
          export SPICE_DEEPRL_ALGORITHM="${{ matrix.algorithm }}"
<<<<<<< HEAD
          go test -v . -e2e
=======
          go test -v . -e2e -context '${{ matrix.context }}'
>>>>>>> 629e8dd4
<|MERGE_RESOLUTION|>--- conflicted
+++ resolved
@@ -66,37 +66,6 @@
           cp cmd/spiced/spiced $HOME/.spice/bin
           ln -s ${{ github.workspace }}/ai/src $HOME/.spice/bin/ai
 
-<<<<<<< HEAD
-      - name: "Execute test - cartpole (algorithm: ${{ matrix.algorithm }})"
-        run: |
-          export SPICE_GH_TOKEN=${{ secrets.GITHUB_TOKEN }}
-          export SPICE_DEEPRL_ALGORITHM="${{ matrix.algorithm }}"
-          ./spice version --context ${{ matrix.context }}
-          ./spice train ../../test/assets/pods/manifests/cartpole-v1.yaml --context ${{ matrix.context }}
-        working-directory: cmd/spice
-
-  end-to-end:
-    name: end-to-end test
-    runs-on: ubuntu-latest
-    env:
-      GOVER: 1.16
-    strategy:
-      fail-fast: false
-      matrix:
-        algorithm: [vpg, dql]
-        context: [metal]
-    steps:
-      - uses: actions/checkout@v2
-
-      - name: Set up Python 3.8.11
-        uses: actions/setup-python@v1
-        with:
-          python-version: 3.8.11
-
-      - name: Install requirements
-        working-directory: ai/src
-        run: |
-=======
       - name: "Execute test - trader (algorithm: ${{ matrix.algorithm }})"
         run: |
           cp ../../test/assets/data/csv/COINBASE_BTCUSD\,\ 30.csv .
@@ -128,7 +97,6 @@
       - name: Install requirements
         working-directory: ai/src
         run: |
->>>>>>> 629e8dd4
           python -m venv venv
           source venv/bin/activate
           python -m pip install -r requirements/production.txt
@@ -150,12 +118,9 @@
         run: make
         working-directory: cmd/spiced
 
-<<<<<<< HEAD
-=======
       - name: Build Docker image
         run: make docker
 
->>>>>>> 629e8dd4
       - name: Ensure correct directory structure
         run: |
           mkdir -p $HOME/.spice/bin
@@ -166,8 +131,4 @@
         working-directory: test/e2e
         run: |
           export SPICE_DEEPRL_ALGORITHM="${{ matrix.algorithm }}"
-<<<<<<< HEAD
-          go test -v . -e2e
-=======
-          go test -v . -e2e -context '${{ matrix.context }}'
->>>>>>> 629e8dd4
+          go test -v . -e2e -context '${{ matrix.context }}'