--- conflicted
+++ resolved
@@ -1,11 +1,5 @@
 import React from 'react';
-<<<<<<< HEAD
-import { Link } from 'react-router-dom'
 import { SPICE_VERSION } from '../../constants'
-=======
-
-const appVersion = process.env.REACT_APP_SPICE_VERSION
->>>>>>> 5741b3d5
 
 const Footer: React.FunctionComponent = () => {
   return (
