--- conflicted
+++ resolved
@@ -36,9 +36,6 @@
     }
   ],
   "external_reward_funcs": "def calculate_price_change(curr_state: dict, new_state: dict):\n    curr_price = curr_state[\"coinbase_btcusd_close\"]\n    next_price = new_state[\"coinbase_btcusd_close\"]\n    return curr_price - next_price\n\n\ndef buy(curr_state: dict, prev_interps, new_state: dict, new_interps):\n    return calculate_price_change(curr_state=curr_state, new_state=new_state)\n\n\ndef sell(curr_state: dict, prev_interps, new_state: dict, new_interps):\n    return -calculate_price_change(curr_state=curr_state, new_state=new_state)\n\n\ndef hold(curr_state: dict, prev_interps, new_state: dict, new_interps):\n    return -0.1\n",
-<<<<<<< HEAD
+  "interpolation": true,
   "dataspace_hash": "23c00438eced14e5e92776ea525b89fe1e8ac47b5a5bf2ee9ab32ef95fe7d490"
-=======
-  "interpolation": true
->>>>>>> ec202cbb
 }