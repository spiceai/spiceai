--- conflicted
+++ resolved
@@ -33,9 +33,6 @@
     },
     {}
   ],
-<<<<<<< HEAD
+  "interpolation": true,
   "dataspace_hash": "14f6c2b164ff9d7e1576d60e0abf01e311dc0b59f043485ea5ccfdca097c87ff"
-=======
-  "interpolation": true
->>>>>>> ec202cbb
 }