################################################################################
# Target: all                                                                 #
################################################################################
.PHONY: all
all: build

.PHONY: build
build:
	make -C bin/spice
	make -C bin/spiced

.PHONY: build-dev
build-dev:
	export DEV=true; make -C bin/spice
	export DEV=true; make -C bin/spiced

.PHONY: ci
ci:
	make -C bin/spice
	export SPICED_TARGET_DIR=/workspace/spiceai/target; make -C bin/spiced

.PHONY: lint
lint:
	go vet ./...
	golangci-lint run
	cargo fmt --all -- --check
	cargo clippy --all-targets --workspace -- \
		-Dwarnings \
		-Dclippy::pedantic \
		-Dclippy::unwrap_used \
		-Dclippy::expect_used

.PHONY: docker
docker:
	docker buildx build -t spiceai-rust:local-dev .

.PHONY: docker-run
docker-run:
	docker stop spiceai && docker rm spiceai || true
	docker run --name spiceai -p 3000:3000 -p 50051:50051 spiceai-rust:local-dev

<<<<<<< HEAD

.PHONY: deps-licenses
dep-licenses:
	@cargo install cargo-license --quiet
	@cargo license -d 

.PHONY: display-deps
display-deps:
	@cargo install cargo-license --quiet
	@cargo license -d  --tsv --direct-deps-only
=======
.PHONY: check-deps-licenses
dep-licenses:
	cargo install cargo-license
	cargo license -d
>>>>>>> 9b26f202

################################################################################
# Target: install                                                              #
################################################################################
.PHONY: install
install: build
	mkdir -p ~/.spice/bin
	install -m 755 target/release/spice ~/.spice/bin/spice
	install -m 755 target/release/spiced ~/.spice/bin/spiced

################################################################################
# Target: install-dev                                                          #
################################################################################
.PHONY: install-dev
install-dev: build-dev
	mkdir -p ~/.spice/bin
	install -m 755 target/release/spice ~/.spice/bin/spice
	install -m 755 target/release/spiced ~/.spice/bin/spiced

################################################################################
# Target: modtidy                                                              #
################################################################################
.PHONY: modtidy
modtidy:
	go mod tidy


################################################################################
# Target: generate-acknowledgements                                            #
################################################################################
ACKNOWLEDGEMENTS_PATH := acknowledgements.md

.PHONY: generate-acknowledgements
generate-acknowledgements:
	echo "# Open Source Acknowledgements\n\nSpice.ai acknowledges the following open source projects for making this project possible:\n\n" > $(ACKNOWLEDGEMENTS_PATH)
	make generate-acknowledgements-go
	make generate-acknowledgements-rust
	make generate-acknowledgements-formatting

.PHONY: generate-acknowledgements-go
generate-acknowledgements-go:
	echo "\n## Go Modules\n" >> $(ACKNOWLEDGEMENTS_PATH)
	go install github.com/google/go-licenses
	pushd bin/spice && go-licenses csv . 2>/dev/null >> ../../$(ACKNOWLEDGEMENTS_PATH) && popd

.PHONY: generate-acknowledgements-rust
generate-acknowledgements-rust:
	@echo "\n## Rust Crates\n" >> "$(ACKNOWLEDGEMENTS_PATH)"
	@make display-deps 2>/dev/null | awk 'BEGIN { \
		FS="\t"; \
		print "| name | version | authors | repository | license | license_file | description |"; \
		print "|------|---------|---------|------------|---------|--------------|-------------|"; \
	} \
	{ \
		printf("| %s | %s | %s | %s | %s | %s | %s |\n", $$1, $$2, $$3, $$4, $$5, $$6, $$7); \
	}' >> "$(ACKNOWLEDGEMENTS_PATH)"


.PHONY: generate-acknowledgements-formatting
generate-acknowledgements-formatting:
	@if [[ "$(UNAME)" -eq "Darwin" ]]; then\
		sed -i '' 's/\"//g' $(ACKNOWLEDGEMENTS_PATH); \
		sed -i '' 's/,/, /g' $(ACKNOWLEDGEMENTS_PATH); \
		sed -i '' 's/,  /, /g' $(ACKNOWLEDGEMENTS_PATH); \
	else\
		sed -i 's/\"//g' $(ACKNOWLEDGEMENTS_PATH); \
		sed -i 's/,/, /g' $(ACKNOWLEDGEMENTS_PATH); \
		sed -i 's/,  /, /g' $(ACKNOWLEDGEMENTS_PATH); \
	fi<|MERGE_RESOLUTION|>--- conflicted
+++ resolved
@@ -39,8 +39,6 @@
 	docker stop spiceai && docker rm spiceai || true
 	docker run --name spiceai -p 3000:3000 -p 50051:50051 spiceai-rust:local-dev
 
-<<<<<<< HEAD
-
 .PHONY: deps-licenses
 dep-licenses:
 	@cargo install cargo-license --quiet
@@ -50,12 +48,7 @@
 display-deps:
 	@cargo install cargo-license --quiet
 	@cargo license -d  --tsv --direct-deps-only
-=======
-.PHONY: check-deps-licenses
-dep-licenses:
-	cargo install cargo-license
-	cargo license -d
->>>>>>> 9b26f202
+
 
 ################################################################################
 # Target: install                                                              #
