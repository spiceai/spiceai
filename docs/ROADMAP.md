--- conflicted
+++ resolved
@@ -19,16 +19,12 @@
 
 - See [Bugs](https://github.com/spiceai/spiceai/labels/bug). Feel free to file a new Issue if you see a bug and let us know on Discord.
 
-<<<<<<< HEAD
-## Tentative v0.7-alpha (Jan, 2022) roadmap
-=======
 ## Tentative v0.7-alpha (Mar, 2022) roadmap
 
 - AI engine migration from pandas to pyarrow
 - Apache Flight data connector
 
 ## Tentative v0.8-alpha (Apr, 2022) roadmap
->>>>>>> 238b11eb
 
 - Goals - E.g. maximize "a" or minimize "b"
 - WebSocket support for dashboard data
