# Spice

[![CodeQL](https://github.com/spiceai/spiceai/actions/workflows/codeql-analysis.yml/badge.svg?branch=trunk&event=push)](https://github.com/spiceai/spiceai/actions/workflows/codeql-analysis.yml)
[![License: Apache-2.0](https://img.shields.io/badge/License-Apache_2.0-blue.svg)](https://opensource.org/licenses/Apache-2.0)
[![Discord](https://img.shields.io/discord/803820740868571196)](https://discord.gg/kZnTfneP5u)
[![Follow on Twitter](https://img.shields.io/twitter/follow/spice_ai.svg?style=social&logo=twitter)](https://twitter.com/intent/follow?screen_name=spice_ai)

## What is Spice?

**Spice** is a portable runtime that provides developers with a unified SQL query interface to locally accelerate and query data tables sourced from any database, data warehouse, or data lake.

Spice makes it easy to build data-driven and data-intensive applications by streamlining the use of data and machine learning (ML) in software.

The Spice runtime is written in Rust and leverages industry leading technologies like Apache DataFusion, Apache Arrow, Apache Arrow Flight, and DuckDB.

## Why Spice?

Spice makes querying data by SQL across one or more data sources simple and fast. Easily co-locate a managed working set of your data with your application or ML, locally accelerated in-memory, with DuckDB, or with an attached database like PostgreSQL for high-performance, low-latency queries.

### Before Spice

<img width="750" alt="old" src="https://github.com/spiceai/spiceai/assets/80174/1a0a883e-8bd7-4ac3-a524-33a9ddad6e47">

### With Spice

<img width="1024" alt="new" src="https://github.com/spiceai/spiceai/assets/80174/9bc84831-a75a-4fca-9643-ef7a86345ef0">

### Example Use-Cases

**1. Faster frontends.** Accelerate and co-locate data views with your frontend application, to serve more concurrent users with faster page loads and data updates.

**2. Faster analytics and BI.**

**3. Faster machine learning training and inferencing.**

⚠️ **DEVELOPER PREVIEW** Spice is under active **alpha** stage development and is not intended to be used in production until its **1.0-stable** release.

## Quickstart

**Step 1.** Install the Spice CLI:

```bash
curl https://install.spiceai.org | /bin/bash
```

**Step 2.** Initialize a new Spice app with the `spice init` command:

```bash
spice init spice_app
```

A `Spicepod.yaml` file is created in the working directory.

**Step 3.** Connect to the sample Dremio instance to access the sample data:

```bash
spice login dremio -u demo -p demo1234
```

**Step 4.** Start the Spice runtime:

```bash
spice run
```

Example output will be shown as follows:

```bash
Spice.ai runtime starting...
Using latest 'local' runtime version.
2024-02-21T06:11:56.381793Z  INFO runtime::http: Spice Runtime HTTP listening on 127.0.0.1:3000
2024-02-21T06:11:56.381853Z  INFO runtime::flight: Spice Runtime Flight listening on 127.0.0.1:50051
2024-02-21T06:11:56.382038Z  INFO runtime::opentelemetry: Spice Runtime OpenTelemetry listening on 127.0.0.1:50052
```

The runtime is now started and ready for queries.

**Step 5.** In a new terminal window, add the `spiceai/quickstart` Spicepod. A Spicepod is a package of configuration defining datasets and ML models.

```bash
spice add spiceai/quickstart
```

The `Spicepod.yaml` file will be updated with the `spiceai/quickstart` dependency.

```yaml
version: v1beta1
kind: Spicepod
name: PROJECT_NAME
dependencies:
  - spiceai/quickstart
```

The `spiceai/quickstart` Spicepod will add a `taxi_trips` data table to the runtime which is now available to query by SQL.

```bash
2024-02-22T05:53:48.222952Z  INFO runtime: Loaded dataset: taxi_trips
2024-02-22T05:53:48.223101Z  INFO runtime::dataconnector: Refreshing data for taxi_trips
```

**Step 6.** Start the Spice SQL REPL:

```bash
spice sql
```

The SQL REPL inferface will be shown:

```
Welcome to the interactive Spice.ai SQL Query Utility! Type 'help' for help.

show tables; -- list available tables
sql>
```

Enter `show tables;` to display the available tables for query:

```
sql> show tables;

+---------------+--------------------+-------------+------------+
| table_catalog | table_schema       | table_name  | table_type |
+---------------+--------------------+-------------+------------+
| datafusion    | public             | taxi_trips  | BASE TABLE |
| datafusion    | information_schema | tables      | VIEW       |
| datafusion    | information_schema | views       | VIEW       |
| datafusion    | information_schema | columns     | VIEW       |
| datafusion    | information_schema | df_settings | VIEW       |
+---------------+--------------------+-------------+------------+

Query took: 0.004728897 seconds
```

Enter a query to display the most expensive tax trips:

<<<<<<< HEAD
```
sql> SELECT trip_distance_mi, fare_amount FROM taxi_trips ORDER BY fare_amount LIMIT 10;
=======
```bash
SELECT trip_distance_mi, fare_amount FROM taxi_trips LIMIT 10;
>>>>>>> 907569f8
```

Output:

```
+------------------+-------------+
| trip_distance_mi | fare_amount |
+------------------+-------------+
| 1.1              | 7.5         |
| 6.1              | 23.0        |
| 0.6              | 4.5         |
| 16.7             | 52.0        |
| 11.3             | 37.5        |
| 1.1              | 6.0         |
| 5.3              | 18.5        |
| 1.3              | 7.0         |
| 1.0              | 7.0         |
| 3.5              | 17.5        |
+------------------+-------------+

Query took: 0.002458976 seconds
```

## Next Steps

You can use any number of predefined datasets available from Spice.ai in the Spice Runtime.

A list of publically available datasets from Spice.ai can be found here: https://docs.spice.ai/building-blocks/datasets.

In order to access public datasets from Spice, you will first need to create an account with Spice.ai by selecting the free tier membership.

Navigate to https://spice.ai/ and create a new account by clicking on Try for Free.

<img width="500" alt="spiceai_try_for_free-1" src="https://github.com/spiceai/spiceai/assets/112157037/27fb47ed-4825-4fa8-94bd-48197406cfaa">

After creating an account, you will need to create an app in order to create to an API key.

![create_app-1](https://github.com/spiceai/spiceai/assets/112157037/d2446406-1f06-40fb-8373-1b6d692cb5f7)

You will now be able to access datasets from Spice.ai. For this demonstration, we will be using the Spice.ai/eth.recent_blocks dataset.

**Step 1.** In a new directory, log in and authenticate from the command line using the `spice login` command. A pop up browser window will prompt you to authenticate:

```bash
spice login
```

**Step 2.** Initialize a new project if you haven't already done so. Then, start the runtime:

```bash
spice init my_spiceai_project
```

```bash
spice run
```

**Step 3.** Configure the dataset:

In a new terminal window, configure a new dataset using the `spice dataset configure` command:

```bash
spice dataset configure
```

You will be prompted to enter a name. Enter a name that represents the contents of the dataset

```bash
What is the dataset name? eth_recent_blocks
```

Enter the location of the dataset:

```bash
Where is your dataset located? spice.ai/eth.recent_blocks
```

Select `y` when prompted whether to accelerate the data:

```bash
Locally accelerate this dataset (y/n)? y
```

You should see the following output from your runtime terminal:

```bash
2024-02-21T22:49:10.038461Z  INFO runtime: Loaded dataset: eth_recent_blocks
```

**Step 4.** In a new terminal window, use the Spice SQL REPL to query the dataset

```bash
spice sql
```

```bash
SELECT number, size, gas_used from eth_recent_blocks LIMIT 10;
```

The output displays the results of the query along with the query execution time:

```bash
+----------+--------+----------+
| number   | size   | gas_used |
+----------+--------+----------+
| 19281345 | 400378 | 16150051 |
| 19281344 | 200501 | 16480224 |
| 19281343 | 97758  | 12605531 |
| 19281342 | 89629  | 12035385 |
| 19281341 | 133649 | 13335719 |
| 19281340 | 307584 | 18389159 |
| 19281339 | 89233  | 13391332 |
| 19281338 | 75250  | 12806684 |
| 19281337 | 100721 | 11823522 |
| 19281336 | 150137 | 13418403 |
+----------+--------+----------+

Query took: 0.004057791 seconds
```

You can experiment with the time it takes to generate queries when using non-accelerated datasets. You can change the acceleration setting from `true` to `false` in the datasets.yaml file.

## Importing dataset from Dremio

**Step 1.** If you have a dataset hosted in Dremio, you can load it into the Spice Runtime as follows:

```bash
spice login dremio -u <USERNAME> -p <PASSWORD>
```

**Step 2.** If you haven't already initialized a new project, you need to do so. Then, start the Spice Runtime.

```bash
spice init dremio-demo-project
```

```bash
spice run
```

**Step 3.** We now configure the dataset from Dremio:

```bash
spice dataset configure
```

Enter the name of the dataset:

```bash
What is the dataset name? my_dataset
```

Specify the location of the dataset:

```bash
Where is your dataset located? dremio/datasets.my_dataset
```

Select "y" when prompted whether to locally accelerate the dataset:

```bash
Locally accelerate this dataset (y/n)? y
```

We should now see the following output:

```
Dataset settings written to `datasets/my_dataset/dataset.yaml`!
```

If the login credentials were entered correctly, your dataset will have loaded into the runtime. You should see the following in the Spice runtime terminal :

```
2024-02-14T18:34:15.174564Z  INFO spiced: Loaded dataset: my_dataset
2024-02-14T18:34:15.175189Z  INFO runtime::datasource: Refreshing data for my_dataset
```

**Step 4.** Run queries against the dataset using the Spice SQL REPL.

In a new terminal, start the Spice SQL REPL

```bash
spice sql
```

You can now now query `my_dataset` in the runtime.

### Upcoming Features

🚀 See the [Roadmap to v1.0-stable](https://github.com/spiceai/spiceai/blob/trunk/docs/RELEASE.md) for upcoming features.

### Connect with us!

We greatly appreciate and value your support! You can help Spice in a number of ways:

- Build an app with Spice.ai and send us feedback and suggestions at [hey@spice.ai](mailto:hey@spice.ai) or on [Discord](https://discord.gg/kZnTfneP5u), [X] (https://twitter.com/spice_ai), or [LinkedIn](https://www.linkedin.com/company/74148478).
- [File an issue](https://github.com/spiceai/spiceai/issues/new) if you see something not quite working correctly.
- Join our team ([We’re hiring!](https://spice.ai/careers))
- Contribute code or documentation to the project (see [CONTRIBUTING.md](CONTRIBUTING.md)).

⭐️ star this repo! Thank you for your support! 🙏

For a more comprehensive guide, see the full [online documentation](https://docs.spiceai.org/).<|MERGE_RESOLUTION|>--- conflicted
+++ resolved
@@ -133,13 +133,8 @@
 
 Enter a query to display the most expensive tax trips:
 
-<<<<<<< HEAD
 ```
 sql> SELECT trip_distance_mi, fare_amount FROM taxi_trips ORDER BY fare_amount LIMIT 10;
-=======
-```bash
-SELECT trip_distance_mi, fare_amount FROM taxi_trips LIMIT 10;
->>>>>>> 907569f8
 ```
 
 Output:
