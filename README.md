--- conflicted
+++ resolved
@@ -85,11 +85,6 @@
 | `flightsql`   | Apache Arrow Flight SQL                                                                        | Alpha  | Arrow Flight SQL                                                                                   | `full`           |
 | `snowflake`   | Snowflake                                                                                      | Alpha  | Arrow                                                                                              | `full`           |
 | `ftp`, `sftp` | FTP/SFTP                                                                                       | Alpha  | Parquet, CSV                                                                                       | `full`           |
-<<<<<<< HEAD
-| `graphql`     | GraphQL                                                                                        | Alpha  | GraphQL                                                                                            | `full`           |
-=======
-
->>>>>>> feed2486
 
 ### Supported Data Stores/Accelerators
 
