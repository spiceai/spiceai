--- conflicted
+++ resolved
@@ -271,17 +271,6 @@
 		period := 7 * 24 * time.Hour
 		interval := time.Hour
 
-<<<<<<< HEAD
-		dp, err := dataprocessors.NewDataProcessor(csv.CsvProcessorName)
-		if err != nil {
-			t.Error(err)
-		}
-
-		err = dp.Init(nil, nil, nil)
-		assert.NoError(t, err)
-
-=======
->>>>>>> de064507
 		fileConnector := file.NewFileConnector()
 
 		var fileData []byte
@@ -322,17 +311,6 @@
 		period := 7 * 24 * time.Hour
 		interval := time.Hour
 
-<<<<<<< HEAD
-		dp, err := dataprocessors.NewDataProcessor(csv.CsvProcessorName)
-		if err != nil {
-			t.Error(err)
-		}
-
-		err = dp.Init(nil, nil, nil)
-		assert.NoError(t, err)
-
-=======
->>>>>>> de064507
 		var wg sync.WaitGroup
 		wg.Add(2)
 
