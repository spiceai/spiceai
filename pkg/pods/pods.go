package pods

import (
	"fmt"
	"io/ioutil"
	"log"
	"path/filepath"
	"sync"

	"github.com/logrusorgru/aurora"
	"github.com/spiceai/spiceai/pkg/context"
	"github.com/spiceai/spiceai/pkg/util"
)

var (
	podsMutex sync.RWMutex
	pods      = make(map[string]*Pod)
)

<<<<<<< HEAD
func Pods() map[string]*Pod {
	return pods
=======
func CreateOrUpdatePod(pod *Pod) {
	podsMutex.Lock()
	defer podsMutex.Unlock()

	pods[pod.Name] = pod
>>>>>>> a8fbae9a
}

func Pods() map[string]*Pod {
	return pods
}

func GetPod(name string) *Pod {
	podsMutex.RLock()
	defer podsMutex.RUnlock()

	return pods[name]
}

func RemovePod(name string) {
	podsMutex.Lock()
	defer podsMutex.Unlock()

	delete(pods, name)
}

func FindPod(podName string) (*Pod, error) {
	podPath := FindFirstManifestPath()
	if podPath == "" {
		return nil, fmt.Errorf("no pods detected")
	}

	pod, err := LoadPodFromManifest(podPath)
	if err != nil {
		return nil, err
	}

	if pod.Name != podName {
		fmt.Printf("the pod %s does not exist\n", podName)
		return nil, fmt.Errorf("the pod %s does not exist", podName)
	}

	return pod, nil
}

func RemovePodByManifestPath(manifestPath string) {
	relativePath := context.CurrentContext().GetSpiceAppRelativePath(manifestPath)
<<<<<<< HEAD

	podsMutex.Lock()
	defer podsMutex.Unlock()

=======
	var podToDelete *Pod
>>>>>>> a8fbae9a
	for _, pod := range pods {
		if pod.ManifestPath() == manifestPath {
			podToDelete = pod
			break
		}
	}

	log.Printf("Removing pod %s: %s\n", aurora.Bold(podToDelete.Name), aurora.Gray(12, relativePath))
	RemovePod(podToDelete.Name)
}

func FindFirstManifestPath() string {
	podsPath := context.CurrentContext().PodsDir()
	files, err := ioutil.ReadDir(podsPath)
	if err != nil {
		log.Fatal(err.Error())
	}

	for _, file := range files {
		extension := filepath.Ext(file.Name())
		if extension == ".yml" || extension == ".yaml" {
			return filepath.Join(podsPath, file.Name())
		}
	}

	return ""
}

func LoadPodFromManifest(manifestPath string) (*Pod, error) {
	manifestHash, err := util.ComputeFileHash(manifestPath)
	if err != nil {
		log.Printf("Error: Failed to compute hash for manifest '%s: %s\n", manifestPath, err)
		return nil, err
	}

	pod, err := loadPod(manifestPath, manifestHash)
	if err != nil {
		log.Printf("Error: Failed to load manifest '%s': %s\n", manifestPath, err)
		return nil, err
	}

	existingPod, ok := pods[pod.Name]
	if ok {
<<<<<<< HEAD
		if existingPod.Hash() == pod.Hash() {
			// Pods are the same, ignore new pod
			return existingPod, nil
		}
		// Copy data from old pod
		pod.copyData(existingPod)
	}

	podsMutex.Lock()
	pods[pod.Name] = pod
	podsMutex.Unlock()

=======
		if existingPod.IsSame(pod) {
			// Pods are the same, ignore new pod
			return existingPod, nil
		}
	}

>>>>>>> a8fbae9a
	return pod, nil
}<|MERGE_RESOLUTION|>--- conflicted
+++ resolved
@@ -17,16 +17,11 @@
 	pods      = make(map[string]*Pod)
 )
 
-<<<<<<< HEAD
-func Pods() map[string]*Pod {
-	return pods
-=======
 func CreateOrUpdatePod(pod *Pod) {
 	podsMutex.Lock()
 	defer podsMutex.Unlock()
 
 	pods[pod.Name] = pod
->>>>>>> a8fbae9a
 }
 
 func Pods() map[string]*Pod {
@@ -68,14 +63,7 @@
 
 func RemovePodByManifestPath(manifestPath string) {
 	relativePath := context.CurrentContext().GetSpiceAppRelativePath(manifestPath)
-<<<<<<< HEAD
-
-	podsMutex.Lock()
-	defer podsMutex.Unlock()
-
-=======
 	var podToDelete *Pod
->>>>>>> a8fbae9a
 	for _, pod := range pods {
 		if pod.ManifestPath() == manifestPath {
 			podToDelete = pod
@@ -119,26 +107,11 @@
 
 	existingPod, ok := pods[pod.Name]
 	if ok {
-<<<<<<< HEAD
-		if existingPod.Hash() == pod.Hash() {
-			// Pods are the same, ignore new pod
-			return existingPod, nil
-		}
-		// Copy data from old pod
-		pod.copyData(existingPod)
-	}
-
-	podsMutex.Lock()
-	pods[pod.Name] = pod
-	podsMutex.Unlock()
-
-=======
 		if existingPod.IsSame(pod) {
 			// Pods are the same, ignore new pod
 			return existingPod, nil
 		}
 	}
 
->>>>>>> a8fbae9a
 	return pod, nil
 }