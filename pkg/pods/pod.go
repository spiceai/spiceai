package pods

import (
	"bytes"
	"context"
	"errors"
	"fmt"
	"path/filepath"
	"regexp"
	"sort"
	"strconv"
	"strings"
	"sync"
	"time"

	"github.com/spf13/viper"
	"github.com/spiceai/spiceai/pkg/constants"
	"github.com/spiceai/spiceai/pkg/dataspace"
	"github.com/spiceai/spiceai/pkg/flights"
	"github.com/spiceai/spiceai/pkg/interpretations"
	"github.com/spiceai/spiceai/pkg/observations"
	"github.com/spiceai/spiceai/pkg/spec"
	"github.com/spiceai/spiceai/pkg/state"
	"github.com/spiceai/spiceai/pkg/util"
	"golang.org/x/sync/errgroup"
)

type Pod struct {
	spec.PodSpec
	podParams    *PodParams
	hash         string
	manifestPath string
	dataSources  []*dataspace.Dataspace
	fields       map[string]*dataspace.Field
	fieldNames   []string
	tagPathMap   map[string][]string
	flights      map[string]*flights.Flight
	viper        *viper.Viper

	podLocalStateMutex    sync.RWMutex
	podLocalState         []*state.State
	podLocalStateHandlers []state.StateHandler

	interpretations *interpretations.InterpretationsStore
}

func (pod *Pod) Hash() string {
	return pod.hash
}

func (f *Pod) ManifestPath() string {
	return f.manifestPath
}

func (pod *Pod) Period() time.Duration {
	return pod.podParams.Period
}

func (pod *Pod) Interval() time.Duration {
	return pod.podParams.Interval
}

func (pod *Pod) Epoch() time.Time {
	if pod.podParams.Epoch.IsZero() {
		return time.Now().Add(-pod.Period())
	}

	return pod.podParams.Epoch
}

func (pod *Pod) Granularity() time.Duration {
	return pod.podParams.Granularity
}

func (pod *Pod) TrainingGoal() *string {
	if pod.PodSpec.Training == nil {
		return nil
	}

	return &pod.PodSpec.Training.Goal
}

func (pod *Pod) Episodes() int {
	if pod.PodSpec.Params != nil {
		episodesParam, ok := pod.PodSpec.Params["episodes"]
		if ok {
			if episodes, err := strconv.ParseInt(episodesParam, 0, 0); err == nil {
				return int(episodes)
			}
		}
	}
	return 10
}

func (pod *Pod) CachedState() []*state.State {
	var cachedState []*state.State
	for _, ds := range pod.DataSpaces() {
		dsState := ds.CachedState()
		if dsState != nil {
			cachedState = append(cachedState, dsState...)
		}
	}

	if pod.podLocalState != nil {
		pod.podLocalStateMutex.RLock()
		defer pod.podLocalStateMutex.RUnlock()
		if pod.podLocalState != nil && len(pod.podLocalState) > 0 {
			cachedState = append(cachedState, pod.podLocalState...)
		}
	}

	return cachedState
}

func (pod *Pod) CachedCsv() string {
	csv := strings.Builder{}
	fieldNames := pod.FieldNames()
	tagPathMap := pod.TagPathMap()

	headers := make([]string, 0, len(fieldNames)+len(tagPathMap))
	headers = append(headers, fieldNames...)

	var tagPaths []string
	for tagPath := range tagPathMap {
		tagPaths = append(tagPaths, fmt.Sprintf("%s._tags", tagPath))
	}
	sort.Strings(tagPaths)

	headers = append(headers, tagPaths...)

	st := fmt.Sprintf("time,%s\n", strings.Join(headers, ","))
	csv.WriteString(st)

	cachedState := pod.CachedState()
	for _, state := range cachedState {
		var validHeaders []string

		for _, globalFieldName := range fieldNames {
			isLocal := false
			for _, fieldName := range state.FieldNames() {
				field := state.Path() + "." + fieldName
				if globalFieldName == field {
					validHeaders = append(validHeaders, fieldName)
					isLocal = true
					break
				}
			}
			if !isLocal {
				validHeaders = append(validHeaders, globalFieldName)
			}
		}

		for tagPath := range tagPathMap {
			hasTags := false
			if tagPath == state.Path() {
				validHeaders = append(validHeaders, "_tags")
				hasTags = true
			}
			if !hasTags {
				validHeaders = append(validHeaders, "__SKIP__")
			}
		}

		stateCsv := observations.GetCsv(validHeaders, tagPathMap[state.Path()], state.Observations())
		csv.WriteString(stateCsv)
	}
	return csv.String()
}

func (pod *Pod) DataSpaces() []*dataspace.Dataspace {
	return pod.dataSources
}

func (pod *Pod) Flights() *map[string]*flights.Flight {
	return &pod.flights
}

func (pod *Pod) Interpretations() *interpretations.InterpretationsStore {
	return pod.interpretations
}

func (pod *Pod) GetFlight(flight string) *flights.Flight {
	f, ok := pod.flights[flight]
	if ok {
		return f
	}
	return nil
}

func (pod *Pod) AddFlight(flightId string, flight *flights.Flight) {
	pod.flights[flightId] = flight
}

func (pod *Pod) Actions() map[string]string {
	allDataSourceActions := make(map[string]string)
	var dataSourcePrefixes []string
	for _, ds := range pod.DataSpaces() {
		for fqActionName, fqAction := range ds.Actions() {
			allDataSourceActions[fqActionName] = fqAction
			dataSourcePrefixes = append(dataSourcePrefixes, fmt.Sprintf("%s.%s", ds.DataspaceSpec.From, ds.DataspaceSpec.Name))
		}
	}

	globalActions := make(map[string]string)
	actions := make(map[string]string)

	for _, globalAction := range pod.PodSpec.Actions {
		if globalAction.Do == nil {
			actions[globalAction.Name] = ""
			continue
		}

		globalActions[globalAction.Name] = globalAction.Do.Name

		dsAction, ok := allDataSourceActions[globalAction.Do.Name]
		if !ok {
			actions[globalAction.Name] = globalAction.Do.Name
			continue
		}

		for argName, argValue := range globalAction.Do.Args {
			action := strings.ReplaceAll(dsAction, fmt.Sprintf("args.%s", argName), argValue)
			actions[globalAction.Name] = action
		}
	}

	// Hoist any dataspace actions to global scope if they don't exist
	for dsActionName, dsAction := range allDataSourceActions {
		dsActionExistsGlobally := false
		for globalActionName := range actions {
			if existingDsActionName, ok := globalActions[globalActionName]; ok {
				if dsActionName == existingDsActionName {
					dsActionExistsGlobally = true
					break
				}
			}
		}
		if !dsActionExistsGlobally {
			for _, prefix := range dataSourcePrefixes {
				if strings.HasPrefix(dsActionName, prefix) {
					actionName := strings.TrimPrefix(dsActionName, prefix+".")
					actions[actionName] = dsAction
					break
				}
			}
		}
	}

	return actions
}

func (pod *Pod) ActionsArgs() []string {
	actionsArgsMap := make(map[string]bool)
	for _, globalAction := range pod.PodSpec.Actions {
		if globalAction.Do == nil {
			continue
		}
		for argName := range globalAction.Do.Args {
			actionsArgsMap[fmt.Sprintf("args.%s", argName)] = true
		}
	}

	actionsArgs := make([]string, 0, len(actionsArgsMap))
	for arg := range actionsArgsMap {
		actionsArgs = append(actionsArgs, arg)
	}

	return actionsArgs
}

func (pod *Pod) Rewards() map[string]string {
	rewards := make(map[string]string)

	if pod.PodSpec.Training == nil || pod.PodSpec.Training.Rewards == nil || pod.PodSpec.Training.Rewards == "uniform" {
		for actionName := range pod.Actions() {
			rewards[actionName] = "reward = 1"
		}
		return rewards
	}

	rewardSpecs, err := pod.loadRewardSpecs()
	if err != nil {
		for actionName := range pod.Actions() {
			rewards[actionName] = "reward = 1"
		}
		return rewards
	}

	for _, reward := range rewardSpecs {
		rewards[reward.Reward] = reward.With
	}

	return rewards
}

func (pod *Pod) Fields() map[string]*dataspace.Field {
	return pod.fields
}

func (pod *Pod) FieldNames() []string {
	return pod.fieldNames
}

// Returns a map of datasource paths to the tags in those paths
func (pod *Pod) TagPathMap() map[string][]string {
	return pod.tagPathMap
}

func (pod *Pod) ValidateForTraining() error {
	if pod.Granularity() > pod.Interval() {
		return errors.New("granularity must be less than or equal to interval")
	}

	if pod.Interval() > pod.Period() {
		return errors.New("interval must be less than or equal to period")
	}

	if pod.PodSpec.Dataspaces == nil || len(pod.PodSpec.Dataspaces) < 1 {
		return errors.New("at least one dataspace is required for training")
	}

	for _, ds := range pod.PodSpec.Dataspaces {
		for _, f := range ds.Fields {
<<<<<<< HEAD
			switch f.Type {
			case "":
				fallthrough
			case "number":
				continue
			case "category":
				if len(f.Values) == 0 {
					return fmt.Errorf("specify the category values")
				}
				continue
			case "tag":
				continue
			default:
				return fmt.Errorf("invalid type '%s': choose one of ['number', 'tag', 'category']", f.Type)
=======
			switch f.Fill {
			case "":
				fallthrough
			case "previous":
				fallthrough
			case "none":
				continue
			default:
				return fmt.Errorf("invalid field fill '%s'", f.Fill)
>>>>>>> d4e65a81
			}
		}
	}

	actions := pod.Actions()

	if len(actions) == 0 {
		return errors.New("at least one action is required for training")
	}

	// Check for args.<arg name>
	re := regexp.MustCompile("[=| ]args\\.(\\w+)[=| \n]")

	rewards := pod.Rewards()

	for actionName, action := range actions {
		numErrors := 0
		matches := re.FindStringSubmatch(action)
		errorLines := strings.Builder{}
		for i, match := range matches {
			if i == 0 {
				continue
			}
			numErrors++
			errorLines.WriteString(fmt.Sprintf("action '%s' references undefined 'args.%s'\n", actionName, strings.TrimSpace(match)))
		}

		// Each action must have a reward. TODO: Validate the reward is a valid expression.
		if reward, ok := rewards[actionName]; !ok {
			numErrors++
			errorLines.WriteString(fmt.Sprintf("reward for action '%s' is invalid '%s'\n", actionName, reward))
		}

		if numErrors > 0 {
			return errors.New(errorLines.String())
		}
	}

	return nil
}

func (pod *Pod) AddLocalState(newState ...*state.State) {
	pod.podLocalStateMutex.Lock()
	defer pod.podLocalStateMutex.Unlock()

	pod.podLocalState = append(pod.podLocalState, newState...)
}

func (pod *Pod) State() []*state.State {
	return pod.podLocalState
}

func (pod *Pod) InitDataConnectors(handler state.StateHandler) error {
	pod.podLocalStateMutex.Lock()
	defer pod.podLocalStateMutex.Unlock()

	pod.podLocalStateHandlers = append(pod.podLocalStateHandlers, handler)

	errGroup, _ := errgroup.WithContext(context.Background())

	for _, ds := range pod.DataSpaces() {
		dsp := ds
		errGroup.Go(func() error {
			dsp.RegisterStateHandler(handler)
			return dsp.InitDataConnector(pod.podParams.Epoch, pod.podParams.Period, pod.podParams.Interval)
		})
	}

	return errGroup.Wait()
}

func unmarshalPod(podPath string) (*Pod, error) {
	podBytes, err := util.ReplaceEnvVariablesFromPath(podPath, constants.SpiceEnvVarPrefix)
	if err != nil {
		return nil, err
	}

	v := viper.New()
	v.SetConfigType("yaml")

	err = v.ReadConfig(bytes.NewBuffer(podBytes))
	if err != nil {
		return nil, err
	}

	var podSpec *spec.PodSpec

	err = v.Unmarshal(&podSpec)
	if err != nil {
		return nil, err
	}

	pod := &Pod{
		PodSpec:            *podSpec,
		viper:              v,
		podLocalStateMutex: sync.RWMutex{},
	}

	return pod, nil
}

func loadPod(podPath string, hash string) (*Pod, error) {
	pod, err := unmarshalPod(podPath)
	if err != nil {
		return nil, err
	}

	err = pod.loadParams()
	if err != nil {
		return nil, fmt.Errorf("error loading pod params: %s", err.Error())
	}

	pod.manifestPath = podPath
	pod.hash = hash
	if pod.Name == "" {
		pod.Name = strings.TrimSuffix(filepath.Base(podPath), filepath.Ext(podPath))
	}

	pod.flights = make(map[string]*flights.Flight)

	var fieldNames []string
	tagPathMap := make(map[string][]string)
	fields := make(map[string]*dataspace.Field)

	for _, dsSpec := range pod.PodSpec.Dataspaces {
		ds, err := dataspace.NewDataspace(dsSpec)
		if err != nil {
			return nil, err
		}
		pod.dataSources = append(pod.dataSources, ds)

		for _, fieldName := range ds.FieldNameMap() {
			fieldNames = append(fieldNames, fieldName)
		}

		if len(ds.Tags()) > 0 {
			tagPathMap[ds.Path()] = append(tagPathMap[ds.Path()], ds.Tags()...)
			sort.Strings(tagPathMap[ds.Path()])
		}

		for fqFieldName, field := range ds.Fields() {
			fields[fqFieldName] = field
		}
	}

	sort.Strings(fieldNames)
	pod.fieldNames = fieldNames
	pod.fields = fields
	pod.tagPathMap = tagPathMap

	pod.interpretations = interpretations.NewInterpretationsStore(pod.Epoch(), pod.Period(), pod.Granularity())

	return pod, err
}

func (pod *Pod) loadRewardSpecs() ([]spec.RewardSpec, error) {
	var rewards []spec.RewardSpec
	err := pod.viper.UnmarshalKey("training.rewards", &rewards)
	if err != nil {
		return nil, err
	}
	return rewards, nil
}

func (pod *Pod) IsSame(otherPod *Pod) bool {
	return otherPod != nil && pod.manifestPath == otherPod.manifestPath && pod.Hash() == otherPod.Hash()
}

func (pod *Pod) loadParams() error {
	podParams := NewPodParams()

	if pod.PodSpec.Params != nil {
		str, ok := pod.PodSpec.Params["epoch_time"]
		if ok {
			intVal, err := strconv.ParseInt(str, 10, 64)
			if err != nil {
				return err
			}
			podParams.Epoch = time.Unix(intVal, 0)
		}

		str, ok = pod.PodSpec.Params["period"]
		if ok {
			val, err := time.ParseDuration(str)
			if err != nil {
				return err
			}
			podParams.Period = val
		}

		str, ok = pod.PodSpec.Params["interval"]
		if ok {
			val, err := time.ParseDuration(str)
			if err != nil {
				return err
			}
			podParams.Interval = val
		}

		str, ok = pod.PodSpec.Params["granularity"]
		if ok {
			val, err := time.ParseDuration(str)
			if err != nil {
				return err
			}
			podParams.Granularity = val
		}
	}

	pod.podParams = podParams

	return nil
}<|MERGE_RESOLUTION|>--- conflicted
+++ resolved
@@ -321,7 +321,6 @@
 
 	for _, ds := range pod.PodSpec.Dataspaces {
 		for _, f := range ds.Fields {
-<<<<<<< HEAD
 			switch f.Type {
 			case "":
 				fallthrough
@@ -336,7 +335,8 @@
 				continue
 			default:
 				return fmt.Errorf("invalid type '%s': choose one of ['number', 'tag', 'category']", f.Type)
-=======
+			}
+			// TODO: FIX!
 			switch f.Fill {
 			case "":
 				fallthrough
@@ -346,7 +346,6 @@
 				continue
 			default:
 				return fmt.Errorf("invalid field fill '%s'", f.Fill)
->>>>>>> d4e65a81
 			}
 		}
 	}
