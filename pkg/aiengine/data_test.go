--- conflicted
+++ resolved
@@ -33,9 +33,6 @@
 			t.Error(err)
 		}
 
-<<<<<<< HEAD
-		err = dp.Init(nil, nil, nil)
-=======
 		measurements := map[string]string{
 			"open":   "open",
 			"high":   "high",
@@ -45,7 +42,6 @@
 		}
 
 		err = dp.Init(nil, measurements, nil)
->>>>>>> de064507
 		if err != nil {
 			t.Fatal(err)
 		}
@@ -94,9 +90,6 @@
 			t.Error(err)
 		}
 
-<<<<<<< HEAD
-		err = dp.Init(nil, nil, nil)
-=======
 		measurements := map[string]string{
 			"open":   "open",
 			"high":   "high",
@@ -106,7 +99,6 @@
 		}
 
 		err = dp.Init(nil, measurements, nil)
->>>>>>> de064507
 		if err != nil {
 			t.Fatal(err)
 		}
@@ -152,9 +144,6 @@
 			t.Error(err)
 		}
 
-<<<<<<< HEAD
-		err = dp.Init(nil, nil, nil)
-=======
 		measurements := map[string]string{
 			"eventId": "event_id",
 			"height":  "h",
@@ -164,7 +153,6 @@
 		}
 
 		err = dp.Init(nil, measurements, nil)
->>>>>>> de064507
 		if err != nil {
 			t.Fatal(err)
 		}
