package runtime

import (
	"fmt"
	"log"
	"os"
	"path/filepath"
	"sync"

	"github.com/logrusorgru/aurora"
	"github.com/spf13/viper"
	"github.com/spiceai/spiceai/pkg/aiengine"
	"github.com/spiceai/spiceai/pkg/config"
	"github.com/spiceai/spiceai/pkg/context"
	"github.com/spiceai/spiceai/pkg/environment"
	spice_http "github.com/spiceai/spiceai/pkg/http"
	"github.com/spiceai/spiceai/pkg/loggers"
	"github.com/spiceai/spiceai/pkg/pods"
	"github.com/spiceai/spiceai/pkg/tempdir"
	"github.com/spiceai/spiceai/pkg/version"
	"go.uber.org/zap"
)

type SpiceRuntime struct {
	config *config.SpiceConfiguration
	viper  *viper.Viper
}

var (
	runtime SpiceRuntime
	zaplog  *zap.Logger = loggers.ZapLogger()
)

func (r *SpiceRuntime) LoadConfig() error {
	if r.viper == nil {
		r.viper = viper.New()
	}

	var err error
	if r.config == nil {
		appDir := context.CurrentContext().AppDir()
		r.config, err = config.LoadRuntimeConfiguration(r.viper, appDir)
	}

	return err
}

func (r *SpiceRuntime) printStartupBanner(mode string) {
	fmt.Printf("- Runtime version: %s\n", version.Version())
	if mode != "" {
		fmt.Printf("- Mode: %s\n", mode)
	}
	fmt.Println(aurora.Green(fmt.Sprintf("- Listening on http://localhost:%d", runtime.config.HttpPort)))
	fmt.Println()
	fmt.Println("Use Ctrl-C to stop")
}

func SingleRun(manifestPath string) error {
	err := startRuntime()
	if err != nil {
		return err
	}

	aiEngineReady := make(chan bool, 1)
	err = aiengine.StartServer(aiEngineReady, true)
	if err != nil {
		return err
	}

	err = spice_http.NewServer(runtime.config.HttpPort).Start()
	if err != nil {
		return err
	}

	<-aiEngineReady

	runtime.printStartupBanner("Single training run")

	pod, err := initializePod(manifestPath)
	if err != nil {
		return err
	}

	err = environment.StartDataListeners(15)
	if err != nil {
		return err
	}

	err = aiengine.StartTraining(pod)
	if err != nil {
		return err
	}

	fmt.Println(aurora.Green("Exiting after single training run."))

	return nil
}

func Run() error {
	err := startRuntime()
	if err != nil {
		return err
	}

	aiEngineReady := make(chan bool)
	err = aiengine.StartServer(aiEngineReady, false)
	if err != nil {
		return err
	}

	err = spice_http.NewServer(runtime.config.HttpPort).Start()
	if err != nil {
		return err
	}

	<-aiEngineReady

	runtime.printStartupBanner("")

	err = runtime.scanForPods()
	if err != nil {
		log.Printf("error scanning for pods: %s", err.Error())
		return err
	}

	err = watchPods()
	if err != nil {
		zaplog.Sugar().Errorf("error watching for pods: %s", err.Error())
		return err
	}

	err = environment.StartDataListeners(15)
	if err != nil {
		return err
	}

	return nil
}

func (r *SpiceRuntime) scanForPods() error {
	_, err := os.Stat(context.CurrentContext().AppDir())
	if err != nil {
		// No .spice means no pods
		return nil
	}

	podsManifestDir := context.CurrentContext().PodsDir()
	_, err = os.Stat(podsManifestDir)
	if err != nil {
		// No spicepods means no pods
		return nil
	}

	d, err := os.Open(podsManifestDir)
	if err != nil {
		return err
	}

	files, err := d.Readdir(-1)
	d.Close()
	if err != nil {
		return err
	}

	for _, f := range files {
		if f.IsDir() {
			continue
		}

		manifestPath := filepath.Join(podsManifestDir, f.Name())
		_, err = initializePod(manifestPath)
		if err != nil {
			log.Println(fmt.Errorf("error loading pod manifest %s: %w", manifestPath, err))
			continue
		}
	}

	return nil
}

func startRuntime() error {
	runtime = SpiceRuntime{}

	err := runtime.LoadConfig()
	if err != nil {
		return err
	}

	fmt.Println("Loading Spice runtime ...")

	return nil
}

func initializePod(manifestPath string) (*pods.Pod, error) {
	newPod, err := pods.LoadPodFromManifest(manifestPath)
	if err != nil {
		log.Println(fmt.Errorf("error loading pod manifest %s: %w", manifestPath, err))
		return nil, err
	}

<<<<<<< HEAD
=======
	pods.CreateOrUpdatePod(newPod)

>>>>>>> a8fbae9a
	err = aiengine.InitializePod(newPod)
	if err != nil {
		log.Println(fmt.Errorf("error initializing pod %s: %w", newPod.Name, err))
		return nil, err
	}

	for _, ds := range newPod.DataSources() {
		fmt.Printf("Loaded dataspace %s\n", aurora.BrightCyan(ds.Name()))
	}

	return newPod, nil
}

func Shutdown() {
	log.Println("Shutting down...")

	wg := new(sync.WaitGroup)
	wg.Add(1)

	go func() {
		defer wg.Done()
		err := aiengine.StopServer()
		if err != nil {
			zaplog.Sugar().Debug(err.Error())
			return
		}
	}()

	wg.Add(1)

	go func() {
		defer wg.Done()

		err := tempdir.RemoveAllCreatedTempDirectories()
		if err != nil {
			zaplog.Sugar().Debug(err.Error())
			return
		}
	}()

	wg.Wait()
}<|MERGE_RESOLUTION|>--- conflicted
+++ resolved
@@ -198,11 +198,8 @@
 		return nil, err
 	}
 
-<<<<<<< HEAD
-=======
 	pods.CreateOrUpdatePod(newPod)
 
->>>>>>> a8fbae9a
 	err = aiengine.InitializePod(newPod)
 	if err != nil {
 		log.Println(fmt.Errorf("error initializing pod %s: %w", newPod.Name, err))
