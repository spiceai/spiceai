--- conflicted
+++ resolved
@@ -43,9 +43,6 @@
 			t.Error(err)
 		}
 
-<<<<<<< HEAD
-		err = dp.Init(nil, nil, nil)
-=======
 		measurements := map[string]string{
 			"eventId": "event_id",
 			"height":  "h",
@@ -55,7 +52,6 @@
 		}
 
 		err = dp.Init(nil, measurements, nil)
->>>>>>> de064507
 		if err != nil {
 			t.Fatal(err)
 		}
@@ -94,9 +90,6 @@
 			t.Error(err)
 		}
 
-<<<<<<< HEAD
-		err = dp.Init(nil, nil, nil)
-=======
 		measurements := map[string]string{
 			"open":   "open",
 			"high":   "high",
@@ -106,7 +99,6 @@
 		}
 
 		err = dp.Init(nil, measurements, nil)
->>>>>>> de064507
 		if err != nil {
 			t.Fatal(err)
 		}
@@ -144,9 +136,6 @@
 			t.Error(err)
 		}
 
-<<<<<<< HEAD
-		err = dp.Init(nil, nil, nil)
-=======
 		measurements := map[string]string{
 			"open":   "open",
 			"high":   "high",
@@ -156,7 +145,6 @@
 		}
 
 		err = dp.Init(nil, measurements, nil)
->>>>>>> de064507
 		if err != nil {
 			t.Fatal(err)
 		}
