package cmd

import (
	"fmt"
	"os"

	"github.com/spf13/cobra"
	"github.com/spiceai/spice/pkg/context"
	"github.com/spiceai/spice/pkg/version"
)

var versionCmd = &cobra.Command{
	Use:   "version",
	Short: "Spice CLI version",
	Example: `
spice version
`,
	Run: func(cmd *cobra.Command, args []string) {
		fmt.Printf("CLI version:     %s\n", version.Version())

		var rtversion string
		var err error

		rtcontext, err := context.NewContext(contextFlag)
		if err != nil {
			fmt.Println(err.Error())
			os.Exit(1)
		}

		err = rtcontext.Init()
		if err != nil {
			fmt.Println(err.Error())
			os.Exit(1)
		}

		if rtcontext.IsRuntimeInstallRequired() {
			rtversion = "not installed"
		} else {
			rtversion, err = rtcontext.Version()
			if err != nil {
				fmt.Printf("error getting runtime version: %s\n", err)
				os.Exit(1)
			}
		}

		fmt.Printf("Runtime version: %s\n", rtversion)
	},
}

func init() {
<<<<<<< HEAD
	versionCmd.Flags().StringVar(&contextFlag, "context", "docker", "Runs Spice.ai in the given context, either 'docker' or 'metal'")
=======
	versionCmd.Flags().StringVar(&contextFlag, "context", "docker", "Runs Spice AI in the given context, either 'docker' or 'metal'")
>>>>>>> 629e8dd4
	RootCmd.AddCommand(versionCmd)
}<|MERGE_RESOLUTION|>--- conflicted
+++ resolved
@@ -48,10 +48,6 @@
 }
 
 func init() {
-<<<<<<< HEAD
-	versionCmd.Flags().StringVar(&contextFlag, "context", "docker", "Runs Spice.ai in the given context, either 'docker' or 'metal'")
-=======
 	versionCmd.Flags().StringVar(&contextFlag, "context", "docker", "Runs Spice AI in the given context, either 'docker' or 'metal'")
->>>>>>> 629e8dd4
 	RootCmd.AddCommand(versionCmd)
 }