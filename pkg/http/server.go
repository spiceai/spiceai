--- conflicted
+++ resolved
@@ -330,17 +330,8 @@
 		return
 	}
 
-<<<<<<< HEAD
 	interpretations := pod.Interpretations().Get(start, end)
-
-	apiInterpretations := make([]*api.Interpretation, 0, len(interpretations))
-	for _, i := range interpretations {
-		apiInterpretations = append(apiInterpretations, api.NewApiInterpretation(&i))
-	}
-=======
-	interpretations := pod.GetInterpretations(start, end)
 	apiInterpretations := api.ApiInterpretations(interpretations)
->>>>>>> 4f0beb26
 
 	response, err := json.Marshal(apiInterpretations)
 	if err != nil {
