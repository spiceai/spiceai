package http

import (
	"encoding/json"
	"fmt"
	"log"
	"net/http"
	"strings"
	"time"

	"github.com/fasthttp/router"
	"github.com/spiceai/data-components-contrib/dataprocessors"
	"github.com/spiceai/data-components-contrib/dataprocessors/csv"
	"github.com/spiceai/spiceai/pkg/aiengine"
	"github.com/spiceai/spiceai/pkg/api"
	"github.com/spiceai/spiceai/pkg/dashboard"
	"github.com/spiceai/spiceai/pkg/dataspace"
	"github.com/spiceai/spiceai/pkg/environment"
	"github.com/spiceai/spiceai/pkg/flights"
	"github.com/spiceai/spiceai/pkg/loggers"
	"github.com/spiceai/spiceai/pkg/pods"
	"github.com/spiceai/spiceai/pkg/proto/runtime_pb"
	"github.com/spiceai/spiceai/pkg/util"
	"github.com/valyala/fasthttp"
	"go.uber.org/zap"
)

type ServerConfig struct {
	Port uint
}

type server struct {
	config ServerConfig
}

var (
	zaplog *zap.Logger = loggers.ZapLogger()
)

func healthHandler(ctx *fasthttp.RequestCtx) {
	if !aiengine.ServerReady() {
		fmt.Fprintf(ctx, "initializing")
		return
	}

	err := aiengine.IsServerHealthy()
	if err != nil {
		fmt.Fprintf(ctx, "degraded\n")
		fmt.Fprintf(ctx, "ai: %s", err.Error())
		return
	}

	fmt.Fprintf(ctx, "ok")
}

func apiGetObservationsHandler(ctx *fasthttp.RequestCtx) {
	podParam := ctx.UserValue("pod").(string)
	pod := pods.GetPod(podParam)

	if pod == nil {
		ctx.Response.SetStatusCode(404)
		return
	}

	csv := pod.CachedCsv()

	ctx.Response.Header.Add("Content-Type", " text/csv")
	_, _ = ctx.WriteString(csv)
}

func apiPostObservationsHandler(ctx *fasthttp.RequestCtx) {
	podParam := ctx.UserValue("pod").(string)
	pod := pods.GetPod(podParam)

	if pod == nil {
		ctx.Response.SetStatusCode(404)
		return
	}

	dp, err := dataprocessors.NewDataProcessor(csv.CsvProcessorName)
	if err != nil {
		zaplog.Sugar().Error(err)
		ctx.Response.SetStatusCode(500)
	}

	_, err = dp.OnData(ctx.Request.Body())
	if err != nil {
		zaplog.Sugar().Error(err)
		ctx.Response.SetStatusCode(500)
	}

	validFieldNames := pod.FieldNames()

	newState, err := dp.GetState(validFieldNames)
	if err != nil {
		ctx.Response.SetStatusCode(400)
		fmt.Fprintf(ctx, "error processing csv: %s", err.Error())
		return
	}

	pod.AddLocalState(newState...)

	ctx.Response.SetStatusCode(201)
}

func apiPostDataspaceHandler(ctx *fasthttp.RequestCtx) {
	podParam := ctx.UserValue("pod").(string)
	pod := pods.GetPod(podParam)

	if pod == nil {
		ctx.Response.SetStatusCode(404)
		return
	}

	dataspaceFrom := ctx.UserValue("dataspace_from").(string)
	dataspaceName := ctx.UserValue("dataspace_name").(string)

	var selectedDataspace *dataspace.Dataspace
	for _, dataspace := range pod.DataSources() {
		if dataspace.DataspaceSpec.From == dataspaceFrom && dataspace.DataspaceSpec.Name == dataspaceName {
			selectedDataspace = dataspace
			break
		}
	}

	if selectedDataspace == nil {
		ctx.Response.SetStatusCode(http.StatusNotFound)
		return
	}

	_, err := selectedDataspace.ReadData(ctx.Request.Body(), nil)
	if err != nil {
		zaplog.Sugar().Error(err)
		ctx.Response.SetStatusCode(500)
		return
	}

<<<<<<< HEAD
	err = dp.Init(nil)
	if err != nil {
		zaplog.Sugar().Error(err)
		ctx.Response.SetStatusCode(500)
		return
	}

	_, err = dp.OnData(ctx.Request.Body())
	if err != nil {
		zaplog.Sugar().Error(err)
		ctx.Response.SetStatusCode(500)
		return
	}

	observations, err := dp.GetObservations()
	if err != nil {
		zaplog.Sugar().Error(err)
		ctx.Response.SetStatusCode(500)
		return
	}

	newState := state.NewState(selectedDataspace.Path(), selectedDataspace.FieldNames(), selectedDataspace.Tags(), observations)
	selectedDataspace.AddNewState(newState)

=======
>>>>>>> d8fbf2c8
	ctx.Response.SetStatusCode(201)
}

func apiPodsHandler(ctx *fasthttp.RequestCtx) {
	pods := pods.Pods()

	data := make([]*runtime_pb.Pod, 0)

	for _, f := range pods {
		if f == nil {
			continue
		}

		item := api.NewPod(f)
		data = append(data, item)
	}

	response, err := json.Marshal(data)
	if err != nil {
		ctx.Response.Header.SetContentType("application/json")
		return
	}

	ctx.Response.SetBody(response)
}

func apiPodHandler(ctx *fasthttp.RequestCtx) {
	podParam := ctx.UserValue("pod").(string)
	pod := pods.GetPod(podParam)

	if pod == nil {
		ctx.Response.SetStatusCode(404)
		return
	}

	data := api.NewPod(pod)

	response, err := json.Marshal(data)
	if err != nil {
		ctx.Response.Header.SetContentType("application/json")
		return
	}

	ctx.Response.SetBody(response)
}

func apiPodTrainHandler(ctx *fasthttp.RequestCtx) {
	podParam := ctx.UserValue("pod").(string)
	pod := pods.GetPod(podParam)

	if pod == nil {
		ctx.Response.SetStatusCode(404)
		return
	}

	err := aiengine.StartTraining(pod)
	if err != nil {
		ctx.Response.SetStatusCode(500)
		ctx.Response.SetBodyString(err.Error())
		return
	}

	fmt.Fprintf(ctx, "ok")
}

func apiRecommendationHandler(ctx *fasthttp.RequestCtx) {
	pod := ctx.UserValue("pod").(string)
	tag := ctx.UserValue("tag")

	if tag == nil || tag == "" {
		tag = "latest"
	}

	inference, err := aiengine.Infer(pod, tag.(string))
	if err != nil {
		ctx.Response.SetStatusCode(500)
		ctx.Response.SetBodyString(err.Error())
		return
	}

	if inference.Response.Error {
		ctx.Response.SetStatusCode(400)
	}

	body, err := json.Marshal(inference)
	if err != nil {
		ctx.Response.SetStatusCode(500)
		ctx.Response.SetBodyString(err.Error())
		return
	}

	ctx.Response.SetBody(body)
}

func apiGetFlightsHandler(ctx *fasthttp.RequestCtx) {
	podParam := ctx.UserValue("pod").(string)
	pod := pods.GetPod(podParam)
	if pod == nil {
		ctx.Response.SetStatusCode(404)
		return
	}

	data := make([]*runtime_pb.Flight, 0)
	for _, f := range *pod.Flights() {
		flight := api.NewFlight(f)
		data = append(data, flight)
	}

	response, err := json.Marshal(data)
	if err != nil {
		ctx.Response.Header.SetContentType("application/json")
		return
	}

	ctx.Response.SetBody(response)
}

func apiGetFlightHandler(ctx *fasthttp.RequestCtx) {
	podParam := ctx.UserValue("pod").(string)
	pod := pods.GetPod(podParam)
	if pod == nil {
		ctx.Response.SetStatusCode(404)
		return
	}

	flightParam := ctx.UserValue("flight").(string)
	flight := pod.GetFlight(flightParam)
	if flight == nil {
		ctx.Response.SetStatusCode(404)
		return
	}

	data := api.NewFlight(flight)

	response, err := json.Marshal(data)
	if err != nil {
		ctx.Response.Header.SetContentType("application/json")
		return
	}

	ctx.Response.SetBody(response)
}

func apiPostFlightEpisodeHandler(ctx *fasthttp.RequestCtx) {
	podParam := ctx.UserValue("pod").(string)
	pod := pods.GetPod(podParam)
	if pod == nil {
		ctx.Response.SetStatusCode(404)
		return
	}

	flightParam := ctx.UserValue("flight").(string)
	flight := pod.GetFlight(flightParam)
	if flight == nil {
		ctx.Response.SetStatusCode(404)
		return
	}

	var apiEpisode runtime_pb.Episode
	err := json.Unmarshal(ctx.Request.Body(), &apiEpisode)
	if err != nil {
		ctx.Response.SetStatusCode(400)
		ctx.Response.SetBodyString(err.Error())
		return
	}

	episode := &flights.Episode{
		EpisodeId:    apiEpisode.Episode,
		Start:        time.Unix(apiEpisode.Start, 0),
		End:          time.Unix(apiEpisode.End, 0),
		Score:        apiEpisode.Score,
		ActionsTaken: apiEpisode.ActionsTaken,
		Error:        apiEpisode.Error,
		ErrorMessage: apiEpisode.ErrorMessage,
	}

	flight.RecordEpisode(episode)

	ctx.Response.SetStatusCode(201)
}

func apiGetInterpretationsHandler(ctx *fasthttp.RequestCtx) {
	podParam := ctx.UserValue("pod").(string)
	pod := pods.GetPod(podParam)
	if pod == nil {
		ctx.Response.SetStatusCode(http.StatusNotFound)
		return
	}

	start := pod.Epoch()
	startArg := ctx.QueryArgs().Peek("start")
	if startArg != nil {
		startTime, err := util.ParseTime(string(startArg))
		if err != nil {
			ctx.Response.SetStatusCode(http.StatusBadRequest)
			ctx.Response.SetBodyString(fmt.Sprintf("invalid start %s", startArg))
			return
		}
		start = time.Unix(startTime, 0)

		if start.Before(pod.Epoch()) {
			ctx.Response.SetStatusCode(http.StatusBadRequest)
			ctx.Response.SetBodyString(fmt.Sprintf("start %s cannot be before pod epoch %s", startArg, pod.Epoch().String()))
			return
		}
	}

	podPeriodEnd := pod.Epoch().Add(pod.Period())
	end := podPeriodEnd
	endArg := ctx.QueryArgs().Peek("end")
	if endArg != nil {
		endTime, err := util.ParseTime(string(endArg))
		if err != nil {
			ctx.Response.SetStatusCode(http.StatusBadRequest)
			ctx.Response.SetBodyString(fmt.Sprintf("invalid end %s", endArg))
			return
		}
		end = time.Unix(endTime, 0)

		if end.After(podPeriodEnd) {
			ctx.Response.SetStatusCode(http.StatusBadRequest)
			ctx.Response.SetBodyString(fmt.Sprintf("end %s cannot be after pod period %s", startArg, podPeriodEnd.String()))
			return
		}
	}

	if end.Before(start) {
		ctx.Response.SetStatusCode(http.StatusBadRequest)
		ctx.Response.SetBodyString(fmt.Sprintf("end %s cannot be before start %s", endArg, startArg))
		return
	}

	interpretations := pod.Interpretations().Get(start, end)
	apiInterpretations := api.ApiInterpretations(interpretations)

	response, err := json.Marshal(apiInterpretations)
	if err != nil {
		ctx.Response.Header.SetContentType("application/json")
		return
	}

	ctx.Response.SetBody(response)
}

func apiPostInterpretationsHandler(ctx *fasthttp.RequestCtx) {
	podParam := ctx.UserValue("pod").(string)
	pod := pods.GetPod(podParam)
	if pod == nil {
		ctx.Response.SetStatusCode(http.StatusNotFound)
		return
	}

	var apiInterpretations []*api.Interpretation
	err := json.Unmarshal(ctx.Request.Body(), &apiInterpretations)
	if err != nil {
		ctx.Response.SetStatusCode(http.StatusBadRequest)
		ctx.Response.SetBodyString(err.Error())
		return
	}

	for _, i := range apiInterpretations {
		interpretation, err := api.NewInterpretationFromApi(i)
		if err != nil {
			ctx.Response.SetStatusCode(http.StatusBadRequest)
			ctx.Response.SetBodyString(err.Error())
			return
		}

		err = pod.Interpretations().Add(interpretation)
		if err != nil {
			ctx.Response.SetStatusCode(http.StatusBadRequest)
			ctx.Response.SetBodyString(err.Error())
			return
		}
	}

	ctx.Response.SetStatusCode(http.StatusCreated)
}

func apiPostExportHandler(ctx *fasthttp.RequestCtx) {
	tag := ctx.UserValue("tag")

	if tag == nil || tag == "" {
		tag = "latest"
	}

	podParam := ctx.UserValue("pod").(string)
	pod := pods.GetPod(podParam)
	if pod == nil {
		ctx.Response.SetStatusCode(404)
		return
	}

	var exportRequest runtime_pb.ExportModel
	err := json.Unmarshal(ctx.Request.Body(), &exportRequest)
	if err != nil {
		ctx.Response.SetStatusCode(400)
		ctx.Response.SetBodyString(err.Error())
		return
	}

	err = aiengine.ExportPod(pod.Name, tag.(string), &exportRequest)
	if err != nil {
		ctx.Response.SetStatusCode(400)
		ctx.Response.SetBodyString(err.Error())
		return
	}

	ctx.Response.SetStatusCode(200)
}

func apiPostImportHandler(ctx *fasthttp.RequestCtx) {
	tag := ctx.UserValue("tag")

	if tag == nil || tag == "" {
		tag = "latest"
	}

	podName := ctx.UserValue("pod").(string)

	var importRequest runtime_pb.ImportModel
	err := json.Unmarshal(ctx.Request.Body(), &importRequest)
	if err != nil {
		ctx.Response.SetStatusCode(400)
		ctx.Response.SetBodyString(err.Error())
		return
	}

	importRequest.Pod = podName
	importRequest.Tag = tag.(string)

	pod, err := pods.ImportPod(importRequest.Pod, importRequest.ArchivePath)
	if err != nil {
		ctx.Response.SetStatusCode(500)
		ctx.Response.SetBodyString(err.Error())
		return
	}

	err = aiengine.ImportPod(pod, &importRequest)
	if err != nil {
		ctx.Response.SetStatusCode(400)
		ctx.Response.SetBodyString(err.Error())
		return
	}

	err = environment.InitPodDataConnector(pod)
	if err != nil {
		ctx.Response.SetStatusCode(500)
		ctx.Response.SetBodyString(err.Error())
		return
	}

	ctx.Response.SetStatusCode(200)
}

func NewServer(port uint) *server {
	return &server{
		config: ServerConfig{
			Port: port,
		},
	}
}

func (server *server) Start() error {
	r := router.New()
	r.GET("/health", healthHandler)

	// Static Dashboard
	dashboardServer := dashboard.NewDashboardEmbedded()
	var err error

	api := r.Group("/api/v0.1")
	{
		// Pods
		api.GET("/pods", apiPodsHandler)
		api.GET("/pods/{pod}", apiPodHandler)
		api.POST("/pods/{pod}/train", apiPodTrainHandler)
		api.GET("/pods/{pod}/observations", apiGetObservationsHandler)
		api.POST("/pods/{pod}/observations", apiPostObservationsHandler)
		api.GET("/pods/{pod}/recommendation", apiRecommendationHandler)
		api.GET("/pods/{pod}/models/{tag}/recommendation", apiRecommendationHandler)
		api.POST("/pods/{pod}/export", apiPostExportHandler)
		api.POST("/pods/{pod}/models/{tag}/export", apiPostExportHandler)
		api.POST("/pods/{pod}/import", apiPostImportHandler)
		api.POST("/pods/{pod}/models/{tag}/import", apiPostImportHandler)
		api.POST("/pods/{pod}/dataspaces/{dataspace_from}/{dataspace_name}", apiPostDataspaceHandler)

		// Flights
		api.GET("/pods/{pod}/training_runs", apiGetFlightsHandler)
		api.GET("/pods/{pod}/training_runs/{flight}", apiGetFlightHandler)
		api.POST("/pods/{pod}/training_runs/{flight}/episodes", apiPostFlightEpisodeHandler)

		// Interpretations
		api.GET("/pods/{pod}/interpretations", apiGetInterpretationsHandler)
		api.POST("/pods/{pod}/interpretations", apiPostInterpretationsHandler)
	}

	static := r.Group("/static")
	{
		static.GET("/js/{file}", dashboardServer.JsHandler)
		static.GET("/css/{file}", dashboardServer.CssHandler)
		static.GET("/media/{file}", dashboardServer.MediaHandler)
	}

	r.GET("/manifest.json", dashboardServer.ManifestJsonHandler)
	r.GET("/{filepath:*}", func(ctx *fasthttp.RequestCtx) {
		if strings.Contains(ctx.URI().String(), "/api/") {
			ctx.Response.SetStatusCode(http.StatusNotFound)
			return
		}
		dashboardServer.IndexHandler(ctx)
	})
	r.GET("/", dashboardServer.IndexHandler)

	serverLogger, err := zap.NewStdLogAt(zaplog, zap.DebugLevel)
	if err != nil {
		return fmt.Errorf("failed to initialize logger: %w", err)
	}
	fastServer := &fasthttp.Server{
		Handler: r.Handler,
		Logger:  serverLogger,
	}

	go func() {
		log.Fatal(fastServer.ListenAndServe(fmt.Sprintf(":%d", server.config.Port)))
	}()

	return nil
}<|MERGE_RESOLUTION|>--- conflicted
+++ resolved
@@ -135,33 +135,6 @@
 		return
 	}
 
-<<<<<<< HEAD
-	err = dp.Init(nil)
-	if err != nil {
-		zaplog.Sugar().Error(err)
-		ctx.Response.SetStatusCode(500)
-		return
-	}
-
-	_, err = dp.OnData(ctx.Request.Body())
-	if err != nil {
-		zaplog.Sugar().Error(err)
-		ctx.Response.SetStatusCode(500)
-		return
-	}
-
-	observations, err := dp.GetObservations()
-	if err != nil {
-		zaplog.Sugar().Error(err)
-		ctx.Response.SetStatusCode(500)
-		return
-	}
-
-	newState := state.NewState(selectedDataspace.Path(), selectedDataspace.FieldNames(), selectedDataspace.Tags(), observations)
-	selectedDataspace.AddNewState(newState)
-
-=======
->>>>>>> d8fbf2c8
 	ctx.Response.SetStatusCode(201)
 }
 
